name: Arbor

on:
  push:
    branches: [ master ]
  pull_request:
    branches: [ master ]

jobs:
  build:
    name: "Default"
    runs-on: ${{ matrix.config.os }}
    strategy:
      matrix:
        config:
        - {
            name:  "Linux Min GCC",
            os:    "ubuntu-18.04",
            cc:    "gcc-8",
            cxx:   "g++-8",
            py:    "3.6",
            cmake: "3.12.x",
            mpi:   "ON",
            simd:  "OFF"
          }
        - {
            name:  "Linux Min Clang",
            os:    "ubuntu-18.04",
            cc:    "clang-8",
            cxx:   "clang++-8",
            py:    "3.6",
            cmake: "3.12.x",
            mpi:   "ON",
            simd:  "OFF"
          }
        - {
            name:  "MacOS Min",
            os:    "macos-10.15",
            cc:    "clang",
            cxx:   "clang++",
            py:    "3.6",
            cmake: "3.12.x",
            mpi:   "ON",
            simd:  "OFF"
          }
        - {
            name:  "Linux Max GCC",
            os:    "ubuntu-20.04",
            cc:    "gcc-10",
            cxx:   "g++-10",
            py:    "3.9",
            cmake: "3.19.x",
            mpi:   "ON",
            simd:  "OFF"
          }
        - {
            name:  "Linux SIMD",
            os:    "ubuntu-20.04",
            cc:    "gcc-10",
            cxx:   "g++-10",
            py:    "3.9",
            cmake: "3.19.x",
            mpi:   "OFF",
            simd:  "ON"
          }
        - {
            name:  "Linux Max Clang",
            os:    "ubuntu-20.04",
            cc:    "clang-10",
            cxx:   "clang++-10",
            py:    "3.9",
            cmake: "3.19.x",
            mpi:   "ON",
            simd:  "OFF"
          }
        - {
            name:  "MacOS Max",
            os:    "macos-10.15", # TODO: 11.0 is still private preview, fix later.
            cc:    "clang",
            cxx:   "clang++",
            py:    "3.9",
            cmake: "3.19.x",
            mpi:   "ON",
            simd:  "OFF"
          }
    env:
        CC:         ${{ matrix.config.cc }}
        CXX:        ${{ matrix.config.cxx }}
        # We set PYTHONPATH instead of installing arbor to avoid distribution/OS specific behaviour.
        PYTHONPATH: ${{ github.workspace }}/build/python
        # This is a workaround for the unfortunate interaction of MacOS and OpenMPI 4
        # See https://github.com/open-mpi/ompi/issues/6518
        OMPI_MCA_btl: "self,tcp"
    steps:
      - name: Get clang/gcc 8
        if: ${{ startsWith(matrix.config.os, 'ubuntu') }}
        run: |
          sudo apt-get update
          sudo apt-get install -y "clang-8" "lldb-8" "lld-8" "clang-format-8" g++-8
      - name: Set up cmake
        uses: jwlawson/actions-setup-cmake@v1.7
        with:
          cmake-version: ${{ matrix.config.cmake }}
      - name: Set up Python
        uses: actions/setup-python@v2
        with:
          python-version: ${{ matrix.config.py }}
      - name: OpenMPI cache
        uses: actions/cache@v2
        id:   cache-ompi
        with:
          path: ~/openmpi-4.0.2
          key:  ${{ matrix.config.os }}-openmpi-4.0.2-${{ matrix.config.cxx }}
      - name: Build OpenMPI
        if: ${{ steps.cache-ompi.outputs.cache-hit != 'true' }}
        run: |
           echo cache-hit='${{ steps.cache-ompi.outputs.cache-hit }}'
           cd ~
           wget https://download.open-mpi.org/release/open-mpi/v4.0/openmpi-4.0.2.tar.gz
           tar -xvf ./openmpi-4.0.2.tar.gz
           cd openmpi-4.0.2
           ./configure --disable-mpi-fortran
           make -j4
      - name: Install OpenMPI
        run: |
           echo "Going to install ompi"
           cd ~
           cd openmpi-4.0.2
           sudo make install
           cd -
      - name: Update shared library cache
        if: ${{ startsWith(matrix.config.os, 'ubuntu') }}
        run: sudo ldconfig
      - name: Install Python packages
        run:  pip install numpy sphinx svgwrite sphinx-rtd-theme mpi4py pandas seaborn
      - name: Clone w/ submodules
        uses: actions/checkout@v2
        with:
          submodules: recursive
      - name: Check config
        run: |
          $CC --version
          $CXX --version
          python --version
          mpic++ --show
          mpicc --show
          echo $PYTHONPATH
      - name: Build arbor
        run: |
          mkdir build
          cd build
          cmake .. -DCMAKE_CXX_COMPILER=$CXX -DCMAKE_C_COMPILER=$CC -DARB_WITH_PYTHON=ON -DARB_VECTORIZE=${{ matrix.config.simd }} -DPython3_EXECUTABLE=`which python` -DARB_WITH_MPI=${{ matrix.config.mpi }} -DARB_USE_BUNDLED_LIBS=ON
          make -j4 tests examples pyarb html
          cd -
      - name: Install arbor
        run: |
          cd build
          sudo make install
          cd -
      - name: Run unit tests
        run: |
          build/bin/unit
          build/bin/unit-modcc
      - if:   ${{ matrix.config.mpi == 'ON' }}
        name: Run MPI tests
        run:  mpirun -n 4 -oversubscribe build/bin/unit-mpi
      - if:   ${{ matrix.config.mpi == 'OFF' }}
        name: Run examples
        run: scripts/run_cpp_examples.sh
      - if:   ${{ matrix.config.mpi == 'ON' }}
        name: Run examples with MPI
        run: scripts/run_cpp_examples.sh "mpirun -n 4 -oversubscribe"
      - name: Run python tests
        run: |
          python -m unittest discover -s python
      - if:   ${{ matrix.config.mpi == 'ON' }}
        name: Run python+MPI tests
        run:  mpirun -n 4 -oversubscribe python -m unittest discover -s python
      - name: Run Python examples
        run: scripts/run_python_examples.sh
      - name: Build a catalogue
<<<<<<< HEAD
        run: build/build-catalogue -v default mechanisms/default
=======
        run: build-catalogue -v default mechanisms/default
>>>>>>> 3e56a00f
<|MERGE_RESOLUTION|>--- conflicted
+++ resolved
@@ -179,8 +179,4 @@
       - name: Run Python examples
         run: scripts/run_python_examples.sh
       - name: Build a catalogue
-<<<<<<< HEAD
-        run: build/build-catalogue -v default mechanisms/default
-=======
-        run: build-catalogue -v default mechanisms/default
->>>>>>> 3e56a00f
+        run: build-catalogue -v default mechanisms/default