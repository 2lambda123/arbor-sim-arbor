--- conflicted
+++ resolved
@@ -19,27 +19,12 @@
 
     iarray parent_index;
     iarray cell_cv_divs;
-<<<<<<< HEAD
-
-    array d;     // [μS]
-    array u;     // [μS]
-    array rhs;   // [nA]
-
-    array cv_capacitance;      // [pF]
-    array face_conductance;    // [μS]
-    array cv_area;             // [μm^2]
-
-    // the invariant part of the matrix diagonal
-    array invariant_d;         // [μS]
-=======
-    iarray cell_to_intdom;
 
     array d;              // [μS]
     array u;              // [μS]
     array cv_capacitance; // [pF]
     array cv_area;        // [μm^2]
     array invariant_d;    // [μS] invariant part of matrix diagonal
->>>>>>> fb12942b
 
     cable_solver() = default;
     cable_solver(const cable_solver&) = default;
@@ -55,16 +40,10 @@
                  const std::vector<value_type>& area):
         parent_index(p.begin(), p.end()),
         cell_cv_divs(cell_cv_divs.begin(), cell_cv_divs.end()),
-        cell_to_intdom(cell_to_intdom.begin(), cell_to_intdom.end()),
         d(size(), 0), u(size(), 0),
         cv_capacitance(cap.begin(), cap.end()),
-<<<<<<< HEAD
-        face_conductance(cond.begin(), cond.end()),
-        cv_area(area.begin(), area.end())
-=======
         cv_area(area.begin(), area.end()),
         invariant_d(size(), 0)
->>>>>>> fb12942b
     {
         // Sanity check
         arb_assert(cap.size() == size());
@@ -88,7 +67,7 @@
     // * expects the voltage from its first argument
     // * will likewise overwrite the first argument with the solction
     template<typename T>
-    void solve(T& rhs, const_view dt_intdom, const_view current, const_view conductivity) {
+    void solve(T& rhs, const value_type dt, const_view current, const_view conductivity) {
         value_type * const ARB_NO_ALIAS d_ = d.data();
         value_type * const ARB_NO_ALIAS r_ = rhs.data();
 
@@ -98,53 +77,22 @@
         const value_type * const ARB_NO_ALIAS g_ = conductivity.data();
         const value_type * const ARB_NO_ALIAS a_ = cv_area.data();
 
-<<<<<<< HEAD
-    // Assemble the matrix
-    // Afterwards the diagonal and RHS will have been set given dt, voltage and current.
-    //   dt              [ms]
-    //   voltage         [mV]      (per control volume)
-    //   current density [A.m^-2]  (per control volume)
-    //   conductivity    [kS.m^-2] (per control volume)
-    void assemble(const value_type& dt, const_view voltage, const_view current, const_view conductivity) {
-        const auto cell_cv_part = util::partition_view(cell_cv_divs);
-        const index_type ncells = cell_cv_part.size();
-
-        // loop over submatrices
-        for (auto m: util::make_span(0, ncells)) {
-            const value_type oodt_factor = 1e-3/dt; // [1/µs]
-            for (auto i: util::make_span(cell_cv_part[m])) {
-                const auto area_factor = 1e-3*cv_area[i]; // [1e-9·m²]
-                const auto gi = oodt_factor*cv_capacitance[i] + area_factor*conductivity[i]; // [μS]
-                d[i] = gi + invariant_d[i];
-                // convert current to units nA
-                rhs[i] = gi*voltage[i] - area_factor*current[i];
-=======
         const auto cell_cv_part = util::partition_view(cell_cv_divs);
         const index_type ncells = cell_cv_part.size();
         // Assemble; loop over submatrices
         // Afterwards the diagonal and RHS will have been set given dt, voltage and current.
-        //   dt_intdom       [ms]      (per integration domain)
+        //   dt              [ms]
         //   voltage         [mV]      (per control volume)
         //   current density [A.m^-2]  (per control volume)
         //   conductivity    [kS.m^-2] (per control volume)
         for (auto m: util::make_span(0, ncells)) {
-            const auto dt = dt_intdom[cell_to_intdom[m]];    // [ms]
-            if (dt > 0) {
-                const value_type oodt = 1e-3/dt;             // [1/µs]
-                const auto& [lo, hi] = cell_cv_part[m];
-                for(int i = lo; i < hi; ++i) {
-                    const auto area = 1e-3*a_[i];            // [1e-9·m²]
-                    const auto gi = oodt*c_[i] + area*g_[i]; // [μS]
-                    d_[i] = gi + inv_[i];                    // [μS]
-                    r_[i] = gi*r_[i] - area*i_[i];           // [nA]
-                }
-            }
-            else {
-                const auto& [lo, hi] = cell_cv_part[m];
-                for(int i = lo; i < hi; ++i) {
-                    d_[i] = 0.0;
-                }
->>>>>>> fb12942b
+            const value_type oodt = 1e-3/dt;             // [1/µs]
+            const auto& [lo, hi] = cell_cv_part[m];
+            for(int i = lo; i < hi; ++i) {
+                const auto area = 1e-3*a_[i];            // [1e-9·m²]
+                const auto gi = oodt*c_[i] + area*g_[i]; // [μS]
+                d_[i] = gi + inv_[i];                    // [μS]
+                r_[i] = gi*r_[i] - area*i_[i];           // [nA]
             }
         }
         solve(rhs);
