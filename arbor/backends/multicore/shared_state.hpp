--- conflicted
+++ resolved
@@ -51,15 +51,7 @@
     using solver_type = diffusion_solver;
     using solver_ptr  = std::unique_ptr<solver_type>;
 
-    // ARB_SERDES_ENABLE(ion_state,
-                      // node_index_,
-                      // write_Xi_, write_eX_, write_Xo_,
-                      // iX_, eX_, Xi_, Xd_, Xo_, gX_,
-                      // init_Xi_, init_Xo_, init_eX_,
-                      // reset_Xi_, reset_Xo_,
-                      // charge);
-
-    // Xd and gX are the only things that persists
+    // Xd and gX are the only things that persist
     ARB_SERDES_ENABLE(ion_state, Xd_, gX_);
 
     unsigned alignment = 1; // Alignment and padding multiple.
@@ -137,7 +129,6 @@
     istim_state() = default;
 };
 
-<<<<<<< HEAD
 struct mech_storage {
     array data_;
     iarray indices_;
@@ -153,25 +144,13 @@
     std::vector<arb_size_type> idx_;
     cbprng::counter_type random_number_update_counter_ = 0u;
 
+    deliverable_event_stream deliverable_events_;
+
     ARB_SERDES_ENABLE(mech_storage, data_, indices_, random_numbers_, random_number_update_counter_);
 };
 
 struct ARB_ARBOR_API shared_state:
         public shared_state_base<shared_state, array, ion_state> {
-    // ARB_SERDES_ENABLE(shared_state,
-                      // cbprng_seed,
-                      // ion_data,
-                      // storage,
-                      // voltage,
-                      // current_density,
-                      // conductivity,
-                      // diam_um,
-                      // time_since_spike,
-                      // time, time_to,
-                      // dt_intdom,
-                      // dt_cv,
-                      // temperature_degC,
-                      // deliverable_events);
 
     // A bit more light-weight
     ARB_SERDES_ENABLE(shared_state,
@@ -182,55 +161,33 @@
                       conductivity,
                       time_since_spike,
                       time, time_to,
-                      dt_intdom,
-                      dt_cv,
-                      deliverable_events);
-=======
-struct ARB_ARBOR_API shared_state: shared_state_base<shared_state, array, ion_state> {
-    struct mech_storage {
-        array data_;
-        iarray indices_;
-        std::size_t value_width_padded;
-        constraint_partition constraints_;
-        std::vector<arb_value_type>  globals_;
-        std::vector<arb_value_type*> parameters_;
-        std::vector<arb_value_type*> state_vars_;
-        std::vector<arb_ion_state>   ion_states_;
-
-        std::array<std::vector<arb_value_type*>, cbprng::cache_size()> random_numbers_;
-        std::vector<arb_size_type> gid_;
-        std::vector<arb_size_type> idx_;
-        cbprng::counter_type random_number_update_counter_ = 0u;
-
-        deliverable_event_stream deliverable_events_;
-    };
->>>>>>> 2ec4db34
+                      dt);
 
     cable_solver solver;
 
-    unsigned alignment = 1;   // Alignment and padding multiple.
-    util::padded_allocator<> alloc;  // Allocator with corresponging alignment/padding.
-
-    arb_size_type n_intdom = 0; // Number of integration domains.
-    arb_size_type n_detector = 0; // Max number of detectors on all cells.
-    arb_size_type n_cv = 0;   // Total number of CVs.
-
-    iarray cv_to_cell;        // Maps CV index to the first spike
-    arb_value_type time;      // integration start time [ms].
-    arb_value_type time_to;   // integration end time [ms]
-    arb_value_type dt;        // dt [ms].
-    array voltage;            // Maps CV index to membrane voltage [mV].
-    array current_density;    // Maps CV index to membrane current density contributions [A/m²].
-    array conductivity;       // Maps CV index to membrane conductivity [kS/m²].
-
-    array init_voltage;       // Maps CV index to initial membrane voltage [mV].
-    array temperature_degC;   // Maps CV to local temperature (read only) [°C].
-    array diam_um;            // Maps CV to local diameter (read only) [µm].
-
-    array time_since_spike;   // Stores time since last spike on any detector, organized by cell.
-    iarray src_to_spike;      // Maps spike source index to spike index
-
-    arb_seed_type cbprng_seed; // random number generator seed
+    unsigned alignment = 1;         // Alignment and padding multiple.
+    util::padded_allocator<> alloc; // Allocator with corresponging alignment/padding.
+
+    arb_size_type n_intdom = 0;     // Number of integration domains.
+    arb_size_type n_detector = 0;   // Max number of detectors on all cells.
+    arb_size_type n_cv = 0;         // Total number of CVs.
+
+    iarray cv_to_cell;              // Maps CV index to GID
+    arb_value_type time;            // integration start time [ms].
+    arb_value_type time_to;         // integration end time [ms]
+    arb_value_type dt;              // dt [ms].
+    array voltage;                  // Maps CV index to membrane voltage [mV].
+    array current_density;          // Maps CV index to membrane current density contributions [A/m²].
+    array conductivity;             // Maps CV index to membrane conductivity [kS/m²].
+
+    array init_voltage;             // Maps CV index to initial membrane voltage [mV].
+    array temperature_degC;         // Maps CV to local temperature (read only) [°C].
+    array diam_um;                  // Maps CV to local diameter (read only) [µm].
+
+    array time_since_spike;         // Stores time since last spike on any detector, organized by cell.
+    iarray src_to_spike;            // Maps spike source index to spike index
+
+    arb_seed_type cbprng_seed;      // random number generator seed
 
     sample_event_stream sample_events;
     array sample_time;
@@ -254,11 +211,7 @@
                  const std::vector<arb_value_type>& init_membrane_potential,
                  const std::vector<arb_value_type>& temperature_K,
                  const std::vector<arb_value_type>& diam,
-<<<<<<< HEAD
-                 const std::vector<arb_index_type>& src_to_spike_,
-=======
                  const std::vector<arb_index_type>& src_to_spike,
->>>>>>> 2ec4db34
                  const fvm_detector_info& detector,
                  unsigned align,
                  arb_seed_type cbprng_seed_=0);
