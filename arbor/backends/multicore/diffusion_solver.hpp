--- conflicted
+++ resolved
@@ -19,24 +19,11 @@
 
     iarray parent_index;
     iarray cell_cv_divs;
-<<<<<<< HEAD
-
-    array d;     // [μS]
-    array u;     // [μS]
-    array rhs;   // [nA]
-
-    array cv_area;             // [μm^2]
-
-    // the invariant part of the matrix diagonal
-    array invariant_d;         // [μS]
-=======
-    iarray cell_to_intdom;
 
     array d;           // [μS]
     array u;           // [μS]
     array cv_area;     // [μm^2]
     array invariant_d; // [μS] invariant part of matrix diagonal
->>>>>>> fb12942b
 
     diffusion_solver() = default;
     diffusion_solver(const diffusion_solver&) = default;
@@ -51,15 +38,9 @@
                      const std::vector<value_type>& area):
         parent_index(p.begin(), p.end()),
         cell_cv_divs(cell_cv_divs.begin(), cell_cv_divs.end()),
-<<<<<<< HEAD
-        d(size(), 0), u(size(), 0), rhs(size()),
-        cv_area(area.begin(), area.end())
-=======
-        cell_to_intdom(cell_to_intdom.begin(), cell_to_intdom.end()),
         d(size(), 0), u(size(), 0),
         cv_area(area.begin(), area.end()),
         invariant_d(size(), 0)
->>>>>>> fb12942b
     {
         // Sanity check
         arb_assert(diff.size() == size());
@@ -79,31 +60,22 @@
     }
 
 
-<<<<<<< HEAD
+    // Assemble and solve the matrix
     // Assemble the matrix
     //   dt              [ms]      (scalar)
-=======
-    // Assemble and solve the matrix
-    //   dt_intdom       [ms]      (per integration domain)
->>>>>>> fb12942b
     //   internal conc   [mM]      (per control volume)
     //   voltage         [mV]      (per control volume)
     //   current density [A.m^-2]  (per control volume and species)
     //   diffusivity     [m^2/s]   (per control volume)
     //   charge          [e]
-<<<<<<< HEAD
-    void assemble(value_type dt, const_view concentration, const_view voltage, const_view current, const_view conductivity, fvm_value_type q) {
-=======
     //   diff. concentration
     //    * will be overwritten by the solution
     template<typename T>
-    void solve(T& concentration, const_view dt_intdom, const_view voltage, const_view current, const_view conductivity, arb_value_type q) {
->>>>>>> fb12942b
+    void solve(T& concentration, value_type dt, const_view voltage, const_view current, const_view conductivity, arb_value_type q) {
         auto cell_cv_part = util::partition_view(cell_cv_divs);
         index_type ncells = cell_cv_part.size();
         // loop over submatrices
         for (auto m: util::make_span(0, ncells)) {
-<<<<<<< HEAD
             value_type _1_dt = 1e-3/dt;     // 1/µs
             for (auto i: util::make_span(cell_cv_part[m])) {
                 auto u = voltage[i];        // mV
@@ -111,33 +83,11 @@
                 auto J = current[i];        // A/m^2
                 auto A = 1e-3*cv_area[i];   // 1e-9·m²
                 auto X = concentration[i];  // mM
-
-                // conversion from current density to concentration change using Faraday's constant
+                // conversion from current density to concentration change
+                // using Faraday's constant
                 auto F = A/(q*96.485332);
                 d[i]   = _1_dt   + F*g + invariant_d[i];
-                rhs[i] = _1_dt*X + F*(u*g - J);
-=======
-            auto dt = dt_intdom[cell_to_intdom[m]];
-            if (dt>0) {
-                value_type _1_dt = 1e-3/dt;     // 1/µs
-                for (auto i: util::make_span(cell_cv_part[m])) {
-                    auto u = voltage[i];        // mV
-                    auto g = conductivity[i];   // µS
-                    auto J = current[i];        // A/m^2
-                    auto A = 1e-3*cv_area[i];   // 1e-9·m²
-                    auto X = concentration[i];  // mM
-                    // conversion from current density to concentration change
-                    // using Faraday's constant
-                    auto F = A/(q*96.485332);
-                    d[i]   = _1_dt   + F*g + invariant_d[i];
-                    concentration[i] = _1_dt*X + F*(u*g - J);
-                }
-            }
-            else {
-                for (auto i: util::make_span(cell_cv_part[m])) {
-                    d[i] = 0;
-                }
->>>>>>> fb12942b
+                concentration[i] = _1_dt*X + F*(u*g - J);
             }
         }
         solve(concentration);
