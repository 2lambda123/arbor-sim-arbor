#include <unordered_map>
#include <unordered_set>
#include <vector>
#include <utility>

#include <arbor/common_types.hpp>
#include <arbor/context.hpp>
#include <arbor/domain_decomposition.hpp>
#include <arbor/domdecexcept.hpp>
#include <arbor/recipe.hpp>

#include "execution_context.hpp"
#include "util/partition.hpp"
#include "util/rangeutil.hpp"
#include "util/span.hpp"

namespace arb {
domain_decomposition::domain_decomposition(const recipe& rec,
                                           context ctx,
                                           const std::vector<group_description>& groups) {
    struct partition_gid_domain {
        partition_gid_domain(const gathered_vector<cell_gid_type>& divs, unsigned domains) {
            auto rank_part = util::partition_view(divs.partition());
            for (auto rank: count_along(rank_part)) {
                cell_size_type index_on_domain = 0;
                for (auto gid: util::subrange_view(divs.values(), rank_part[rank])) {
                    gid_map[gid] = {rank, index_on_domain};
                    ++index_on_domain;
                }
            }
        }
<<<<<<< HEAD
        std::pair<int,cell_size_type> operator()(cell_gid_type gid) const {
            return gid_map.at(gid);
        }
        // Maps gid to domain index and cell index on domain
        std::unordered_map<cell_gid_type, std::pair<int, cell_size_type>> gid_map;
=======
        int operator()(cell_gid_type gid) const { return gid_map.at(gid); }
        std::unordered_map<cell_gid_type, int> gid_map;
>>>>>>> 9f20e838
    };

    const auto* dist = ctx->distributed.get();
    unsigned num_domains = dist->size();
    int domain_id = dist->id();
    cell_size_type num_global_cells = rec.num_cells();
    const bool has_gpu = ctx->gpu->has_gpu();

    std::vector<cell_gid_type> local_gids;
    for (const auto& g: groups) {
        if (g.backend == backend_kind::gpu && !has_gpu) throw invalid_backend(domain_id);
        if (g.backend == backend_kind::gpu && g.kind != cell_kind::cable) throw incompatible_backend(domain_id, g.kind);

        std::unordered_set<cell_gid_type> gid_set(g.gids.begin(), g.gids.end());
        for (const auto& gid: g.gids) {
            if (gid >= num_global_cells) throw out_of_bounds(gid, num_global_cells);
            for (const auto& gj: rec.gap_junctions_on(gid)) {
                if (!gid_set.count(gj.peer.gid)) throw invalid_gj_cell_group(gid, gj.peer.gid);
            }
        }
        local_gids.insert(local_gids.end(), g.gids.begin(), g.gids.end());
    }
    cell_size_type num_local_cells = local_gids.size();

    auto global_gids = dist->gather_gids(local_gids);
    if (global_gids.size() != num_global_cells) throw invalid_sum_local_cells(global_gids.size(), num_global_cells);

    auto global_gid_vals = global_gids.values();
    util::sort(global_gid_vals);
    for (unsigned i = 1; i < global_gid_vals.size(); ++i) {
        if (global_gid_vals[i] == global_gid_vals[i-1]) throw duplicate_gid(global_gid_vals[i]);
    }

    num_domains_ = num_domains;
    domain_id_ = domain_id;
    num_local_cells_ = num_local_cells;
    num_global_cells_ = num_global_cells;
    groups_ = groups;
    gid_domain_ = partition_gid_domain(global_gids, num_domains);
}

int domain_decomposition::gid_domain(cell_gid_type gid) const {
    return gid_domain_(gid).first;
}

cell_size_type domain_decomposition::index_on_domain(cell_gid_type gid) const {
    return gid_domain_(gid).second;
}

int domain_decomposition::num_domains() const {
    return num_domains_;
}

int domain_decomposition::domain_id() const {
    return domain_id_;
}

cell_size_type domain_decomposition::num_local_cells() const {
    return num_local_cells_;
}

cell_size_type domain_decomposition::num_global_cells() const {
    return num_global_cells_;
}

cell_size_type domain_decomposition::num_groups() const {
    return groups_.size();
}

const std::vector<group_description>& domain_decomposition::groups() const {
    return groups_;
}

const group_description& domain_decomposition::group(unsigned idx) const {
    arb_assert(idx<num_groups());
    return groups_[idx];
}

} // namespace arb
<|MERGE_RESOLUTION|>--- conflicted
+++ resolved
@@ -29,16 +29,11 @@
                 }
             }
         }
-<<<<<<< HEAD
         std::pair<int,cell_size_type> operator()(cell_gid_type gid) const {
             return gid_map.at(gid);
         }
         // Maps gid to domain index and cell index on domain
         std::unordered_map<cell_gid_type, std::pair<int, cell_size_type>> gid_map;
-=======
-        int operator()(cell_gid_type gid) const { return gid_map.at(gid); }
-        std::unordered_map<cell_gid_type, int> gid_map;
->>>>>>> 9f20e838
     };
 
     const auto* dist = ctx->distributed.get();
