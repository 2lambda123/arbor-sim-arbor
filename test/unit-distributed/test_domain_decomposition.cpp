--- conflicted
+++ resolved
@@ -388,29 +388,10 @@
 #else
     auto ctx = make_context(resources);
 #endif
-<<<<<<< HEAD
-    auto R = gj_symmetric(nranks);
-    const auto D0 = partition_load_balance(R, ctx);
-    EXPECT_EQ(6u, D0.num_groups());
-
-    unsigned shift = rank*R.num_cells()/nranks;
-    std::vector<std::vector<cell_gid_type>> expected_groups0 =
-            { {0 + shift},
-              {3 + shift},
-              {4 + shift},
-              {5 + shift},
-              {8 + shift},
-              {1 + shift, 2 + shift, 6 + shift, 7 + shift, 9 + shift}
-            };
-
-    for (unsigned i = 0; i < 6; i++){
-        EXPECT_EQ(expected_groups0[i], D0.group(i).gids);
-    }
-=======
     std::vector<gj_symmetric> recipes = {gj_symmetric(nranks, true), gj_symmetric(nranks, false)};
     for (const auto& R: recipes) {
         const auto D0 = partition_load_balance(R, ctx);
-        EXPECT_EQ(6u, D0.groups.size());
+        EXPECT_EQ(6u, D0.num_groups());
 
         unsigned shift = rank * R.num_cells()/nranks;
         std::vector<std::vector<cell_gid_type>> expected_groups0 =
@@ -421,10 +402,9 @@
                  {8 + shift},
                  {1 + shift, 2 + shift, 6 + shift, 7 + shift, 9 + shift}
                 };
->>>>>>> d053170c
 
         for (unsigned i = 0; i < 6; i++) {
-            EXPECT_EQ(expected_groups0[i], D0.groups[i].gids);
+            EXPECT_EQ(expected_groups0[i], D0.group(i).gids);
         }
 
         unsigned cells_per_rank = R.num_cells()/nranks;
@@ -432,59 +412,36 @@
             EXPECT_EQ(i/cells_per_rank, (unsigned) D0.gid_domain(i));
         }
 
-<<<<<<< HEAD
-    const auto D1 = partition_load_balance(R, ctx, hints);
-    EXPECT_EQ(1u, D1.num_groups());
-=======
         // Test different group_hints
         partition_hint_map hints;
         hints[cell_kind::cable].cpu_group_size = R.num_cells();
         hints[cell_kind::cable].prefer_gpu = false;
->>>>>>> d053170c
 
         const auto D1 = partition_load_balance(R, ctx, hints);
-        EXPECT_EQ(1u, D1.groups.size());
-
-<<<<<<< HEAD
-    EXPECT_EQ(expected_groups1, D1.group(0).gids);
-=======
+        EXPECT_EQ(1u, D1.num_groups());
+
         std::vector<cell_gid_type> expected_groups1 =
                 {0 + shift, 3 + shift, 4 + shift, 5 + shift, 8 + shift,
                  1 + shift, 2 + shift, 6 + shift, 7 + shift, 9 + shift};
->>>>>>> d053170c
-
-        EXPECT_EQ(expected_groups1, D1.groups[0].gids);
+
+        EXPECT_EQ(expected_groups1, D1.group(0).gids);
 
         for (unsigned i = 0; i < R.num_cells(); i++) {
             EXPECT_EQ(i/cells_per_rank, (unsigned) D1.gid_domain(i));
         }
 
-<<<<<<< HEAD
-    const auto D2 = partition_load_balance(R, ctx, hints);
-    EXPECT_EQ(2u, D2.num_groups());
-=======
         hints[cell_kind::cable].cpu_group_size = cells_per_rank/2;
         hints[cell_kind::cable].prefer_gpu = false;
->>>>>>> d053170c
 
         const auto D2 = partition_load_balance(R, ctx, hints);
-        EXPECT_EQ(2u, D2.groups.size());
-
-<<<<<<< HEAD
-    for (unsigned i = 0; i < 2u; i++) {
-        EXPECT_EQ(expected_groups2[i], D2.group(i).gids);
-    }
-    for (unsigned i = 0; i < R.num_cells(); i++) {
-        EXPECT_EQ(i/cells_per_rank, (unsigned)D2.gid_domain(i));
-    }
-=======
+        EXPECT_EQ(2u, D2.num_groups());
+
         std::vector<std::vector<cell_gid_type>> expected_groups2 =
                 {{0 + shift, 3 + shift, 4 + shift, 5 + shift, 8 + shift},
                  {1 + shift, 2 + shift, 6 + shift, 7 + shift, 9 + shift}};
->>>>>>> d053170c
 
         for (unsigned i = 0; i < 2u; i++) {
-            EXPECT_EQ(expected_groups2[i], D2.groups[i].gids);
+            EXPECT_EQ(expected_groups2[i], D2.group(i).gids);
         }
         for (unsigned i = 0; i < R.num_cells(); i++) {
             EXPECT_EQ(i/cells_per_rank, (unsigned) D2.gid_domain(i));
@@ -515,10 +472,10 @@
                 continue;
             } else if (gid % nranks == (unsigned) rank && rank != nranks - 1) {
                 std::vector<cell_gid_type> cg = {gid, gid + cells_per_rank};
-                EXPECT_EQ(cg, D.groups[D.groups.size() - 1].gids);
+                EXPECT_EQ(cg, D.group(D.num_groups() - 1).gids);
             } else {
                 std::vector<cell_gid_type> cg = {gid};
-                EXPECT_EQ(cg, D.groups[i++].gids);
+                EXPECT_EQ(cg, D.group(i++).gids);
             }
         }
         // check gid_domains
@@ -554,30 +511,18 @@
     unsigned cells_per_rank = nranks;
     // check groups
     unsigned i = 0;
-<<<<<<< HEAD
     for (unsigned gid = rank*cells_per_rank; gid < (rank + 1)*cells_per_rank; gid++) {
-        if (gid % nranks == (unsigned)rank - 1) {
-            continue;
-        }
-        else if (gid % nranks == (unsigned)rank && rank != nranks - 1) {
-            std::vector<cell_gid_type> cg = {gid, gid+cells_per_rank};
-            EXPECT_EQ(cg, D.groups().back().gids);
-        }
-        else {
-=======
-    for (unsigned gid = rank * cells_per_rank; gid < (rank + 1) * cells_per_rank; gid++) {
         if (gid%nranks == 1) {
             if (rank == 0) {
                 std::vector<cell_gid_type> cg;
                 for (int r = 0; r < nranks; ++r) {
-                    cg.push_back(gid + (r * nranks));
+                    cg.push_back(gid + (r*nranks));
                 }
-                EXPECT_EQ(cg, D.groups.back().gids);
+                EXPECT_EQ(cg, D.groups().back().gids);
             } else {
                 continue;
             }
         } else {
->>>>>>> d053170c
             std::vector<cell_gid_type> cg = {gid};
             EXPECT_EQ(cg, D.group(i++).gids);
         }
@@ -637,7 +582,7 @@
         }
     }
     {
-        auto rec = gj_symmetric(nranks);
+        auto rec = gj_symmetric(nranks, true);
         const unsigned cells_per_rank = rec.num_cells_per_rank();
         const unsigned shift = cells_per_rank*rank;
 
