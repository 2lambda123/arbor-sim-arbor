--- conflicted
+++ resolved
@@ -8,35 +8,16 @@
 
 namespace arb {
 
-<<<<<<< HEAD
-class connection {
-public:
-    connection() = default;
-    connection(cell_member_type src, cell_member_type dest, float w, float d):
-        source(src),
-        destination(dest),
-        weight(w),
-        delay(d) {}
-
-    spike_event make_event(const spike& s) { return {destination.index, s.time + delay, weight}; }
-
-    cell_member_type source;
-    cell_member_type destination;
-    float weight;
-    float delay;
-=======
 struct connection {
     cell_member_type source = {0, 0};
-    cell_lid_type destination = 0;
-    float weight = 0.0f;
-    float delay = 0.0f;
-    cell_size_type index_on_domain = cell_gid_type(-1);
->>>>>>> 6f9f4ba1
+    cell_member_type destination = {0, 0};
+    double weight = 0.0f;
+    double delay = 0.0f;
 };
 
 inline
 spike_event make_event(const connection& c, const spike& s) {
-    return {c.destination, s.time + c.delay, c.weight};
+    return {c.destination.index, s.time + c.delay, c.weight};
 }
 
 // connections are sorted by source id
