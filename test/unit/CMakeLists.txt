# Build mechanisms used solely in unit tests.

set(test_mechanisms
    ca_linear
    celsius_test
    diam_test
    fixed_ica_current
    gj0
    gj1
    linear_ca_conc
    non_linear
    param_as_state
    point_ica_current
    post_events_syn
    read_cai_init
    read_eX
    test0_kin_diff
    test0_kin_conserve
    test0_kin_compartment
    test0_kin_steadystate
    test1_kin_diff
    test1_kin_conserve
    test1_kin_compartment
    test1_kin_steadystate
    test2_kin_diff
    test3_kin_diff
    test4_kin_compartment
    test5_nonlinear_diff
    test6_nonlinear_diff
    test_ca
    test_ca_read_valence
    test_cl_valence
    test_linear_state
    test_linear_init
    test_linear_init_shuffle
    test_kin1
    test_kinlva
    write_cai_breakpoint
    write_eX
    write_multiple_eX
    write_Xi_Xo
)

include(${PROJECT_SOURCE_DIR}/mechanisms/BuildModules.cmake)

<<<<<<< HEAD
set(external_modcc)
if(ARB_WITH_EXTERNAL_MODCC)
    set(external_modcc MODCC ${modcc})
endif()
set(test_mech_dir ${CMAKE_CURRENT_BINARY_DIR}/mechanisms)

build_modules(
    ${test_mechanisms}
    SOURCE_DIR mechanisms
    DEST_DIR "${test_mech_dir}"
    ${external_modcc}
    MODCC_FLAGS -t cpu -t gpu ${ARB_MODCC_FLAGS} -N testing
    GENERATES .hpp _cpu.cpp _gpu.cpp _gpu.cu
    TARGET build_test_mods
)

set(test_mech_sources)
foreach(mech ${test_mechanisms})
    list(APPEND test_mech_sources ${test_mech_dir}/${mech}_cpu.cpp)
    if(ARB_WITH_GPU)
        list(APPEND test_mech_sources ${test_mech_dir}/${mech}_gpu.cpp)
        list(APPEND test_mech_sources ${test_mech_dir}/${mech}_gpu.cu)
    endif()
endforeach()

# TODO: test_mechanism and mechanism prototype comparisons must
# be re-jigged.

# set(proto_mechanisms pas hh expsyn exp2syn test_kin1 test_kinlva test_ca)
# set(mech_proto_dir "${CMAKE_CURRENT_BINARY_DIR}/mech_proto")
# file(MAKE_DIRECTORY "${mech_proto_dir}")
#
# build_modules(
#     ${proto_mechanisms}
#     SOURCE_DIR "${PROJECT_SOURCE_DIR}/mechanisms/mod"
#     DEST_DIR "${mech_proto_dir}"
#     MECH_SUFFIX _proto
#     MODCC_FLAGS -t cpu
#     GENERATES _cpu.hpp
#     TARGET build_test_mods
# )
=======
make_catalogue(
    NAME    testing
    MOD     ${test_mechanisms}
    VERBOSE ${ARB_CAT_VERBOSE}
    ADD_DEPS OFF)
>>>>>>> e01f799c

# Unit test sources

set(unit_sources
    ../common_cells.cpp
    test_abi.cpp
    test_asc.cpp
    test_any_cast.cpp
    test_any_ptr.cpp
    test_any_visitor.cpp
    test_backend.cpp
    test_cable_cell.cpp
    test_counter.cpp
    test_cv_geom.cpp
    test_cv_layout.cpp
    test_cv_policy.cpp
    test_cycle.cpp
    test_domain_decomposition.cpp
    test_dry_run_context.cpp
    test_event_binner.cpp
    test_event_delivery.cpp
    test_event_generators.cpp
    test_event_queue.cpp
    test_expected.cpp
    test_filter.cpp
    test_forest.cpp
    test_fvm_layout.cpp
    test_fvm_lowered.cpp
    test_diffusion.cpp
    test_iexpr.cpp
    test_index.cpp
    test_kinetic_linear.cpp
    test_lexcmp.cpp
    test_label_resolution.cpp
    test_lif_cell_group.cpp
    test_local_context.cpp
    test_maputil.cpp
    test_mask_stream.cpp
    test_math.cpp
    test_matrix.cpp
    test_mcable_map.cpp
    test_mc_cell_group.cpp
    test_mechanisms.cpp
    test_mech_temp_diam.cpp
    test_mechcat.cpp
    test_mechinfo.cpp
    test_merge_events.cpp
    test_merge_view.cpp
    test_morphology.cpp
    test_morph_components.cpp
    test_morph_embedding.cpp
    test_morph_expr.cpp
    test_morph_place.cpp
    test_morph_primitives.cpp
    test_morph_stitch.cpp
    test_multi_event_stream.cpp
    test_ordered_forest.cpp
    test_padded.cpp
    test_partition.cpp
    test_partition_by_constraint.cpp
    test_path.cpp
    test_piecewise.cpp
    test_pp_util.cpp
    test_probe.cpp
    test_range.cpp
    test_recipe.cpp
    test_ratelem.cpp
    test_schedule.cpp
    test_scope_exit.cpp
    test_segment_tree.cpp
    test_simd.cpp
    test_simulation.cpp
    test_span.cpp
    test_spike_source.cpp
    test_spikes.cpp
    test_spike_store.cpp
    test_stats.cpp
    test_strprintf.cpp
    test_swcio.cpp
    test_synapses.cpp
    test_s_expr.cpp
    test_thread.cpp
    test_threading_exceptions.cpp
    test_tree.cpp
    test_transform.cpp
    test_uninitialized.cpp
    test_unique.cpp
    test_unique_any.cpp
    test_vector.cpp
    test_version.cpp

    # unit test driver
    test.cpp

    # common routines
    mech_private_field_access.cpp
    stats.cpp
    unit_test_catalogue.cpp
)

if(ARB_WITH_GPU)
    list(APPEND unit_sources
        test_intrin.cu
        test_gpu_stack.cu
        test_multi_event_stream_gpu.cu
        test_reduce_by_key.cu
        test_matrix_cpuvsgpu.cpp
        test_matrix_gpu.cpp
        test_mc_cell_group_gpu.cpp
        test_multi_event_stream_gpu.cpp
        test_spikes_gpu.cpp
        test_vector_gpu.cpp
    )
endif()

if(ARB_WITH_NEUROML)
    list(APPEND unit_sources test_nml_morphology.cpp)
endif()

if(ARB_WITH_CUDA_CLANG OR ARB_WITH_HIP_CLANG)
    set_source_files_properties(${unit_sources} PROPERTIES LANGUAGE CXX)
    set_source_files_properties(${test_mech_sources} PROPERTIES LANGUAGE CXX)
endif()

add_executable(unit EXCLUDE_FROM_ALL ${unit_sources} ${catalogue-testing-mechanisms})
add_dependencies(unit catalogue-testing-target)
add_dependencies(tests unit)


make_catalogue_standalone(
    NAME dummy
    SOURCES "${CMAKE_CURRENT_SOURCE_DIR}/dummy"
    MOD dummy
    CXX
    CXX_FLAGS_TARGET ${ARB_CXX_FLAGS_TARGET_FULL}
    VERBOSE ON)

if(ARB_WITH_NVCC)
    target_compile_options(dummy-catalogue PRIVATE -DARB_CUDA)
endif()

if(ARB_WITH_CUDA_CLANG)
    set(clang_options_ -DARB_CUDA -xcuda --cuda-gpu-arch=sm_60 --cuda-path=${CUDA_TOOLKIT_ROOT_DIR})
    target_compile_options(unit PRIVATE $<$<COMPILE_LANGUAGE:CXX>:${clang_options_}>)
endif()

if(ARB_WITH_HIP_CLANG)
    set(clang_options_ -DARB_HIP -xhip --amdgpu-target=gfx906 --amdgpu-target=gfx900)
    target_compile_options(unit PRIVATE $<$<COMPILE_LANGUAGE:CXX>:${clang_options_}>)
endif()
add_dependencies(unit dummy-catalogue)

if(ARB_WITH_GPU)
  target_compile_definitions(unit PRIVATE ARB_GPU_ENABLED)
endif()

if(ARB_WITH_GPU)
  target_compile_definitions(unit PRIVATE ARB_GPU_ENABLED)
endif()

if(ARB_WITH_NVCC)
    target_compile_options(unit PRIVATE -DARB_CUDA)
endif()

if(ARB_WITH_CUDA_CLANG)
    set(clang_options_ -DARB_CUDA -xcuda --cuda-gpu-arch=sm_60 --cuda-path=${CUDA_TOOLKIT_ROOT_DIR})
    target_compile_options(unit PRIVATE $<$<COMPILE_LANGUAGE:CXX>:${clang_options_}>)
endif()

if(ARB_WITH_HIP_CLANG)
    set(clang_options_ -DARB_HIP -xhip --amdgpu-target=gfx906 --amdgpu-target=gfx900)
    target_compile_options(unit PRIVATE $<$<COMPILE_LANGUAGE:CXX>:${clang_options_}>)
endif()

target_compile_options(unit PRIVATE ${ARB_CXX_FLAGS_TARGET_FULL})
target_compile_definitions(unit PRIVATE "-DDATADIR=\"${CMAKE_CURRENT_SOURCE_DIR}/../swc\"")
target_compile_definitions(unit PRIVATE "-DCATALOGUEDIR=\"${PROJECT_BINARY_DIR}/lib\"")
target_compile_definitions(unit PRIVATE "-DBUILDDIR=\"${CMAKE_CURRENT_BINARY_DIR}\"")
target_include_directories(unit PRIVATE "${CMAKE_CURRENT_BINARY_DIR}")
target_include_directories(unit PRIVATE "${CMAKE_CURRENT_BINARY_DIR}/generated/testing")
target_link_libraries(unit PRIVATE gtest arbor arborenv arborio arborio-private-headers arbor-private-headers arbor-sup)<|MERGE_RESOLUTION|>--- conflicted
+++ resolved
@@ -43,55 +43,11 @@
 
 include(${PROJECT_SOURCE_DIR}/mechanisms/BuildModules.cmake)
 
-<<<<<<< HEAD
-set(external_modcc)
-if(ARB_WITH_EXTERNAL_MODCC)
-    set(external_modcc MODCC ${modcc})
-endif()
-set(test_mech_dir ${CMAKE_CURRENT_BINARY_DIR}/mechanisms)
-
-build_modules(
-    ${test_mechanisms}
-    SOURCE_DIR mechanisms
-    DEST_DIR "${test_mech_dir}"
-    ${external_modcc}
-    MODCC_FLAGS -t cpu -t gpu ${ARB_MODCC_FLAGS} -N testing
-    GENERATES .hpp _cpu.cpp _gpu.cpp _gpu.cu
-    TARGET build_test_mods
-)
-
-set(test_mech_sources)
-foreach(mech ${test_mechanisms})
-    list(APPEND test_mech_sources ${test_mech_dir}/${mech}_cpu.cpp)
-    if(ARB_WITH_GPU)
-        list(APPEND test_mech_sources ${test_mech_dir}/${mech}_gpu.cpp)
-        list(APPEND test_mech_sources ${test_mech_dir}/${mech}_gpu.cu)
-    endif()
-endforeach()
-
-# TODO: test_mechanism and mechanism prototype comparisons must
-# be re-jigged.
-
-# set(proto_mechanisms pas hh expsyn exp2syn test_kin1 test_kinlva test_ca)
-# set(mech_proto_dir "${CMAKE_CURRENT_BINARY_DIR}/mech_proto")
-# file(MAKE_DIRECTORY "${mech_proto_dir}")
-#
-# build_modules(
-#     ${proto_mechanisms}
-#     SOURCE_DIR "${PROJECT_SOURCE_DIR}/mechanisms/mod"
-#     DEST_DIR "${mech_proto_dir}"
-#     MECH_SUFFIX _proto
-#     MODCC_FLAGS -t cpu
-#     GENERATES _cpu.hpp
-#     TARGET build_test_mods
-# )
-=======
 make_catalogue(
     NAME    testing
     MOD     ${test_mechanisms}
     VERBOSE ${ARB_CAT_VERBOSE}
     ADD_DEPS OFF)
->>>>>>> e01f799c
 
 # Unit test sources
 
@@ -248,10 +204,6 @@
   target_compile_definitions(unit PRIVATE ARB_GPU_ENABLED)
 endif()
 
-if(ARB_WITH_GPU)
-  target_compile_definitions(unit PRIVATE ARB_GPU_ENABLED)
-endif()
-
 if(ARB_WITH_NVCC)
     target_compile_options(unit PRIVATE -DARB_CUDA)
 endif()
@@ -268,8 +220,7 @@
 
 target_compile_options(unit PRIVATE ${ARB_CXX_FLAGS_TARGET_FULL})
 target_compile_definitions(unit PRIVATE "-DDATADIR=\"${CMAKE_CURRENT_SOURCE_DIR}/../swc\"")
-target_compile_definitions(unit PRIVATE "-DCATALOGUEDIR=\"${PROJECT_BINARY_DIR}/lib\"")
-target_compile_definitions(unit PRIVATE "-DBUILDDIR=\"${CMAKE_CURRENT_BINARY_DIR}\"")
+target_compile_definitions(unit PRIVATE "-DLIBDIR=\"${PROJECT_BINARY_DIR}/lib\"")
 target_include_directories(unit PRIVATE "${CMAKE_CURRENT_BINARY_DIR}")
 target_include_directories(unit PRIVATE "${CMAKE_CURRENT_BINARY_DIR}/generated/testing")
 target_link_libraries(unit PRIVATE gtest arbor arborenv arborio arborio-private-headers arbor-private-headers arbor-sup)