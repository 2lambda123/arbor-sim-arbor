--- conflicted
+++ resolved
@@ -116,13 +116,8 @@
         shift *= self.size
         s = gj_switch(gid, shift)
         return s.switch(gid % self.size)
-<<<<<<< HEAD
-
-
-=======
-
-
->>>>>>> 75f7a07d
+
+
 class gj_non_symmetric(arb.recipe):
     def __init__(self, num_ranks):
         arb.recipe.__init__(self)
@@ -192,13 +187,8 @@
         self.assertEqual(decomp.num_global_cells, n_global)
         self.assertEqual(len(decomp.groups), n_local)
 
-<<<<<<< HEAD
         b = R * n_local
         e = (R + 1) * n_local
-=======
-        b = I * n_local
-        e = (I + 1) * n_local
->>>>>>> 75f7a07d
         gids = list(range(b, e))
 
         for gid in gids:
@@ -240,13 +230,9 @@
         self.assertEqual(decomp.num_global_cells, n_global)
         self.assertEqual(len(decomp.groups), 1)
 
-<<<<<<< HEAD
         b = R * n_local
         e = (R + 1) * n_local
-=======
-        b = I * n_local
-        e = (I + 1) * n_local
->>>>>>> 75f7a07d
+
         gids = list(range(b, e))
 
         for gid in gids:
@@ -286,13 +272,9 @@
         self.assertEqual(decomp.num_global_cells, n_global)
         self.assertEqual(len(decomp.groups), n_local)
 
-<<<<<<< HEAD
         b = R * n_local
         e = (R + 1) * n_local
-=======
-        b = I * n_local
-        e = (I + 1) * n_local
->>>>>>> 75f7a07d
+
         gids = list(range(b, e))
 
         for gid in gids:
@@ -443,10 +425,6 @@
 
     def test_domain_decomposition_exceptions(self):
         nranks = 1
-<<<<<<< HEAD
-=======
-        rank = 0
->>>>>>> 75f7a07d
         if mpi_enabled:
             comm = arb.mpi_comm()
             context = arb.context(threads=1, gpu_id=None, mpi=comm)
@@ -465,11 +443,7 @@
             RuntimeError,
             "unable to perform load balancing because cell_kind::cable has invalid suggested cpu_cell_group size of 0",
         ):
-<<<<<<< HEAD
             arb.partition_load_balance(recipe, context, hints1)
-=======
-            decomp1 = arb.partition_load_balance(recipe, context, hints1)
->>>>>>> 75f7a07d
 
         hint2 = arb.partition_hint()
         hint2.prefer_gpu = True
@@ -480,8 +454,4 @@
             RuntimeError,
             "unable to perform load balancing because cell_kind::cable has invalid suggested gpu_cell_group size of 0",
         ):
-<<<<<<< HEAD
-            arb.partition_load_balance(recipe, context, hints2)
-=======
-            decomp2 = arb.partition_load_balance(recipe, context, hints2)
->>>>>>> 75f7a07d
+            arb.partition_load_balance(recipe, context, hints2)