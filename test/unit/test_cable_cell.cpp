#include "../gtest.h"

#include <arbor/cable_cell.hpp>
#include <arbor/math.hpp>
#include <arbor/morph/locset.hpp>

#include "io/sepval.hpp"

#include "tree.hpp"

using namespace arb;
using ::arb::math::pi;

TEST(cable_cell, soma) {
    // test that insertion of a soma works
    //      define with centre point @ (0,0,1)
    double soma_radius = 3.2;

    arb::sample_tree samples;
    samples.append({0,0,0,soma_radius,1});
    auto c = cable_cell(arb::morphology(samples));

    EXPECT_EQ(c.has_soma(), true);

    auto s = c.soma();
    EXPECT_EQ(s->radius(), soma_radius);
}

TEST(cable_cell, multiple_cables) {
    double soma_radius = std::pow(3./(4.*pi<double>), 1./3.);

    // Generate a cylindrical cable segment of length 1/pi and radius 1
    //      volume = 1
    //      area   = 2
<<<<<<< HEAD
    double soma_radius = std::pow(3./(4.*pi<double>), 1./3.);

    auto append_branch = [soma_radius](sample_tree& stree, int p, int tag) {
        if (!p) {
            double z = soma_radius;
            p = stree.append(0, {0,0,z, 1/pi<double>, tag});
        }
        return stree.append(p, {0, 0, stree.samples()[p].loc.z+1, 1/pi<double>, tag});
    };

    // cell strucure as follows
    // left   :  segment numbering
    // right  :  segment type (soma, axon, dendrite)
    //
    //          0           s
    //         / \         / \.
    //        1   2       d   a
    //       / \         / \.
    //      3   4       d   d
=======
    // Returns the distal point of the added cable.
    auto append_branch = [soma_radius](sample_tree& stree, int proximal) {
        constexpr int tag = 2;
        if (!proximal) {
            double z = soma_radius;
            proximal = stree.append(0, {0,0,z, 1/pi<double>, tag});
        }
        return stree.append(proximal, msample{0, 0, stree.samples()[proximal].loc.z+1, 1/pi<double>, tag});
    };

    // cell strucure with branch numbers
    //
    //          0
    //         / \.
    //        1   2
    //       / \.
    //      3   4
>>>>>>> 49264f60

    arb::sample_tree samples;
    samples.append({0,0,-soma_radius,soma_radius,1});

    // hook the dendrite and axons
<<<<<<< HEAD
    append_branch(samples, 0, 3);
    append_branch(samples, 0, 2);
    append_branch(samples, 2, 3);
    append_branch(samples, 2, 3);
=======
    append_branch(samples, 0);
    append_branch(samples, 0);
    append_branch(samples, 2);
    append_branch(samples, 2);
>>>>>>> 49264f60

    auto c = cable_cell(arb::morphology(samples, true));

    EXPECT_EQ(c.num_branches(), 5u);

    // construct the graph
    tree con(c.parents());

    auto no_parent = tree::no_parent;
    EXPECT_EQ(con.num_segments(), 5u);
    EXPECT_EQ(con.parent(0), no_parent);
    EXPECT_EQ(con.parent(1), 0u);
    EXPECT_EQ(con.parent(2), 0u);
    EXPECT_EQ(con.parent(3), 1u);
    EXPECT_EQ(con.parent(4), 1u);
    EXPECT_EQ(con.num_children(0), 2u);
    EXPECT_EQ(con.num_children(1), 2u);
    EXPECT_EQ(con.num_children(2), 0u);
    EXPECT_EQ(con.num_children(3), 0u);
    EXPECT_EQ(con.num_children(4), 0u);
}<|MERGE_RESOLUTION|>--- conflicted
+++ resolved
@@ -32,27 +32,6 @@
     // Generate a cylindrical cable segment of length 1/pi and radius 1
     //      volume = 1
     //      area   = 2
-<<<<<<< HEAD
-    double soma_radius = std::pow(3./(4.*pi<double>), 1./3.);
-
-    auto append_branch = [soma_radius](sample_tree& stree, int p, int tag) {
-        if (!p) {
-            double z = soma_radius;
-            p = stree.append(0, {0,0,z, 1/pi<double>, tag});
-        }
-        return stree.append(p, {0, 0, stree.samples()[p].loc.z+1, 1/pi<double>, tag});
-    };
-
-    // cell strucure as follows
-    // left   :  segment numbering
-    // right  :  segment type (soma, axon, dendrite)
-    //
-    //          0           s
-    //         / \         / \.
-    //        1   2       d   a
-    //       / \         / \.
-    //      3   4       d   d
-=======
     // Returns the distal point of the added cable.
     auto append_branch = [soma_radius](sample_tree& stree, int proximal) {
         constexpr int tag = 2;
@@ -70,23 +49,15 @@
     //        1   2
     //       / \.
     //      3   4
->>>>>>> 49264f60
 
     arb::sample_tree samples;
     samples.append({0,0,-soma_radius,soma_radius,1});
 
     // hook the dendrite and axons
-<<<<<<< HEAD
-    append_branch(samples, 0, 3);
-    append_branch(samples, 0, 2);
-    append_branch(samples, 2, 3);
-    append_branch(samples, 2, 3);
-=======
     append_branch(samples, 0);
     append_branch(samples, 0);
     append_branch(samples, 2);
     append_branch(samples, 2);
->>>>>>> 49264f60
 
     auto c = cable_cell(arb::morphology(samples, true));
 
