--- conflicted
+++ resolved
@@ -152,7 +152,7 @@
     std::copy(envl_divs_.data(), envl_divs_.data()+n, envl_index_.begin());
 }
 
-void istim_state::add_current(const fvm_value_type& time, array& current_density) {
+void istim_state::add_current(const arb_value_type& time, array& current_density) {
     constexpr double two_pi = 2*math::pi<double>;
 
     // Consider vectorizing...
@@ -164,24 +164,13 @@
         arb_index_type ei_left = envl_divs_[i];
         arb_index_type ei_right = envl_divs_[i+1];
 
-<<<<<<< HEAD
-        fvm_index_type ai = accu_index_[i];
-        fvm_index_type cv = accu_to_cv_[ai];
-=======
         arb_index_type ai = accu_index_[i];
         arb_index_type cv = accu_to_cv_[ai];
-        double t = time[cv_to_intdom[cv]];
->>>>>>> 93f13310
 
         if (ei_left==ei_right || time<envl_times_[ei_left]) continue;
 
-<<<<<<< HEAD
-        fvm_index_type& ei = envl_index_[i];
+        arb_index_type& ei = envl_index_[i];
         while (ei+1<ei_right && envl_times_[ei+1]<=time) ++ei;
-=======
-        arb_index_type& ei = envl_index_[i];
-        while (ei+1<ei_right && envl_times_[ei+1]<=t) ++ei;
->>>>>>> 93f13310
 
         double J = envl_amplitudes_[ei]; // current density (A/m²)
         if (ei+1<ei_right) {
@@ -204,26 +193,14 @@
 // shared_state methods:
 
 shared_state::shared_state(
-<<<<<<< HEAD
-    fvm_size_type n_cell,
-    fvm_size_type n_cv,
-    fvm_size_type n_detector,
-    const std::vector<fvm_index_type>& cv_to_cell_vec,
-    const std::vector<fvm_value_type>& init_membrane_potential,
-    const std::vector<fvm_value_type>& temperature_K,
-    const std::vector<fvm_value_type>& diam,
-    const std::vector<fvm_index_type>& src_to_spike,
-=======
-    arb_size_type n_intdom,
     arb_size_type n_cell,
+    arb_size_type n_cv,
     arb_size_type n_detector,
-    const std::vector<arb_index_type>& cv_to_intdom_vec,
     const std::vector<arb_index_type>& cv_to_cell_vec,
     const std::vector<arb_value_type>& init_membrane_potential,
     const std::vector<arb_value_type>& temperature_K,
     const std::vector<arb_value_type>& diam,
     const std::vector<arb_index_type>& src_to_spike,
->>>>>>> 93f13310
     unsigned align
 ):
     alignment(min_alignment(align)),
@@ -241,14 +218,6 @@
     src_to_spike(src_to_spike.begin(), src_to_spike.end(), pad(alignment)),
     deliverable_events()
 {
-<<<<<<< HEAD
-=======
-    // For indices in the padded tail of cv_to_intdom, set index to last valid intdom index.
-    if (n_cv>0) {
-        std::copy(cv_to_intdom_vec.begin(), cv_to_intdom_vec.end(), cv_to_intdom.begin());
-        std::fill(cv_to_intdom.begin() + n_cv, cv_to_intdom.end(), cv_to_intdom_vec.back());
-    }
->>>>>>> 93f13310
     if (cv_to_cell_vec.size()) {
         std::copy(cv_to_cell_vec.begin(), cv_to_cell_vec.end(), cv_to_cell.begin());
         std::fill(cv_to_cell.begin() + n_cv, cv_to_cell.end(), cv_to_cell_vec.back());
@@ -322,8 +291,7 @@
     }
 }
 
-<<<<<<< HEAD
-void shared_state::update_time_to(fvm_value_type dt_step, fvm_value_type tmax) {
+void shared_state::update_time_to(arb_value_type dt_step, arb_value_type tmax) {
     auto tnext = std::min(time+dt_step, tmax);
     // round up target time if it is very close to tmax
     time_to = tnext+(1e-8*dt_step) >= tmax ? tmax: tnext;
@@ -332,50 +300,6 @@
 
 void shared_state::add_stimulus_current() {
      stim_data.add_current(time, current_density);
-=======
-void shared_state::update_time_to(arb_value_type dt_step, arb_value_type tmax) {
-    using simd::assign;
-    using simd::indirect;
-    using simd::add;
-    using simd::min;
-    for (arb_size_type i = 0; i<n_intdom; i+=simd_width) {
-        simd_value_type t;
-        assign(t, indirect(time.data()+i, simd_width));
-        t = min(add(t, dt_step), tmax);
-        indirect(time_to.data()+i, simd_width) = t;
-    }
-}
-
-void shared_state::set_dt() {
-    using simd::assign;
-    using simd::indirect;
-    using simd::sub;
-    for (arb_size_type j = 0; j<n_intdom; j+=simd_width) {
-        simd_value_type t, t_to;
-        assign(t, indirect(time.data()+j, simd_width));
-        assign(t_to, indirect(time_to.data()+j, simd_width));
-
-        auto dt = sub(t_to,t);
-        indirect(dt_intdom.data()+j, simd_width) = dt;
-    }
-
-    for (arb_size_type i = 0; i<n_cv; i+=simd_width) {
-        simd_index_type intdom_idx;
-        assign(intdom_idx, indirect(cv_to_intdom.data()+i, simd_width));
-
-        simd_value_type dt;
-        assign(dt, indirect(dt_intdom.data(), intdom_idx, simd_width));
-        indirect(dt_cv.data()+i, simd_width) = dt;
-    }
-}
-
-void shared_state::add_stimulus_current() {
-     stim_data.add_current(time, cv_to_intdom, current_density);
-}
-
-std::pair<arb_value_type, arb_value_type> shared_state::time_bounds() const {
-    return util::minmax_value(time);
->>>>>>> 93f13310
 }
 
 std::pair<arb_value_type, arb_value_type> shared_state::voltage_bounds() const {
@@ -387,7 +311,6 @@
     array& sample_time,
     array& sample_value)
 {
-<<<<<<< HEAD
     auto begin = s.begin_marked;
     auto end = s.end_marked;
 
@@ -396,18 +319,6 @@
     for (auto p = begin; p<end; ++p) {
         sample_time[p->offset] = time;
         sample_value[p->offset] = p->handle? *p->handle: 0;
-=======
-    for (arb_size_type i = 0; i<s.n_streams(); ++i) {
-        auto begin = s.begin_marked(i);
-        auto end = s.end_marked(i);
-
-        // Null handles are explicitly permitted, and always give a sample of zero.
-        // (Note: probably not worth explicitly vectorizing this.)
-        for (auto p = begin; p<end; ++p) {
-            sample_time[p->offset] = time[i];
-            sample_value[p->offset] = p->handle? *p->handle: 0;
-        }
->>>>>>> 93f13310
     }
 }
 
@@ -528,12 +439,6 @@
 
     util::padded_allocator<> pad(m.data_alignment());
 
-<<<<<<< HEAD
-    // Set internal variables
-    //m.time_ptr_ptr   = &time_ptr;
-
-=======
->>>>>>> 93f13310
     // Assign non-owning views onto shared state:
     m.ppack_ = {0};
     m.ppack_.width            = pos_data.cv.size();
@@ -547,11 +452,8 @@
     m.ppack_.time_since_spike = time_since_spike.data();
     m.ppack_.n_detectors      = n_detector;
     m.ppack_.events           = {};
-<<<<<<< HEAD
     m.ppack_.dt               = dt;
     m.ppack_.t                = 0;
-=======
->>>>>>> 93f13310
 
     bool mult_in_place = !pos_data.multiplicity.empty();
     bool peer_indices = !pos_data.peer_cv.empty();
