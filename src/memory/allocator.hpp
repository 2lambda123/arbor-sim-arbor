--- conflicted
+++ resolved
@@ -357,20 +357,12 @@
 using hbw_allocator = allocator<T, impl::knl::hbw_policy<alignment>>;
 #endif
 
-<<<<<<< HEAD
-#ifdef WITH_CUDA
+#ifdef NMC_HAVE_CUDA
 // For pinned and allocation set the default alignment to correspond to
 // the alignment of 1024 bytes, because pinned memory is allocated at
 // page boundaries. It is allocated at page boundaries (typically 4k),
 // however in practice it will return pointers that are 1k aligned.
 template <class T, size_t alignment=1024>
-=======
-#ifdef NMC_HAVE_CUDA
-// for pinned allocation set the default alignment to correspond to the
-// alignment of a page (4096 bytes), because pinned memory is allocated at page
-// boundaries.
-template <class T, size_t alignment=4096>
->>>>>>> ab7db0d5
 using pinned_allocator = allocator<T, impl::cuda::pinned_policy<alignment>>;
 
 template <class T, size_t alignment=1024>
