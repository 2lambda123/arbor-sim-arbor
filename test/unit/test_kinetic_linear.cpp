#include <vector>

#include <arbor/mechanism.hpp>
#include <arbor/version.hpp>

#include "backends/multicore/fvm.hpp"

#ifdef ARB_GPU_ENABLED
#include "backends/gpu/fvm.hpp"
#endif

#include "common.hpp"
#include "mech_private_field_access.hpp"
#include "fvm_lowered_cell.hpp"
#include "fvm_lowered_cell_impl.hpp"
#include "../simple_recipes.hpp"
#include "unit_test_catalogue.hpp"

using namespace arb;

using backend = arb::multicore::backend;
using fvm_cell = arb::fvm_lowered_cell_impl<backend>;

using shared_state = backend::shared_state;
ACCESS_BIND(std::unique_ptr<shared_state> fvm_cell::*, private_state_ptr, &fvm_cell::state_)

// Creates an instance of a mechanism on a single compartment cell.
// Performs a single time step of size dt, and verifies that the values
// of the mechanisms variables match the expected pre and post values.
//
//  mech_name
//      name of the mechanism from the unit test catalogue
//  state_variables
//      the names of the mechanism variables to test
//  t0_values (optionally empty)
//      expected initial values of each variable
//  t1_values
//      expected value of each variable after the time step
//  dt
//      size of the time step
template <typename backend>
void run_test(std::string mech_name,
        std::vector<std::string> state_variables,
        std::vector<arb_value_type> t0_values,
        std::vector<arb_value_type> t1_values,
        arb_value_type dt) {

    auto cat = make_unit_test_catalogue();

    // Create a single compartment cell
    arb_size_type ncell = 1;
    arb_size_type ncv = 1;
    std::vector<arb_index_type> cv_to_cell(ncv, 0);

    auto instance = cat.instance(backend::kind, mech_name);
    auto& mech = instance.mech;

    std::vector<arb_value_type> temp(ncv, 300.);
    std::vector<arb_value_type> diam(ncv, 1.);
    std::vector<arb_value_type> vinit(ncv, -65);
    std::vector<arb_index_type> src_to_spike = {};

<<<<<<< HEAD
    // Create the fvm shared state for the simple cell.
    auto shared_state = std::make_unique<typename backend::shared_state>(
            ncell, ncv, 0, cv_to_cell, vinit, temp, diam, src_to_spike, mech->data_alignment());
=======
    auto shared_state = std::make_unique<typename backend::shared_state>(ncell, ncell,
                                                                         cv_to_intdom, cv_to_intdom,
                                                                         vinit, temp, diam,
                                                                         src_to_spike,
                                                                         fvm_detector_info{},
                                                                         test->data_alignment());
>>>>>>> 43dcf801

    mechanism_layout layout;
    mechanism_overrides overrides;

    layout.weight.assign(ncv, 1.);
    for (arb_size_type i = 0; i<ncv; ++i) {
        layout.cv.push_back(i);
    }

    shared_state->instantiate(*mech, 0, overrides, layout, {});
    shared_state->reset();

    mech->initialize();

    // Test the expected initial values if provided.
    if (!t0_values.empty()) {
        for (unsigned i = 0; i < state_variables.size(); i++) {
            for (unsigned j = 0; j < ncv; j++) {
                EXPECT_NEAR(t0_values[i], mechanism_field(mech.get(), state_variables[i]).at(j), 1e-6);
            }
        }
    }

    // TODO: here is the gotcha!
    // Perform time step
    shared_state->update_time_to(timestep_range(dt, dt)[0]);
    mech->set_time(shared_state->time, shared_state->dt);

    mech->update_state();

    // Test the values of state variables
    if (!t1_values.empty()) {
        for (unsigned i = 0; i < state_variables.size(); i++) {
            for (unsigned j = 0; j < ncv; j++) {
                EXPECT_NEAR(t1_values[i], mechanism_field(mech.get(), state_variables[i]).at(j), 1e-6);
            }
        }
    }
}

TEST(mech_kinetic, kinetic_linear_scaled) {
    std::vector<std::string> state_variables = {"s", "h", "d"};
    std::vector<arb_value_type> t0_values = {0.5, 0.2, 0.3};
    std::vector<arb_value_type> t1_0_values = {0.373297, 0.591621, 0.0350817};
    std::vector<arb_value_type> t1_1_values = {0.329897, 0.537371, 0.132732};

    run_test<multicore::backend>("test0_kin_compartment", state_variables, t0_values, t1_0_values, 0.5);
    run_test<multicore::backend>("test1_kin_compartment", state_variables, t0_values, t1_1_values, 0.5);

}

TEST(mech_kinetic, kinetic_linear_1_conserve) {
    std::vector<std::string> state_variables = {"s", "h", "d"};
    std::vector<arb_value_type> t0_values = {0.5, 0.2, 0.3};
    std::vector<arb_value_type> t1_0_values = {0.380338, 0.446414, 0.173247};
    std::vector<arb_value_type> t1_1_values = {0.218978, 0.729927, 0.0510949};

    run_test<multicore::backend>("test0_kin_diff", state_variables, t0_values, t1_0_values, 0.5);
    run_test<multicore::backend>("test0_kin_conserve", state_variables, t0_values, t1_0_values, 0.5);
    run_test<multicore::backend>("test0_kin_steadystate", state_variables, t0_values, t1_1_values, 0.5);
}

TEST(mech_kinetic, kinetic_linear_2_conserve) {
    std::vector<std::string> state_variables = {"a", "b", "x", "y"};
    std::vector<arb_value_type> t0_values = {0.2, 0.8, 0.6, 0.4};
    std::vector<arb_value_type> t1_0_values = {0.217391304, 0.782608696, 0.33333333, 0.66666666};
    std::vector<arb_value_type> t1_1_values = {0.230769, 0.769231, 0.189189, 0.810811};

    run_test<multicore::backend>("test1_kin_diff", state_variables, t0_values, t1_0_values, 0.5);
    run_test<multicore::backend>("test1_kin_conserve", state_variables, t0_values, t1_0_values, 0.5);
    run_test<multicore::backend>("test1_kin_steadystate", state_variables, t0_values, t1_1_values, 0.5);
}

TEST(mech_kinetic, kinetic_nonlinear) {
    std::vector<std::string> state_variables = {"a", "b", "c"};
    std::vector<arb_value_type> t0_values = {0.2, 0.3, 0.5};
    std::vector<arb_value_type> t1_0_values = {0.222881, 0.31144, 0.48856};
    std::vector<arb_value_type> t1_1_values = {0.2078873133, 0.34222075, 0.45777925};

    run_test<multicore::backend>("test2_kin_diff", state_variables, t0_values, t1_0_values, 0.025);
    run_test<multicore::backend>("test3_kin_diff", state_variables, t0_values, t1_1_values, 0.025);

}

TEST(mech_kinetic, normal_nonlinear_0) {
    std::vector<std::string> state_variables = {"a", "b", "c"};
    std::vector<arb_value_type> t0_values = {0.2, 0.3, 0.5};
    std::vector<arb_value_type> t1_values = {0.2078873133, 0.34222075, 0.45777925};
    run_test<multicore::backend>("test5_nonlinear_diff", state_variables, t0_values, t1_values, 0.025);
}

TEST(mech_kinetic, normal_nonlinear_1) {
    std::vector<std::string> state_variables = {"p"};
    std::vector<arb_value_type> t0_values = {1};
    std::vector<arb_value_type> t1_values = {1.0213199524};
    run_test<multicore::backend>("test6_nonlinear_diff", state_variables, t0_values, t1_values, 0.025);
}

TEST(mech_kinetic, kinetic_nonlinear_scaled) {
    std::vector<std::string> state_variables = {"A", "B", "C", "d", "e"};
    std::vector<arb_value_type> t0_values = {4.5, 6.6, 0.28, 2, 0};
    std::vector<arb_value_type> t1_values = {4.087281958014442,
                                             6.224088678118931,
                                             0.6559113218810689,
                                             1.8315624742412617,
                                             0.16843752575873824};

    run_test<multicore::backend>("test4_kin_compartment", state_variables, t0_values, t1_values, 0.1);
}

TEST(mech_linear, linear_system) {
    std::vector<std::string> state_variables = {"h", "s", "d"};
    std::vector<arb_value_type> values = {0.5, 0.2, 0.3};

    run_test<multicore::backend>("test_linear_state", state_variables, {}, values, 0.5);
    run_test<multicore::backend>("test_linear_init", state_variables, values, {}, 0.5);
    run_test<multicore::backend>("test_linear_init_shuffle", state_variables, values, {}, 0.5);
}

#ifdef ARB_GPU_ENABLED
TEST(mech_kinetic_gpu, kinetic_linear_scaled) {
    std::vector<std::string> state_variables = {"s", "h", "d"};
    std::vector<arb_value_type> t0_values = {0.5, 0.2, 0.3};
    std::vector<arb_value_type> t1_0_values = {0.373297, 0.591621, 0.0350817};
    std::vector<arb_value_type> t1_1_values = {0.329897, 0.537371, 0.132732};

    run_test<gpu::backend>("test0_kin_compartment", state_variables, t0_values, t1_0_values, 0.5);
    run_test<gpu::backend>("test1_kin_compartment", state_variables, t0_values, t1_1_values, 0.5);
}

TEST(mech_kinetic_gpu, kinetic_linear_1_conserve) {
    std::vector<std::string> state_variables = {"s", "h", "d"};
    std::vector<arb_value_type> t0_values = {0.5, 0.2, 0.3};
    std::vector<arb_value_type> t1_0_values = {0.380338, 0.446414, 0.173247};
    std::vector<arb_value_type> t1_1_values = {0.218978, 0.729927, 0.0510949};

    run_test<gpu::backend>("test0_kin_diff", state_variables, t0_values, t1_0_values, 0.5);
    run_test<gpu::backend>("test0_kin_conserve", state_variables, t0_values, t1_0_values, 0.5);
    run_test<gpu::backend>("test0_kin_steadystate", state_variables, t0_values, t1_1_values, 0.5);
}

TEST(mech_kinetic_gpu, kinetic_linear_2_conserve) {
    std::vector<std::string> state_variables = {"a", "b", "x", "y"};
    std::vector<arb_value_type> t0_values = {0.2, 0.8, 0.6, 0.4};
    std::vector<arb_value_type> t1_0_values = {0.217391304, 0.782608696, 0.33333333, 0.66666666};
    std::vector<arb_value_type> t1_1_values = {0.230769, 0.769231, 0.189189, 0.810811};

    run_test<gpu::backend>("test1_kin_diff", state_variables, t0_values, t1_0_values, 0.5);
    run_test<gpu::backend>("test1_kin_conserve", state_variables, t0_values, t1_0_values, 0.5);
    run_test<gpu::backend>("test1_kin_steadystate", state_variables, t0_values, t1_1_values, 0.5);
}

TEST(mech_kinetic_gpu, kinetic_nonlinear) {
    std::vector<std::string> state_variables = {"a", "b", "c"};
    std::vector<arb_value_type> t0_values = {0.2, 0.3, 0.5};
    std::vector<arb_value_type> t1_0_values = {0.222881, 0.31144, 0.48856};
    std::vector<arb_value_type> t1_1_values = {0.2078873133, 0.34222075, 0.45777925};

    run_test<gpu::backend>("test2_kin_diff", state_variables, t0_values, t1_0_values, 0.025);
    run_test<gpu::backend>("test3_kin_diff", state_variables, t0_values, t1_1_values, 0.025);
}

TEST(mech_kinetic_gpu, normal_nonlinear_0) {
    std::vector<std::string> state_variables = {"a", "b", "c"};
    std::vector<arb_value_type> t0_values = {0.2, 0.3, 0.5};
    std::vector<arb_value_type> t1_values = {0.2078873133, 0.34222075, 0.45777925};
    run_test<gpu::backend>("test5_nonlinear_diff", state_variables, t0_values, t1_values, 0.025);
}

TEST(mech_kinetic_gpu, normal_nonlinear_1) {
    std::vector<std::string> state_variables = {"p"};
    std::vector<arb_value_type> t0_values = {1};
    std::vector<arb_value_type> t1_values = {1.0213199524};
    run_test<gpu::backend>("test6_nonlinear_diff", state_variables, t0_values, t1_values, 0.025);
}

TEST(mech_kinetic_gpu, kinetic_nonlinear_scaled) {
    std::vector<std::string> state_variables = {"A", "B", "C", "d", "e"};
    std::vector<arb_value_type> t0_values = {4.5, 6.6, 0.28, 2, 0};
    std::vector<arb_value_type> t1_values = {4.087281958014442,
                                             6.224088678118931,
                                             0.6559113218810689,
                                             1.8315624742412617,
                                             0.16843752575873824};

    run_test<gpu::backend>("test4_kin_compartment", state_variables, t0_values, t1_values, 0.1);
}

TEST(mech_linear_gpu, linear_system) {
    std::vector<std::string> state_variables = {"h", "s", "d"};
    std::vector<arb_value_type> values = {0.5, 0.2, 0.3};

    run_test<gpu::backend>("test_linear_state", state_variables, {}, values, 0.5);
    run_test<gpu::backend>("test_linear_init", state_variables, {}, values, 0.5);
    run_test<gpu::backend>("test_linear_init_shuffle", state_variables, values, {}, 0.5);
}

#endif<|MERGE_RESOLUTION|>--- conflicted
+++ resolved
@@ -60,18 +60,12 @@
     std::vector<arb_value_type> vinit(ncv, -65);
     std::vector<arb_index_type> src_to_spike = {};
 
-<<<<<<< HEAD
     // Create the fvm shared state for the simple cell.
-    auto shared_state = std::make_unique<typename backend::shared_state>(
-            ncell, ncv, 0, cv_to_cell, vinit, temp, diam, src_to_spike, mech->data_alignment());
-=======
-    auto shared_state = std::make_unique<typename backend::shared_state>(ncell, ncell,
-                                                                         cv_to_intdom, cv_to_intdom,
+    auto shared_state = std::make_unique<typename backend::shared_state>(ncell, ncv, cv_to_cell,
                                                                          vinit, temp, diam,
                                                                          src_to_spike,
                                                                          fvm_detector_info{},
-                                                                         test->data_alignment());
->>>>>>> 43dcf801
+                                                                         mech->data_alignment());
 
     mechanism_layout layout;
     mechanism_overrides overrides;
