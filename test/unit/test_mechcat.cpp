--- conflicted
+++ resolved
@@ -7,6 +7,11 @@
 #include <arbor/mechinfo.hpp>
 
 #include "common.hpp"
+
+#ifndef LIBDIR
+#warning "LIBDIR not set; defaulting to '.'"
+#define LIBDIR "."
+#endif
 
 using namespace std::string_literals;
 using namespace arb;
@@ -285,11 +290,6 @@
     EXPECT_THROW(load_catalogue(LIBDIR "/libarbor.a"), bad_catalogue_error);
     const mechanism_catalogue cat = load_catalogue(LIBDIR "/dummy-catalogue.so");
     EXPECT_EQ(std::vector<std::string>{"dummy"}, cat.mechanism_names());
-<<<<<<< HEAD
-#endif
-}
-=======
->>>>>>> e01f799c
 #endif
 }
 
