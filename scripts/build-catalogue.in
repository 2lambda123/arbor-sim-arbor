#!/usr/bin/env python3

import subprocess as sp
import sys
from tempfile import TemporaryDirectory
import os
from pathlib import Path
import shutil
import stat
import string
import argparse
import re
def parse_arguments():
    def append_slash(s):
        return s+'/' if s and not s.endswith('/') else s

    class ConciseHelpFormatter(argparse.HelpFormatter):
        def __init__(self, **kwargs):
            super(ConciseHelpFormatter, self).__init__(max_help_position=20, **kwargs)

        def _format_action_invocation(self, action):
            if not action.option_strings:
                return super(ConciseHelpFormatter, self)._format_action_invocation(action)
            else:
                optstr = ', '.join(action.option_strings)
                if action.nargs==0:
                    return optstr
                else:
                    return optstr+' '+self._format_args(action, action.dest.upper())

    parser = argparse.ArgumentParser(
        description = 'Generate dynamic catalogue and build it into a shared object.',
        usage = '%(prog)s catalogue_name mod_source_dir',
        add_help = False,
        formatter_class = ConciseHelpFormatter)

    parser.add_argument('name',
                        metavar='name',
                        type=str,
                        help='Catalogue name.')

    parser.add_argument('modpfx',
                        metavar='modpfx',
                        type=str,
                        help='Directory name where *.mod files live.')

    parser.add_argument('-v', '--verbose',
                        action='store_true',
                        help='Verbose.')

    parser.add_argument('-q', '--quiet',
                        action='store_true',
                        help='Less output.')

    parser.add_argument('-h', '--help',
                        action='help',
                        help='Display this help and exit.')

    return vars(parser.parse_args())

args    = parse_arguments()
pwd     = Path.cwd()
name    = re.sub(r'_+', r'_',
                 re.sub(r'[^a-zA-Z0-9_]', r'_',
                        args['name']))

mod_dir = pwd / Path(args['modpfx'])
mods    = [ f[:-4] for f in os.listdir(mod_dir) if f.endswith('.mod') ]
verbose = args['verbose'] and not args['quiet']
quiet   = args['quiet']

cmake = f"""
cmake_minimum_required(VERSION 3.9)
project({name}-cat LANGUAGES CXX)

find_package(arbor REQUIRED)

set(CMAKE_CXX_COMPILER ${{ARB_CXX}})
set(CMAKE_CXX_FLAGS    ${{ARB_CXX_FLAGS}})

include(BuildModules.cmake)

set(ARB_WITH_EXTERNAL_MODCC true)
find_program(modcc NAMES modcc)

make_catalogue(
  NAME {name}
  SOURCES "${{CMAKE_CURRENT_SOURCE_DIR}}/mod"
  OUTPUT "CAT_{name.upper()}_SOURCES"
  MECHS {' '.join(mods)}
  PREFIX @ARB_INSTALL_DATADIR@
  CXX_FLAGS_TARGET ${{ARB_CXX_FLAGS_TARGET}}
  STANDALONE ON
  VERBOSE {"ON" if verbose else "OFF"})
"""

if not quiet:
    print(f"Building catalogue '{name}' from mechanisms in {mod_dir}")
    for m in mods:
        print(" *", m)

with TemporaryDirectory() as tmp:
    tmp = Path(tmp)
    shutil.copytree(mod_dir, tmp / 'mod')
    os.mkdir(tmp / 'build')
    os.chdir(tmp / 'build')
    with open(tmp / 'CMakeLists.txt', 'w') as fd:
        fd.write(cmake)
    shutil.copy2(f'@ARB_INSTALL_DATADIR@/BuildModules.cmake', tmp)
    shutil.copy2(f'@ARB_INSTALL_DATADIR@/generate_catalogue', tmp)
<<<<<<< HEAD
    try:
        sp.run('cmake ..', shell=True, check=True, capture_output=not verbose)
        sp.run('make',     shell=True, check=True, capture_output=not verbose)
        shutil.copy2(f'{name}-catalogue.so', pwd)
    except sp.CalledProcessError as e:
        import sys, traceback as tb

        if not verbose:
            sys.stdout.write("Build log:\n")
            sys.stdout.write(e.stdout.decode())
            sys.stderr.write(tb.format_exc() + " Error:\n\n")
            sys.stderr.write(e.stderr.decode())
        else:
            sys.stderr.write(
                "Catalogue building error occurred."
                + " Check stdout log for underlying error,"
                + " or omit verbose flag to capture it."
            )
        sys.stdout.flush()
        sys.stderr.flush()
        exit(e.returncode)

=======
    if verbose:
        out, err = (None, None)
    else:
        out, err = (sp.DEVNULL, sp.DEVNULL)
    sp.run('cmake ..', shell=True, check=True, stdout=out, stderr=err)
    sp.run('make', shell=True, check=True, stdout=out, stderr=err)
    shutil.copy2(f'{name}-catalogue.so', pwd)
>>>>>>> f46abf91
    if not quiet:
        print(f'Catalogue has been built and copied to {pwd}/{name}-catalogue.so')<|MERGE_RESOLUTION|>--- conflicted
+++ resolved
@@ -108,20 +108,27 @@
         fd.write(cmake)
     shutil.copy2(f'@ARB_INSTALL_DATADIR@/BuildModules.cmake', tmp)
     shutil.copy2(f'@ARB_INSTALL_DATADIR@/generate_catalogue', tmp)
-<<<<<<< HEAD
+    if verbose:
+        out, err = (None, None)
+    else:
+        out, err = (sp.PIPE, sp.PIPE)
     try:
-        sp.run('cmake ..', shell=True, check=True, capture_output=not verbose)
-        sp.run('make',     shell=True, check=True, capture_output=not verbose)
+        sp.run('cmake ..', shell=True, check=True, stdout=out, stderr=err)
+        sp.run('make',     shell=True, check=True, stdout=out, stderr=err)
         shutil.copy2(f'{name}-catalogue.so', pwd)
     except sp.CalledProcessError as e:
         import sys, traceback as tb
 
         if not verbose:
+            # Not in verbose mode, so we have captured the
+            # `stdout` and `stderr` and can print it to the user.
             sys.stdout.write("Build log:\n")
             sys.stdout.write(e.stdout.decode())
             sys.stderr.write(tb.format_exc() + " Error:\n\n")
             sys.stderr.write(e.stderr.decode())
         else:
+            # In verbose mode the outputs weren't captured and
+            # have been streamed to `stdout` and `stderr` already.
             sys.stderr.write(
                 "Catalogue building error occurred."
                 + " Check stdout log for underlying error,"
@@ -130,15 +137,6 @@
         sys.stdout.flush()
         sys.stderr.flush()
         exit(e.returncode)
-
-=======
-    if verbose:
-        out, err = (None, None)
-    else:
-        out, err = (sp.DEVNULL, sp.DEVNULL)
-    sp.run('cmake ..', shell=True, check=True, stdout=out, stderr=err)
-    sp.run('make', shell=True, check=True, stdout=out, stderr=err)
-    shutil.copy2(f'{name}-catalogue.so', pwd)
->>>>>>> f46abf91
+    
     if not quiet:
         print(f'Catalogue has been built and copied to {pwd}/{name}-catalogue.so')