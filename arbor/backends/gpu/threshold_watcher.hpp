--- conflicted
+++ resolved
@@ -22,36 +22,24 @@
 
 void test_thresholds_impl(
     int size,
-<<<<<<< HEAD
-    fvm_value_type t_after,
-    fvm_value_type t_before,
-    const fvm_index_type* src_to_spike,
-    fvm_value_type* time_since_spike,
+    arb_value_type t_after,
+    arb_value_type t_before,
+    const arb_index_type* src_to_spike,
+    arb_value_type* time_since_spike,
     stack_storage<threshold_crossing>& stack,
-    fvm_index_type* is_crossed,
-    fvm_value_type* prev_values,
-    const fvm_index_type* cv_index,
-    const fvm_value_type* values,
-    const fvm_value_type* thresholds,
-=======
-    const arb_index_type* cv_to_intdom, const arb_value_type* t_after, const arb_value_type* t_before,
-    const arb_index_type* src_to_spike, arb_value_type* time_since_spike, stack_storage<threshold_crossing>& stack,
-    arb_index_type* is_crossed, arb_value_type* prev_values,
-    const arb_index_type* cv_index, const arb_value_type* values, const arb_value_type* thresholds,
->>>>>>> 93f13310
+    arb_index_type* is_crossed,
+    arb_value_type* prev_values,
+    const arb_index_type* cv_index,
+    const arb_value_type* values,
+    const arb_value_type* thresholds,
     bool record);
 
 void reset_crossed_impl(
     int size,
-<<<<<<< HEAD
-    fvm_index_type* is_crossed,
-    const fvm_index_type* cv_index,
-    const fvm_value_type* values,
-    const fvm_value_type* thresholds);
-=======
     arb_index_type* is_crossed,
-    const arb_index_type* cv_index, const arb_value_type* values, const arb_value_type* thresholds);
->>>>>>> 93f13310
+    const arb_index_type* cv_index,
+    const arb_value_type* values,
+    const arb_value_type* thresholds);
 
 
 class threshold_watcher {
@@ -65,22 +53,11 @@
     threshold_watcher(const execution_context& ctx): stack_(ctx.gpu) {}
 
     threshold_watcher(
-<<<<<<< HEAD
-        const fvm_size_type num_cv,
-        const fvm_index_type* src_to_spike,
-        const std::vector<fvm_index_type>& cv_index,
-        const std::vector<fvm_value_type>& thresholds,
+        const arb_size_type num_cv,
+        const arb_index_type* src_to_spike,
+        const std::vector<arb_index_type>& cv_index,
+        const std::vector<arb_value_type>& thresholds,
         const execution_context& context
-=======
-        const arb_index_type* cv_to_intdom,
-        const arb_index_type* src_to_spike,
-        const array* t_before,
-        const array* t_after,
-        const arb_size_type num_cv,
-        const std::vector<arb_index_type>& detector_cv_idx,
-        const std::vector<arb_value_type>& thresholds,
-        const execution_context& ctx
->>>>>>> 93f13310
     ):
         src_to_spike_(src_to_spike),
         n_detectors_(cv_index.size()),
@@ -135,7 +112,7 @@
     /// Crossing events are recorded for each threshold that has been
     /// crossed since current time t, and the last time the test was
     /// performed.
-    void test(array* time_since_spike, const fvm_value_type& t_before, const fvm_value_type& t_after) {
+    void test(array* time_since_spike, const arb_value_type& t_before, const arb_value_type& t_after) {
         arb_assert(values_);
 
         if (size()>0) {
@@ -159,23 +136,12 @@
     }
 
 private:
-<<<<<<< HEAD
     // Non-owning pointers
-    const fvm_value_type* values_ = nullptr;
-    const fvm_index_type* src_to_spike_ = nullptr;
-=======
-    /// Non-owning pointers to cv-to-intdom map,
-    /// the values for to test against thresholds,
-    /// and pointers to the time arrays
-    const arb_index_type* cv_to_intdom_ = nullptr;
     const arb_value_type* values_ = nullptr;
     const arb_index_type* src_to_spike_ = nullptr;
-    const array* t_before_ptr_ = nullptr;
-    const array* t_after_ptr_ = nullptr;
->>>>>>> 93f13310
 
     // Threshold watch state, with data on gpu:
-    fvm_size_type n_detectors_ = 0;
+    arb_size_type n_detectors_ = 0;
     iarray cv_index_;           // Compartment indexes of values to watch.
     iarray is_crossed_;         // Boolean flag for state of each watch.
     array thresholds_;          // Threshold for each watch.
