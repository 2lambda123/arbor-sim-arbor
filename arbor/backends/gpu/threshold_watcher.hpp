#pragma once

#include <arbor/arbexcept.hpp>
#include <arbor/assert.hpp>
#include <arbor/common_types.hpp>
#include <arbor/fvm_types.hpp>

#include "execution_context.hpp"
#include "memory/memory.hpp"
#include "util/span.hpp"

#include "backends/threshold_crossing.hpp"
#include "backends/gpu/gpu_store_types.hpp"
#include "backends/gpu/stack.hpp"

#include "stack.hpp"

namespace arb {
namespace gpu {

// CUDA implementation entry point:

void test_thresholds_impl(
    int size,
    arb_value_type t_after,
    arb_value_type t_before,
    const arb_index_type* src_to_spike,
    arb_value_type* time_since_spike,
    stack_storage<threshold_crossing>& stack,
    arb_index_type* is_crossed,
    arb_value_type* prev_values,
    const arb_index_type* cv_index,
    const arb_value_type* values,
    const arb_value_type* thresholds,
    bool record);

void reset_crossed_impl(
    int size,
    arb_index_type* is_crossed,
    const arb_index_type* cv_index,
    const arb_value_type* values,
    const arb_value_type* thresholds);


class threshold_watcher {
public:
    using stack_type = stack<threshold_crossing>;

    threshold_watcher() = default;
    threshold_watcher(threshold_watcher&& other) = default;
    threshold_watcher& operator=(threshold_watcher&& other) = default;

    threshold_watcher(const execution_context& ctx): stack_(ctx.gpu) {}

    threshold_watcher(const arb_size_type num_cv,
                      const arb_index_type* src_to_spike,
                      const std::vector<arb_index_type>& cv_index,
                      const std::vector<arb_value_type>& thresholds,
                      const execution_context& context):
        src_to_spike_(src_to_spike),
        n_detectors_(cv_index.size()),
        cv_index_(memory::make_const_view(cv_index)),
        is_crossed_(n_detectors_),
        thresholds_(memory::make_const_view(thresholds)),
        v_prev_(num_cv),
        // TODO: allocates enough space for 10 spikes per watch.
        // A more robust approach might be needed to avoid overflows.
        stack_(10*size(), context.gpu)
    {
        crossings_.reserve(stack_.capacity());
        // reset() needs to be called before this is ready for use
    }

    /// Remove all stored crossings that were detected in previous calls to test()
    void clear_crossings() {
        stack_.update_host();
        stack_.clear();
    }

    /// Reset state machine for each detector.
    /// Assume that the values in values_ have been set correctly before
    /// calling, because the values are used to determine the initial state
    void reset(const array& values) {
        values_ = values.data();
        memory::copy(values, v_prev_);
        clear_crossings();
        if (size()>0) {
            reset_crossed_impl((int)size(), is_crossed_.data(), cv_index_.data(), values_, thresholds_.data());
        }
    }

    // Testing-only interface.
    bool is_crossed(int i) const {
        return is_crossed_[i];
    }

    const std::vector<threshold_crossing>& crossings() const {
        stack_.update_host();

        if (stack_.overflow()) {
            throw arbor_internal_error("gpu/threshold_watcher: gpu spike buffer overflow");
        }

        crossings_.clear();
        crossings_.insert(crossings_.end(), stack_.begin(), stack_.end());
        return crossings_;
    }

    /// Tests each target for changed threshold state.
    /// Crossing events are recorded for each threshold that has been
    /// crossed since current time t, and the last time the test was
    /// performed.
<<<<<<< HEAD
    void test(array& time_since_spike,
              const arb_value_type& t_before,
              const arb_value_type& t_after) {
        arb_assert(values_);
=======
    void test(array& time_since_spike) {
>>>>>>> 543331f9

        if (size()>0) {
            test_thresholds_impl(
                (int)size(),
<<<<<<< HEAD
                t_after, t_before,
=======
                cv_to_intdom_, t_after_ptr_->data(), t_before_ptr_->data(),
>>>>>>> 543331f9
                src_to_spike_, time_since_spike.data(),
                stack_.storage(),
                is_crossed_.data(), v_prev_.data(),
                cv_index_.data(), values_, thresholds_.data(),
                !time_since_spike.empty());

            // Check that the number of spikes has not exceeded capacity.
            arb_assert(!stack_.overflow());
        }
    }

    /// the number of threshold values that are being monitored
    std::size_t size() const {
        return cv_index_.size();
    }

private:
    // Non-owning pointers
    const arb_value_type* values_ = nullptr;
    const arb_index_type* src_to_spike_ = nullptr;

    // Threshold watch state, with data on gpu:
    arb_size_type n_detectors_ = 0;
    iarray cv_index_;           // Compartment indexes of values to watch.
    iarray is_crossed_;         // Boolean flag for state of each watch.
    array thresholds_;          // Threshold for each watch.
    array v_prev_;              // Values at previous sample time.

    // Hybrid host/gpu data structure for accumulating threshold crossings.
    mutable stack_type stack_;

    // host side storage for the crossings
    mutable std::vector<threshold_crossing> crossings_;
};

} // namespace gpu
} // namespace arb<|MERGE_RESOLUTION|>--- conflicted
+++ resolved
@@ -110,23 +110,13 @@
     /// Crossing events are recorded for each threshold that has been
     /// crossed since current time t, and the last time the test was
     /// performed.
-<<<<<<< HEAD
-    void test(array& time_since_spike,
-              const arb_value_type& t_before,
-              const arb_value_type& t_after) {
+    void test(array& time_since_spike, const arb_value_type& t_before, const arb_value_type& t_after) {
         arb_assert(values_);
-=======
-    void test(array& time_since_spike) {
->>>>>>> 543331f9
 
         if (size()>0) {
             test_thresholds_impl(
                 (int)size(),
-<<<<<<< HEAD
                 t_after, t_before,
-=======
-                cv_to_intdom_, t_after_ptr_->data(), t_before_ptr_->data(),
->>>>>>> 543331f9
                 src_to_spike_, time_since_spike.data(),
                 stack_.storage(),
                 is_crossed_.data(), v_prev_.data(),
