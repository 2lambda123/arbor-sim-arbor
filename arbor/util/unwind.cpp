#include <util/unwind.hpp>

#include <sstream>
#include <string>
#include <iomanip>
#include <iostream>
#include <vector>

#ifdef WITH_BACKTRACE
#define BOOST_STACKTRACE_GNU_SOURCE_NOT_REQUIRED
#define BOOST_STACKTRACE_USE_ADDR2LINE
#include <boost/stacktrace.hpp>
#endif

namespace arb {
namespace util {

backtrace::backtrace() {
#ifdef WITH_BACKTRACE
    auto bt = boost::stacktrace::basic_stacktrace{};
    for (const auto& f: bt) {
        frames_.push_back(source_location{f.name(), f.source_file(), f.source_line()});
    }
#endif
}

std::ostream& operator<<(std::ostream& out, const backtrace& trace) {
#ifdef WITH_BACKTRACE
    out << "Backtrace:\n";
    int ix = 0;
    for (const auto& f: trace.frames_) {
        out << std::setw(8) << ix << " " << f.func << " (" << f.file << ":" << f.line << ")\n";
        ix++;
    }
#endif
    return out;
}

backtrace& backtrace::pop(std::size_t n) {
    frames_.erase(frames_.begin(),
                  frames_.begin() + std::min(n, frames_.size()));
    return *this;
}

<<<<<<< HEAD
namespace arb {
namespace util {

backtrace::backtrace() {}

std::ostream& operator<<(std::ostream& out, const backtrace& trace) {
    return out;
=======
std::string backtrace::to_string() const {
    std::stringstream ss;
    ss << *this;
    return ss.str();
>>>>>>> 72bbc30a
}

} // namespace util
} // namespace arb<|MERGE_RESOLUTION|>--- conflicted
+++ resolved
@@ -42,20 +42,10 @@
     return *this;
 }
 
-<<<<<<< HEAD
-namespace arb {
-namespace util {
-
-backtrace::backtrace() {}
-
-std::ostream& operator<<(std::ostream& out, const backtrace& trace) {
-    return out;
-=======
 std::string backtrace::to_string() const {
     std::stringstream ss;
     ss << *this;
     return ss.str();
->>>>>>> 72bbc30a
 }
 
 } // namespace util
