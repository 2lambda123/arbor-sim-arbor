--- conflicted
+++ resolved
@@ -333,12 +333,7 @@
                                        "        auto end = stream_ptr->events + stream_ptr->end[_k_];\n"
                                        "        for (auto p = begin; p<end; ++p) {{\n"
                                        "            auto i_     = p->mech_index;\n"
-<<<<<<< HEAD
-                                       "            auto {1} = p->weight;\n"),
-=======
-                                       "            [[maybe_unused]] auto {1} = p->weight;\n"
-                                       "            if (p->mech_id=={0}mechanism_id) {{\n"),
->>>>>>> c683a1f7
+                                       "            [[maybe_unused]] auto {1} = p->weight;\n"),
                            pp_var_pfx,
                            net_receive_api->args().empty() ? "weight" : net_receive_api->args().front()->is_argument()->name());
         out << indent << indent << indent;
