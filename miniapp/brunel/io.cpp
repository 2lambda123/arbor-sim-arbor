#include <algorithm>
#include <exception>
#include <fstream>
#include <iostream>
#include <memory>
#include <sstream>
#include <string>
#include <type_traits>
#include <tclap/CmdLine.h>
#include <util/meta.hpp>
#include <util/optional.hpp>
<<<<<<< HEAD
=======

>>>>>>> 72f08867
#include "io.hpp"

// Let TCLAP understand value arguments that are of an optional type.

namespace TCLAP {
    template <typename V>
    struct ArgTraits<nest::mc::util::optional<V>> {
        using ValueCategory = ValueLike;
    };
} // namespace TCLAP

namespace nest {
namespace mc {

    namespace util {
        // Using static here because we do not want external linkage for this operator.
        template <typename V>
        static std::istream& operator>>(std::istream& I, optional<V>& v) {
            V u;
            if (I >> u) {
                v = u;
            }
            return I;
        }
    }

    namespace io {
        // Override annoying parameters listed back-to-front behaviour.
        //
        // TCLAP argument creation _prepends_ its arguments to the internal
        // list (_argList), where standard options --help etc. are already
        // pre-inserted.
        //
        // reorder_arguments() reverses the arguments to restore ordering,
        // and moves the standard options to the end.
        class CustomCmdLine: public TCLAP::CmdLine {
        public:
            CustomCmdLine(const std::string &message, const std::string &version = "none"):
            TCLAP::CmdLine(message, ' ', version, true)
            {}

            void reorder_arguments() {
                _argList.reverse();
                for (auto opt: {"help", "version", "ignore_rest"}) {
                    auto i = std::find_if(
                                          _argList.begin(), _argList.end(),
                                          [&opt](TCLAP::Arg* a) { return a->getName()==opt; });

                    if (i!=_argList.end()) {
                        auto a = *i;
                        _argList.erase(i);
                        _argList.push_back(a);
                    }
                }
            }
<<<<<<< HEAD
        };

        // Update an option value from command line argument if set.
        template <
        typename T,
        typename Arg,
        typename = util::enable_if_t<std::is_base_of<TCLAP::Arg, Arg>::value>
        >
        static void update_option(T& opt, Arg& arg) {
            if (arg.isSet()) {
                opt = arg.getValue();
            }
        }

        // Read options from (optional) json file and command line arguments.
        cl_options read_options(int argc, char** argv, bool allow_write) {
            cl_options options;
            std::string save_file = "";

            // Parse command line arguments.
            try {
                cl_options defopts;

                CustomCmdLine cmd("nest brunel miniapp harness", "0.1");

                TCLAP::ValueArg<uint32_t> nexc_arg
                    ("n", "n-excitatory", "total number of cells in the excitatory population",
                     false, defopts.nexc, "integer", cmd);

                TCLAP::ValueArg<uint32_t> ninh_arg
                    ("m", "n-inhibitory", "total number of cells in the inhibitory population",
                     false, defopts.ninh, "integer", cmd);

                TCLAP::ValueArg<uint32_t> next_arg
                    ("e", "n-external", "total number of incoming Poisson (external) connections per cell.",
                     false, defopts.ninh, "integer", cmd);

                TCLAP::ValueArg<double> syn_prop_arg
                    ("p", "in-degree-prop", "the proportion of connections both the excitatory and inhibitory populations that each neuron receives",
                     false, defopts.syn_per_cell_prop, "double", cmd);

                TCLAP::ValueArg<float> weight_arg
                    ("w", "weight", "the weight of all excitatory connections",
                     false, defopts.weight, "float", cmd);

                TCLAP::ValueArg<float> delay_arg
                    ("d", "delay", "the delay of all connections",
                     false, defopts.delay, "float", cmd);

                TCLAP::ValueArg<float> rel_inh_strength_arg
                    ("g", "rel-inh-w", "relative strength of inhibitory synapses with respect to the excitatory ones",
                     false, defopts.rel_inh_strength, "float", cmd);

                TCLAP::ValueArg<double> poiss_rate_arg
                    ("r", "rate", "rate of Poisson cells [kHz]",
                     false, defopts.poiss_rate, "double", cmd);

                TCLAP::ValueArg<double> tfinal_arg
                    ("t", "tfinal", "length of the simulation period [ms]",
                     false, defopts.tfinal, "time", cmd);

                TCLAP::ValueArg<double> dt_arg
                    ("s", "delta-t", "simulation time step [ms] (this parameter is ignored)",
                     false, defopts.dt, "time", cmd);

                TCLAP::ValueArg<uint32_t> group_size_arg
                    ("G", "group-size", "number of cells per cell group",
                     false, defopts.group_size, "integer", cmd);

                TCLAP::SwitchArg spike_output_arg
                    ("f","spike-file-output","save spikes to file", cmd, false);

                TCLAP::SwitchArg profile_only_zero_arg
                    ("z", "profile-only-zero", "Only output profile information for rank 0",
                     cmd, false);

                TCLAP::SwitchArg verbose_arg
                    ("v", "verbose", "Present more verbose information to stdout", cmd, false);

                cmd.reorder_arguments();
                cmd.parse(argc, argv);

                // Handle verbosity separately from other options: it is not considered part
                // of the saved option state.
                options.verbose = verbose_arg.getValue();
                update_option(options.nexc, nexc_arg);
                update_option(options.ninh, ninh_arg);
                update_option(options.next, next_arg);
                update_option(options.syn_per_cell_prop, syn_prop_arg);
                update_option(options.weight, weight_arg);
                update_option(options.delay, delay_arg);
                update_option(options.rel_inh_strength, rel_inh_strength_arg);
                update_option(options.poiss_rate, poiss_rate_arg);
                update_option(options.tfinal, tfinal_arg);
                update_option(options.dt, dt_arg);
                update_option(options.group_size, group_size_arg);
                update_option(options.spike_file_output, spike_output_arg);
                update_option(options.profile_only_zero, profile_only_zero_arg);

                if (options.group_size < 1) {
                    throw usage_error("minimum of one cell per group");
=======
            
            // Read options from (optional) json file and command line arguments.
            cl_options read_options(int argc, char** argv, bool allow_write) {
                cl_options options;
                std::string save_file = "";
                
                // Parse command line arguments.
                try {
                    cl_options defopts;
                    
                    CustomCmdLine cmd("nest brunel miniapp harness", "0.1");
                    
                    TCLAP::ValueArg<uint32_t> nexc_arg
                        ("n", "n-excitatory", "total number of cells in the excitatory population",
                         false, defopts.nexc, "integer", cmd);
                    
                    TCLAP::ValueArg<uint32_t> ninh_arg
                        ("m", "n-inhibitory", "total number of cells in the inhibitory population",
                         false, defopts.ninh, "integer", cmd);
                    
                    TCLAP::ValueArg<uint32_t> next_arg
                        ("e", "n-external", "total number of cells in the Poisson (external) population",
                         false, defopts.ninh, "integer", cmd);
                    
                    TCLAP::ValueArg<double> syn_prop_arg
                        ("p", "in-degree-prop", "the proportion of connections from each of the 3 populations (excitatory, inhibitory and Poisson) that each neuron receives",
                         false, defopts.syn_per_cell_prop, "double", cmd);
                    
                    TCLAP::ValueArg<float> weight_arg
                        ("w", "weight", "the weight of all excitatory connections",
                         false, defopts.weight, "float", cmd);
                    
                    TCLAP::ValueArg<float> delay_arg
                        ("d", "delay", "the delay of all connections",
                         false, defopts.delay, "float", cmd);
                    
                    TCLAP::ValueArg<float> rel_inh_strength_arg
                        ("g", "rel-inh-w", "relative strength of inhibitory synapses with respect to the excitatory ones",
                         false, defopts.rel_inh_strength, "float", cmd);
                    
                    TCLAP::ValueArg<double> poiss_rate_arg
                        ("r", "rate", "rate of Poisson cells [kHz]",
                         false, defopts.poiss_rate, "double", cmd);

                    TCLAP::ValueArg<double> tfinal_arg
                        ("t", "tfinal", "length of the simulation period [ms]",
                         false, defopts.tfinal, "time", cmd);
                    
                    TCLAP::ValueArg<double> dt_arg
                        ("s", "delta-t", "simulation time step [ms] (this parameter is ignored)",
                         false, defopts.dt, "time", cmd);
            
                    TCLAP::ValueArg<uint32_t> group_size_arg
                        ("G", "group-size", "number of cells per cell group",
                         false, defopts.group_size, "integer", cmd);
                    
                    TCLAP::SwitchArg spike_output_arg
                        ("f","spike-file-output","save spikes to file", cmd, false);
                    
                    TCLAP::SwitchArg profile_only_zero_arg
                        ("z", "profile-only-zero", "Only output profile information for rank 0",
                         cmd, false);
                    
                    TCLAP::SwitchArg verbose_arg
                        ("v", "verbose", "Present more verbose information to stdout", cmd, false);
                    
                    cmd.reorder_arguments();
                    cmd.parse(argc, argv);
                    
                    // Handle verbosity separately from other options: it is not considered part
                    // of the saved option state.
                    options.verbose = verbose_arg.getValue();
                    
                    update_option(options.nexc, nexc_arg);
                    update_option(options.ninh, ninh_arg);
                    update_option(options.next, next_arg);
                    update_option(options.syn_per_cell_prop, syn_prop_arg);
                    update_option(options.weight, weight_arg);
                    update_option(options.delay, delay_arg);
                    update_option(options.rel_inh_strength, rel_inh_strength_arg);
                    update_option(options.poiss_rate, poiss_rate_arg);
                    update_option(options.tfinal, tfinal_arg);
                    update_option(options.dt, dt_arg);
                    update_option(options.group_size, group_size_arg);
                    update_option(options.spike_file_output, spike_output_arg);
                    update_option(options.profile_only_zero, profile_only_zero_arg);
                    
                    if (options.group_size < 1) {
                        throw usage_error("minimum of one cell per group");
                    }
                    
                    if (options.rel_inh_strength <= 0 || options.rel_inh_strength > 1) {
                        throw usage_error("relative strength of inhibitory connections must be in the interval (0, 1].");
                    }
                }
                catch (TCLAP::ArgException& e) {
                    throw usage_error("error parsing command line argument "+e.argId()+": "+e.error());
>>>>>>> 72f08867
                }

                if (options.rel_inh_strength <= 0 || options.rel_inh_strength > 1) {
                    throw usage_error("relative strength of inhibitory connections must be in the interval (0, 1].");
                }
            }
<<<<<<< HEAD
            catch (TCLAP::ArgException& e) {
                throw usage_error("error parsing command line argument "+e.argId()+": "+e.error());
            }

            // If verbose output requested, emit option summary.
            if (options.verbose) {
                std::cout << options << "\n";
=======
            
            std::ostream& operator<<(std::ostream& o, const cl_options& options) {
                o << "simulation options:\n";
                o << "  excitatory cells                                : " << options.nexc << "\n";
                o << "  inhibitory cells                                : " << options.ninh << "\n";
                o << "  Poisson cells                                   : " << options.next << "\n";
                o << "  proportion of synapses/cell from each population: " << options.syn_per_cell_prop << "\n";
                o << "  weight of excitatory synapses                   : " << options.weight << "\n";
                o << "  relative strength of inhibitory synapses        : " << options.rel_inh_strength << "\n";
                o << "  delay of all synapses                           : " << options.delay << "\n";
                o << "  Poisson cells spiking rate [kHz]                : " << options.poiss_rate << "\n";
                o << "\n";
                o << "  simulation time                                 : " << options.tfinal << "\n";
                o << "  dt                                              : " << options.dt << "\n";
                o << "  group size                                      : " << options.group_size << "\n";
                
                return o;
>>>>>>> 72f08867
            }

            return options;
        }

        std::ostream& operator<<(std::ostream& o, const cl_options& options) {
            o << "simulation options:\n";
            o << "  excitatory cells                                : " << options.nexc << "\n";
            o << "  inhibitory cells                                : " << options.ninh << "\n";
            o << "  Poisson connections per cell                    : " << options.next << "\n";
            o << "  proportion of synapses/cell from each population: " << options.syn_per_cell_prop << "\n";
            o << "  weight of excitatory synapses                   : " << options.weight << "\n";
            o << "  relative strength of inhibitory synapses        : " << options.rel_inh_strength << "\n";
            o << "  delay of all synapses                           : " << options.delay << "\n";
            o << "  Poisson cells spiking rate [kHz]                : " << options.poiss_rate << "\n";
            o << "\n";
            o << "  simulation time                                 : " << options.tfinal << "\n";
            o << "  dt                                              : " << options.dt << "\n";
            o << "  group size                                      : " << options.group_size << "\n";
            return o;
        }
    } // namespace io
} // namespace mc
} // namespace nest<|MERGE_RESOLUTION|>--- conflicted
+++ resolved
@@ -9,10 +9,6 @@
 #include <tclap/CmdLine.h>
 #include <util/meta.hpp>
 #include <util/optional.hpp>
-<<<<<<< HEAD
-=======
-
->>>>>>> 72f08867
 #include "io.hpp"
 
 // Let TCLAP understand value arguments that are of an optional type.
@@ -24,9 +20,7 @@
     };
 } // namespace TCLAP
 
-namespace nest {
-namespace mc {
-
+namespace arbor {
     namespace util {
         // Using static here because we do not want external linkage for this operator.
         template <typename V>
@@ -68,7 +62,6 @@
                     }
                 }
             }
-<<<<<<< HEAD
         };
 
         // Update an option value from command line argument if set.
@@ -170,112 +163,12 @@
 
                 if (options.group_size < 1) {
                     throw usage_error("minimum of one cell per group");
-=======
-            
-            // Read options from (optional) json file and command line arguments.
-            cl_options read_options(int argc, char** argv, bool allow_write) {
-                cl_options options;
-                std::string save_file = "";
-                
-                // Parse command line arguments.
-                try {
-                    cl_options defopts;
-                    
-                    CustomCmdLine cmd("nest brunel miniapp harness", "0.1");
-                    
-                    TCLAP::ValueArg<uint32_t> nexc_arg
-                        ("n", "n-excitatory", "total number of cells in the excitatory population",
-                         false, defopts.nexc, "integer", cmd);
-                    
-                    TCLAP::ValueArg<uint32_t> ninh_arg
-                        ("m", "n-inhibitory", "total number of cells in the inhibitory population",
-                         false, defopts.ninh, "integer", cmd);
-                    
-                    TCLAP::ValueArg<uint32_t> next_arg
-                        ("e", "n-external", "total number of cells in the Poisson (external) population",
-                         false, defopts.ninh, "integer", cmd);
-                    
-                    TCLAP::ValueArg<double> syn_prop_arg
-                        ("p", "in-degree-prop", "the proportion of connections from each of the 3 populations (excitatory, inhibitory and Poisson) that each neuron receives",
-                         false, defopts.syn_per_cell_prop, "double", cmd);
-                    
-                    TCLAP::ValueArg<float> weight_arg
-                        ("w", "weight", "the weight of all excitatory connections",
-                         false, defopts.weight, "float", cmd);
-                    
-                    TCLAP::ValueArg<float> delay_arg
-                        ("d", "delay", "the delay of all connections",
-                         false, defopts.delay, "float", cmd);
-                    
-                    TCLAP::ValueArg<float> rel_inh_strength_arg
-                        ("g", "rel-inh-w", "relative strength of inhibitory synapses with respect to the excitatory ones",
-                         false, defopts.rel_inh_strength, "float", cmd);
-                    
-                    TCLAP::ValueArg<double> poiss_rate_arg
-                        ("r", "rate", "rate of Poisson cells [kHz]",
-                         false, defopts.poiss_rate, "double", cmd);
-
-                    TCLAP::ValueArg<double> tfinal_arg
-                        ("t", "tfinal", "length of the simulation period [ms]",
-                         false, defopts.tfinal, "time", cmd);
-                    
-                    TCLAP::ValueArg<double> dt_arg
-                        ("s", "delta-t", "simulation time step [ms] (this parameter is ignored)",
-                         false, defopts.dt, "time", cmd);
-            
-                    TCLAP::ValueArg<uint32_t> group_size_arg
-                        ("G", "group-size", "number of cells per cell group",
-                         false, defopts.group_size, "integer", cmd);
-                    
-                    TCLAP::SwitchArg spike_output_arg
-                        ("f","spike-file-output","save spikes to file", cmd, false);
-                    
-                    TCLAP::SwitchArg profile_only_zero_arg
-                        ("z", "profile-only-zero", "Only output profile information for rank 0",
-                         cmd, false);
-                    
-                    TCLAP::SwitchArg verbose_arg
-                        ("v", "verbose", "Present more verbose information to stdout", cmd, false);
-                    
-                    cmd.reorder_arguments();
-                    cmd.parse(argc, argv);
-                    
-                    // Handle verbosity separately from other options: it is not considered part
-                    // of the saved option state.
-                    options.verbose = verbose_arg.getValue();
-                    
-                    update_option(options.nexc, nexc_arg);
-                    update_option(options.ninh, ninh_arg);
-                    update_option(options.next, next_arg);
-                    update_option(options.syn_per_cell_prop, syn_prop_arg);
-                    update_option(options.weight, weight_arg);
-                    update_option(options.delay, delay_arg);
-                    update_option(options.rel_inh_strength, rel_inh_strength_arg);
-                    update_option(options.poiss_rate, poiss_rate_arg);
-                    update_option(options.tfinal, tfinal_arg);
-                    update_option(options.dt, dt_arg);
-                    update_option(options.group_size, group_size_arg);
-                    update_option(options.spike_file_output, spike_output_arg);
-                    update_option(options.profile_only_zero, profile_only_zero_arg);
-                    
-                    if (options.group_size < 1) {
-                        throw usage_error("minimum of one cell per group");
-                    }
-                    
-                    if (options.rel_inh_strength <= 0 || options.rel_inh_strength > 1) {
-                        throw usage_error("relative strength of inhibitory connections must be in the interval (0, 1].");
-                    }
-                }
-                catch (TCLAP::ArgException& e) {
-                    throw usage_error("error parsing command line argument "+e.argId()+": "+e.error());
->>>>>>> 72f08867
                 }
 
                 if (options.rel_inh_strength <= 0 || options.rel_inh_strength > 1) {
                     throw usage_error("relative strength of inhibitory connections must be in the interval (0, 1].");
                 }
             }
-<<<<<<< HEAD
             catch (TCLAP::ArgException& e) {
                 throw usage_error("error parsing command line argument "+e.argId()+": "+e.error());
             }
@@ -283,25 +176,6 @@
             // If verbose output requested, emit option summary.
             if (options.verbose) {
                 std::cout << options << "\n";
-=======
-            
-            std::ostream& operator<<(std::ostream& o, const cl_options& options) {
-                o << "simulation options:\n";
-                o << "  excitatory cells                                : " << options.nexc << "\n";
-                o << "  inhibitory cells                                : " << options.ninh << "\n";
-                o << "  Poisson cells                                   : " << options.next << "\n";
-                o << "  proportion of synapses/cell from each population: " << options.syn_per_cell_prop << "\n";
-                o << "  weight of excitatory synapses                   : " << options.weight << "\n";
-                o << "  relative strength of inhibitory synapses        : " << options.rel_inh_strength << "\n";
-                o << "  delay of all synapses                           : " << options.delay << "\n";
-                o << "  Poisson cells spiking rate [kHz]                : " << options.poiss_rate << "\n";
-                o << "\n";
-                o << "  simulation time                                 : " << options.tfinal << "\n";
-                o << "  dt                                              : " << options.dt << "\n";
-                o << "  group size                                      : " << options.group_size << "\n";
-                
-                return o;
->>>>>>> 72f08867
             }
 
             return options;
@@ -324,5 +198,4 @@
             return o;
         }
     } // namespace io
-} // namespace mc
-} // namespace nest+} // namespace arbor