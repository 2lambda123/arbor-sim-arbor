--- conflicted
+++ resolved
@@ -18,14 +18,8 @@
 };
 
 /// Builds a stack trace when constructed.
-<<<<<<< HEAD
-/// The trace can then be printed, or accessed via the stack() member function.
-/// NOTE: if WITH_UNWIND is not defined, the methods are empty
+/// NOTE: if WITH_BACKTRACE is not defined, the methods are empty
 class ARB_ARBOR_API backtrace {
-=======
-/// NOTE: if WITH_BACKTRACE is not defined, the methods are empty
-class backtrace {
->>>>>>> 72bbc30a
 public:
     /// the default constructor will build and store the strack trace.
     backtrace();
