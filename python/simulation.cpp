#include <pybind11/pybind11.h>

#include <arbor/simulation.hpp>

#include "context.hpp"
#include "recipe.hpp"

namespace pyarb {

void register_simulation(pybind11::module& m) {
    using namespace pybind11::literals;

    // Simulation
    pybind11::class_<arb::simulation> simulation(m, "simulation",
        "The executable form of a model.\n"
        "A simulation is constructed from a recipe, and then used to update and monitor model state.");
    simulation
        // A custom constructor that wraps a python recipe with arb::py_recipe_shim
        // before forwarding it to the arb::recipe constructor.
        .def(pybind11::init(
            [](std::shared_ptr<py_recipe>& rec, const arb::domain_decomposition& decomp, const context_shim& ctx) {
                return new arb::simulation(py_recipe_shim(rec), decomp, ctx.context);
            }),
            // Release the python gil, so that callbacks into the python recipe don't deadlock.
            pybind11::call_guard<pybind11::gil_scoped_release>(),
            "Initialize the model described by a recipe, with cells and network distributed\n"
            "according to the domain decomposition and computational resources described by a context.",
            "recipe"_a, "domain_decomposition"_a, "context"_a)
        .def("reset", &arb::simulation::reset,
            pybind11::call_guard<pybind11::gil_scoped_release>(),
            "Reset the state of the simulation to its initial state.")
        .def("run", &arb::simulation::run,
            pybind11::call_guard<pybind11::gil_scoped_release>(),
<<<<<<< HEAD
            "Run the simulation from current simulation time to tfinal [ms], with maximum time step size dt [ms], 0.025 ms by default.",
            "tfinal"_a, "dt"_a = 0.025)
        .def("set_binning_policy", &arb::simulation::set_binning_policy,
            "Set event binning policy for event delivery.",
=======
            "Run the simulation from current simulation time to tfinal (unit: ms), with maximum time step size dt (unit: ms).",
            "tfinal"_a, "dt"_a=0.025)
        .def("set_binning_policy", &arb::simulation::set_binning_policy,
            "Set the binning policy for event delivery, and the binning time interval if applicable (unit: ms).",
>>>>>>> fd643d9d
            "policy"_a, "bin_interval"_a)
        .def("__str__",  [](const arb::simulation&){ return "<arbor.simulation>"; })
        .def("__repr__", [](const arb::simulation&){ return "<arbor.simulation>"; });
}

} // namespace pyarb<|MERGE_RESOLUTION|>--- conflicted
+++ resolved
@@ -31,17 +31,10 @@
             "Reset the state of the simulation to its initial state.")
         .def("run", &arb::simulation::run,
             pybind11::call_guard<pybind11::gil_scoped_release>(),
-<<<<<<< HEAD
-            "Run the simulation from current simulation time to tfinal [ms], with maximum time step size dt [ms], 0.025 ms by default.",
-            "tfinal"_a, "dt"_a = 0.025)
-        .def("set_binning_policy", &arb::simulation::set_binning_policy,
-            "Set event binning policy for event delivery.",
-=======
             "Run the simulation from current simulation time to tfinal (unit: ms), with maximum time step size dt (unit: ms).",
             "tfinal"_a, "dt"_a=0.025)
         .def("set_binning_policy", &arb::simulation::set_binning_policy,
             "Set the binning policy for event delivery, and the binning time interval if applicable (unit: ms).",
->>>>>>> fd643d9d
             "policy"_a, "bin_interval"_a)
         .def("__str__",  [](const arb::simulation&){ return "<arbor.simulation>"; })
         .def("__repr__", [](const arb::simulation&){ return "<arbor.simulation>"; });
