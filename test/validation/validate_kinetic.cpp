#include "../gtest.h"

#include <string>

#include <nlohmann/json.hpp>

#include <arbor/common_types.hpp>
#include <arbor/domain_decomposition.hpp>
#include <arbor/load_balance.hpp>
#include <arbor/mc_cell.hpp>
#include <arbor/recipe.hpp>
#include <arbor/simple_sampler.hpp>
#include <arbor/simulation.hpp>

#include "../common_cells.hpp"
#include "../simple_recipes.hpp"

#include "convergence_test.hpp"
#include "trace_analysis.hpp"
#include "util.hpp"
#include "validation_data.hpp"

void run_kinetic_dt(
    arb::backend_kind backend,
    arb::mc_cell& c,
    arb::cell_probe_address probe,
    float t_end,
    nlohmann::json meta,
    const std::string& ref_file)
{
    using namespace arb;

    float sample_dt = g_trace_io.sample_dt();

    cable1d_recipe rec{c};
    rec.add_probe(0, 0, probe);

    probe_label plabels[1] = {{"soma.mid", {0u, 0u}}};

    meta["sim"] = "arbor";
    meta["backend_kind"] = to_string(backend);

    convergence_test_runner<float> runner("dt", plabels, meta);
    runner.load_reference_data(ref_file);

<<<<<<< HEAD
    execution_context context(num_threads());
    hw::node_info nd(1, backend==backend_kind::gpu? 1: 0);
=======
    distributed_context context;
    proc_allocation nd;
    nd.num_gpus = (backend==backend_kind::gpu);

>>>>>>> d6af0c4d
    auto decomp = partition_load_balance(rec, nd, &context);
    simulation sim(rec, decomp, &context);

    auto exclude = stimulus_ends(c);

    // use dt = 0.05, 0.02, 0.01, 0.005, 0.002,  ...
    double max_oo_dt = std::round(1.0/g_trace_io.min_dt());
    for (double base = 100; ; base *= 10) {
        for (double multiple: {5., 2., 1.}) {
            double oo_dt = base/multiple;
            if (oo_dt>max_oo_dt) goto end;

            sim.reset();
            float dt = float(1./oo_dt);
            runner.run(sim, dt, sample_dt, t_end, dt, exclude);
        }
    }

end:
    runner.report();
    runner.assert_all_convergence();
}

void validate_kinetic_kin1(arb::backend_kind backend) {
    using namespace arb;

    // 20 µm diameter soma with single mechanism, current probe
    mc_cell c;
    auto soma = c.add_soma(10);
    soma->add_mechanism("test_kin1");
    cell_probe_address probe{{0, 0.5}, cell_probe_address::membrane_current};

    nlohmann::json meta = {
        {"model", "test_kin1"},
        {"name", "membrane current"},
        {"units", "nA"}
    };

    run_kinetic_dt(backend, c, probe, 100.f, meta, "numeric_kin1.json");
}

void validate_kinetic_kinlva(arb::backend_kind backend) {
    using namespace arb;

    // 20 µm diameter soma with single mechanism, current probe
    mc_cell c;
    auto soma = c.add_soma(10);
    c.add_stimulus({0,0.5}, {20., 130., -0.025});
    soma->add_mechanism("test_kinlva");
    cell_probe_address probe{{0, 0.5}, cell_probe_address::membrane_voltage};

    nlohmann::json meta = {
        {"model", "test_kinlva"},
        {"name", "membrane voltage"},
        {"units", "mV"}
    };

    run_kinetic_dt(backend, c, probe, 300.f, meta, "numeric_kinlva.json");
}


using namespace arb;

TEST(kinetic, kin1_numeric_ref) {
    validate_kinetic_kin1(backend_kind::multicore);
    if (local_allocation().num_gpus) {
        validate_kinetic_kin1(arb::backend_kind::gpu);
    }
}

TEST(kinetic, kinlva_numeric_ref) {
    validate_kinetic_kinlva(backend_kind::multicore);
    if (local_allocation().num_gpus) {
        validate_kinetic_kinlva(arb::backend_kind::gpu);
    }
}<|MERGE_RESOLUTION|>--- conflicted
+++ resolved
@@ -43,15 +43,10 @@
     convergence_test_runner<float> runner("dt", plabels, meta);
     runner.load_reference_data(ref_file);
 
-<<<<<<< HEAD
     execution_context context(num_threads());
-    hw::node_info nd(1, backend==backend_kind::gpu? 1: 0);
-=======
-    distributed_context context;
     proc_allocation nd;
     nd.num_gpus = (backend==backend_kind::gpu);
 
->>>>>>> d6af0c4d
     auto decomp = partition_load_balance(rec, nd, &context);
     simulation sim(rec, decomp, &context);
 
