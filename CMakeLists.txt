--- conflicted
+++ resolved
@@ -247,12 +247,8 @@
 # The minimum version of Python supported by Arbor.
 set(arb_py_version 3.6.0)
 if(ARB_WITH_PYTHON)
-<<<<<<< HEAD
-    cmake_dependent_option(ARB_USE_BUNDLED_PYBIND11 "Use bundled pybindd1" ON "ARB_WITH_PYTHON;ARB_USE_BUNDLED_LIBS" OFF)
-=======
     cmake_dependent_option(ARB_USE_BUNDLED_PYBIND11 "Use bundled pybind11" ON "ARB_WITH_PYTHON;ARB_USE_BUNDLED_LIBS" OFF)
 
->>>>>>> 60914979
     find_package(Python3 ${arb_py_version} COMPONENTS Interpreter Development REQUIRED)
     set(PYTHON_EXECUTABLE "${Python3_EXECUTABLE}")
     message(STATUS "PYTHON_EXECUTABLE: ${PYTHON_EXECUTABLE}")
