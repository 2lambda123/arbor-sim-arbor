#pragma once

#include <algorithm>
#include <iterator>
#include <map>
#include <set>
#include <string>
#include <vector>

#include <algorithms.hpp>
#include <backends/fvm.hpp>
#include <cell.hpp>
#include <compartment.hpp>
#include <event_queue.hpp>
#include <ion.hpp>
#include <math.hpp>
#include <matrix.hpp>
#include <memory/memory.hpp>
#include <profiling/profiler.hpp>
#include <segment.hpp>
#include <stimulus.hpp>
#include <util/meta.hpp>
#include <util/partition.hpp>
#include <util/rangeutil.hpp>
#include <util/span.hpp>

namespace nest {
namespace mc {
namespace fvm {

inline int find_cv_index(const segment_location& loc, const compartment_model& graph) {
    const auto& si = graph.segment_index;
    const auto seg = loc.segment;

    auto first = si[seg];
    auto n = si[seg+1] - first;

    int index = static_cast<int>(n*loc.position+0.5);
    index = index==0? graph.parent_index[first]: first+(index-1);

    return index;
};

template<class Backend>
class fvm_multicell {
public:
    using backend = Backend;

    /// the real number type
    using value_type = typename backend::value_type;

    /// the integral index type
    using size_type = typename backend::size_type;

    /// the container used for values
    using array = typename backend::array;
    using host_array = typename backend::host_array;

    /// the container used for indexes
    using iarray = typename backend::iarray;

<<<<<<< HEAD
    struct target_handle {
        size_type mech;        // index into list of mechanisms
        size_type index;       // which instance of the mechanism is this?
        size_type cell_offset; // which of our cells is this on?
    };
=======
>>>>>>> 06f5a362
    using probe_handle = std::pair<const array fvm_multicell::*, size_type>;

    using target_handle = typename backend::target_handle;
    using deliverable_event = typename backend::deliverable_event;

    fvm_multicell() = default;

    void resting_potential(value_type potential_mV) {
        resting_potential_ = potential_mV;
    }

    template <typename Cells, typename Targets, typename Probes>
    void initialize(
        const Cells& cells,           // collection of nest::mc::cell descriptions
        Targets& target_handles,      // (write) where to store target handles
        Probes& probe_handles);       // (write) where to store probe handles

    void reset();

    // fvm_multicell::deliver_event is used only for testing
    void deliver_event(target_handle h, value_type weight) {
<<<<<<< HEAD
        mechanisms_[h.mech]->net_receive(h.index, weight);
=======
        mechanisms_[h.mech_id]->net_receive(h.index, weight);
>>>>>>> 06f5a362
    }

    value_type probe(probe_handle h) const {
        return (this->*h.first)[h.second];
    }

    /// Initialize state prior to a sequence of integration steps.
    void setup_integration(value_type tfinal, value_type dt_max) {
        EXPECTS(dt_max>0);

        tfinal_ = tfinal;
        dt_max_ = dt_max;
        integration_running_ = true;

<<<<<<< HEAD
        // TODO: Placeholder; construct backend event delivery
        // data structure from events added.
        EXPECTS(!has_pending_events());
        events_.init(staged_events_);

        for (auto& staged: staged_events_) {
            staged.clear();
        }
=======
        EXPECTS(!has_pending_events());

        events_->init(staged_events_);
        staged_events_.clear();
>>>>>>> 06f5a362
    }

    /// Advance one integration step.
    void step_integration();

    /// Query integration completion state.
    bool integration_complete() const {
        return !integration_running_;
    }

    /// Query per-cell time state. (Placeholders: replace with backend implementations)
    value_type time(size_type cell_idx) const {
        return time_[cell_idx];
<<<<<<< HEAD
=======
    }

    value_type min_time() const {
        return backend::minmax_value(time_).first;
>>>>>>> 06f5a362
    }

    value_type max_time() const {
        return backend::minmax_value(time_).second;
    }

    bool state_synchronized() const {
        auto mm = backend::minmax_value(time_);
        return mm.first==mm.second;
    }

    /// Set times for all cells (public for testing purposes only).
    void set_time_global(value_type t) {
        memory::fill(time_, t);
    }

    void set_time_to_global(value_type t) {
        memory::fill(time_to_, t);
    }

    /// Add an event for processing in next integration stage.
    void add_event(value_type ev_time, target_handle h, value_type weight) {
        EXPECTS(!integration_running_);
<<<<<<< HEAD
        EXPECTS(staged_events_[h.cell_offset].empty() || staged_events_[h.cell_offset].back().time <= ev_time);

        staged_events_[h.cell_offset].push_back({ev_time, h, weight});
=======
        staged_events_.push_back(deliverable_event(ev_time, h, weight));
>>>>>>> 06f5a362
    }

    /// Following types and methods are public only for testing:

    /// the type used to store matrix information
    using matrix_type = matrix<backend>;

    /// mechanism type
    using mechanism = typename backend::mechanism;

    /// stimulus type
    using stimulus = typename backend::stimulus;

    /// ion species storage
    using ion = typename backend::ion;

    /// view into index container
    using iview = typename backend::iview;
    using const_iview = typename backend::const_iview;

    /// view into value container
    using view = typename backend::view;
    using const_view = typename backend::const_view;

    /// which requires const_view in the vector library
    const matrix_type& jacobian() { return matrix_; }

    /// return list of CV areas in :
    ///          um^2
    ///     1e-6.mm^2
    ///     1e-8.cm^2
    const_view cv_areas() const { return cv_areas_; }

    /// return the voltage in each CV
    view       voltage()       { return voltage_; }
    const_view voltage() const { return voltage_; }

    /// return the current in each CV
    view       current()       { return current_; }
    const_view current() const { return current_; }

    std::size_t size() const { return matrix_.size(); }

    /// return reference to in iterable container of the mechanisms
    std::vector<mechanism>& mechanisms() { return mechanisms_; }

    /// return reference to list of ions
    std::map<mechanisms::ionKind, ion>&       ions()       { return ions_; }
    std::map<mechanisms::ionKind, ion> const& ions() const { return ions_; }

    /// return reference to sodium ion
    ion&       ion_na()       { return ions_[mechanisms::ionKind::na]; }
    ion const& ion_na() const { return ions_[mechanisms::ionKind::na]; }

    /// return reference to calcium ion
    ion&       ion_ca()       { return ions_[mechanisms::ionKind::ca]; }
    ion const& ion_ca() const { return ions_[mechanisms::ionKind::ca]; }

    /// return reference to pottasium ion
    ion&       ion_k()       { return ions_[mechanisms::ionKind::k]; }
    ion const& ion_k() const { return ions_[mechanisms::ionKind::k]; }

    /// flags if solution is physically realistic.
    /// here we define physically realistic as the voltage being within reasonable bounds.
    /// use a simple test of the voltage at the soma is reasonable, i.e. in the range
    ///     v_soma \in (-1000mv, 1000mv)
    bool is_physical_solution() const {
        auto v = voltage_[0];
        return (v>-1000.) && (v<1000.);
    }

    /// Return reference to the mechanism that matches name.
    /// The reference is const, because it this information should not be
    /// modified by the caller, however it is needed for unit testing.
    util::optional<const mechanism&> find_mechanism(const std::string& name) const {
        auto it = std::find_if(
            std::begin(mechanisms_), std::end(mechanisms_),
            [&name](const mechanism& m) {return m->name()==name;});
        return it==mechanisms_.end() ? util::nothing: util::just(*it);
    }

    std::size_t num_probes() const { return probes_.size(); }

    //
    // Threshold crossing interface.
    // Used by calling code to perform spike detection
    //

    /// types defined by the back end for threshold detection
    using threshold_watcher = typename backend::threshold_watcher;
    using crossing_list     = typename backend::threshold_watcher::crossing_list;

    /// Forward the list of threshold crossings from the back end.
    /// The list is passed by value, because we don't want the calling code
    /// to depend on references to internal state of the solver, and because
    /// for some backends the results might have to be collated before returning.
    crossing_list get_spikes() const {
       return threshold_watcher_.crossings();
    }

    /// clear all spikes: aka threshold crossings.
    void clear_spikes() {
       threshold_watcher_.clear_crossings();
    }

private:
    /// number of distinct cells (integration domains)
    size_type ncell_;

    threshold_watcher threshold_watcher_;

    /// resting potential (initial voltage condition)
    value_type resting_potential_ = -65;

    /// final time in integration round [ms]
    value_type tfinal_ = 0;

    /// max time step for integration [ms]
    value_type dt_max_ = 0;

    /// flag: true after a call to `setup_integration()`; reset
    /// once integration to `tfinal_` is complete.
    bool integration_running_ = false;

    /// events staged for upcoming integration stage
    std::vector<std::vector<deliverable_event>> staged_events_;

    /// event queue for integration period
<<<<<<< HEAD
    /// TODO: Placeholder; this will change when event lists are moved to
    /// a backend structure.
    using cell_event_queue = multi_event_stream<deliverable_event>;
    cell_event_queue events_;

    bool has_pending_events() const {
        return events_.remaining()!=0;
=======
    using multi_event_stream = typename backend::multi_event_stream;
    std::unique_ptr<multi_event_stream> events_;

    bool has_pending_events() const {
        return events_ && !events_->empty();
>>>>>>> 06f5a362
    }

    /// the linear system for implicit time stepping of cell state
    matrix_type matrix_;

    /// cv_areas_[i] is the surface area of CV i [µm^2]
    array cv_areas_;

    /// the map from compartment index to cell index
    iarray cv_to_cell_;

    /// the per-cell simulation time
    array time_;

    /// the per-cell integration period end point
    array time_to_;

    /// the transmembrane current over the surface of each CV [nA]
    ///     I = area*i_m - I_e
    array current_;

    /// the potential in each CV [mV]
    array voltage_;

    /// the set of mechanisms present in the cell
    std::vector<mechanism> mechanisms_;

    /// the ion species
    std::map<mechanisms::ionKind, ion> ions_;

    std::vector<std::pair<const array fvm_multicell::*, size_type>> probes_;

    /// Compact representation of the control volumes into which a segment is
    /// decomposed. Used to reconstruct the weights used to convert current
    /// densities to currents for density channels.
    struct segment_cv_range {
        // the contribution to the surface area of the CVs that
        // are at the beginning and end of the segment
        std::pair<value_type, value_type> areas;

        // the range of CVs in the segment, excluding the parent CV
        std::pair<size_type, size_type> segment_cvs;

        // The last CV in the parent segment, which corresponds to the
        // first CV in this segment.
        // Set to npos() if there is no parent (i.e. if soma)
        size_type parent_cv;

        static constexpr size_type npos() {
            return std::numeric_limits<size_type>::max();
        }

        // the number of CVs (including the parent)
        std::size_t size() const {
            return segment_cvs.second-segment_cvs.first + (parent_cv==npos() ? 0 : 1);
        }

        bool has_parent() const {
            return parent_cv != npos();
        }
    };

    // perform area and capacitance calculation on initialization
    segment_cv_range compute_cv_area_capacitance(
        std::pair<size_type, size_type> comp_ival,
        const segment* seg,
        const std::vector<size_type>& parent,
        std::vector<value_type>& face_conductance,
        std::vector<value_type>& tmp_cv_areas,
        std::vector<value_type>& cv_capacitance
    );
};

////////////////////////////////////////////////////////////////////////////////
//////////////////////////////// Implementation ////////////////////////////////
////////////////////////////////////////////////////////////////////////////////
template <typename Backend>
typename fvm_multicell<Backend>::segment_cv_range
fvm_multicell<Backend>::compute_cv_area_capacitance(
    std::pair<size_type, size_type> comp_ival,
    const segment* seg,
    const std::vector<size_type>& parent,
    std::vector<value_type>& face_conductance,
    std::vector<value_type>& tmp_cv_areas,
    std::vector<value_type>& cv_capacitance)
{
    // precondition: group_parent_index[j] holds the correct value for
    // j in [base_comp, base_comp+segment.num_compartments()].

    auto ncomp = comp_ival.second-comp_ival.first;

    segment_cv_range cv_range;

    if (auto soma = seg->as_soma()) {
        // confirm assumption that there is one compartment in soma
        if (ncomp!=1) {
            throw std::logic_error("soma allocated more than one compartment");
        }
        auto i = comp_ival.first;
        auto area = math::area_sphere(soma->radius());
        auto c_m = soma->mechanism("membrane").get("c_m").value;

        tmp_cv_areas[i] += area;
        cv_capacitance[i] += area*c_m;

        cv_range.segment_cvs = {comp_ival.first, comp_ival.first+1};
        cv_range.areas = {0.0, area};
        cv_range.parent_cv = segment_cv_range::npos();
    }
    else if (auto cable = seg->as_cable()) {
        // Loop over each compartment in the cable
        //
        // Each compartment i straddles the ith control volume on the right
        // and the jth control volume on the left, where j is the parent index
        // of i.
        //
        // Dividing the comparment into two halves, the centre face C
        // corresponds to the shared face between the two control volumes,
        // the surface areas in each half contribute to the surface area of
        // the respective control volumes, and the volumes and lengths of
        // each half are used to calculate the flux coefficients that
        // for the connection between the two control volumes and which
        // is stored in `face_conductance[i]`.
        //
        //
        //  +------- cv j --------+------- cv i -------+
        //  |                     |                    |
        //  v                     v                    v
        //  ____________________________________________
        //  | ........ | ........ |          |         |
        //  | ........ L ........ C          R         |
        //  |__________|__________|__________|_________|
        //             ^                     ^
        //             |                     |
        //             +--- compartment i ---+
        //
        // The first control volume of any cell corresponds to the soma
        // and the first half of the first cable compartment of that cell.

        auto c_m = cable->mechanism("membrane").get("c_m").value;
        auto r_L = cable->mechanism("membrane").get("r_L").value;

        auto divs = div_compartments<div_compartment_integrator>(cable, ncomp);

        // assume that this segment has a parent, which is the case so long
        // as the soma is the root of all cell trees.
        cv_range.parent_cv = parent[comp_ival.first];
        cv_range.segment_cvs = comp_ival;
        cv_range.areas = {divs(0).left.area, divs(ncomp-1).right.area};

        for (auto i: util::make_span(comp_ival)) {
            const auto& div = divs(i-comp_ival.first);
            auto j = parent[i];

            // Conductance approximated by weighted harmonic mean of mean
            // conductances in each half.
            //
            // Mean conductances:
            // g₁ = 1/h₁ ∫₁ A(x)/R dx
            // g₂ = 1/h₂ ∫₂ A(x)/R dx
            //
            // where A(x) is the cross-sectional area, R is the bulk
            // resistivity, h is the length of the interval and the
            // integrals are taken over the intervals respectively.
            // Equivalently, in terms of the semi-compartment volumes
            // V₁ and V₂:
            //
            // g₁ = 1/R·V₁/h₁
            // g₂ = 1/R·V₂/h₂
            //
            // Weighted harmonic mean, with h = h₁+h₂:
            //
            // g = (h₁/h·g₁¯¹+h₂/h·g₂¯¹)¯¹
            //   = 1/R · hV₁V₂/(h₂²V₁+h₁²V₂)
            //
            // the following units are used
            //  lengths : μm
            //  areas   : μm^2
            //  volumes : μm^3

            auto h1 = div.left.length;
            auto V1 = div.left.volume;
            auto h2 = div.right.length;
            auto V2 = div.right.volume;
            auto h = h1+h2;

            auto conductance = 1/r_L*h*V1*V2/(h2*h2*V1+h1*h1*V2);
            // the scaling factor of 10^2 is to convert the quantity
            // to micro Siemens [μS]
            face_conductance[i] =  1e2 * conductance / h;

            auto al = div.left.area;
            auto ar = div.right.area;

            tmp_cv_areas[j] += al;
            tmp_cv_areas[i] += ar;
            cv_capacitance[j] += al * c_m;
            cv_capacitance[i] += ar * c_m;
        }
    }
    else {
        throw std::domain_error("FVM lowering encountered unsuported segment type");
    }

    return cv_range;
}

template <typename Backend>
template <typename Cells, typename Targets, typename Probes>
void fvm_multicell<Backend>::initialize(
    const Cells& cells,
    Targets& target_handles,
    Probes& probe_handles)
{
    using memory::make_const_view;
    using util::assign_by;
    using util::make_partition;
    using util::make_span;
    using util::size;
    using util::sort_by;
    using util::transform_view;
    using util::subrange_view;

    // count total targets and probes for validation of handle container sizes
    std::size_t targets_count = 0u;
    std::size_t probes_count = 0u;
    auto targets_size = size(target_handles);
    auto probes_size = size(probe_handles);

    ncell_ = size(cells);
    auto cell_num_compartments =
        transform_view(cells, [](const cell& c) { return c.num_compartments(); });

    std::vector<cell_lid_type> cell_comp_bounds;
    auto cell_comp_part = make_partition(cell_comp_bounds, cell_num_compartments);
    auto ncomp = cell_comp_part.bounds().second;

    // initialize storage from total compartment count
    current_ = array(ncomp, 0);
    voltage_ = array(ncomp, resting_potential_);
    cv_to_cell_ = iarray(ncomp, 0);
    time_ = array(ncell_, 0);
    time_to_ = array(ncell_, 0);

    // initialize cv_to_cell_ values from compartment partition
    std::vector<size_type> cv_to_cell_tmp(ncomp);
    for (size_type i = 0; i<ncell_; ++i) {
        util::fill(util::subrange_view(cv_to_cell_tmp, cell_comp_part[i]), i);
    }
    memory::copy(cv_to_cell_tmp, cv_to_cell_);

    // look up table: mechanism name -> list of cv_range objects
    std::map<std::string, std::vector<segment_cv_range>> mech_to_cv_range;

    // look up table: point mechanism (synapse) name -> unpermuted cv indices
    std::map<std::string, std::size_t> syn_to_syn_id;
    std::vector<std::vector<cell_lid_type>> syn_id_to_raw_cv_index;

    // initialize vector used for matrix creation.
    std::vector<size_type> group_parent_index(ncomp);

    // setup per-cell event stores.
<<<<<<< HEAD
    staged_events_.resize(ncell_);
    events_ = cell_event_queue{ncell_};
=======
    events_ = util::make_unique<multi_event_stream>(ncell_);
>>>>>>> 06f5a362

    // create each cell:
    auto target_hi = target_handles.begin();
    auto probe_hi = probe_handles.begin();

    // Allocate scratch storage for calculating quantities used to build the
    // linear system: these will later be copied into target-specific storage

    // face_conductance_[i] = area_face  / (r_L * delta_x);
    std::vector<value_type> face_conductance(ncomp); // [µS]
    /// cv_capacitance_[i] is the capacitance of CV membrane
    std::vector<value_type> cv_capacitance(ncomp);   // [µm^2*F*m^-2 = pF]
    /// membrane area of each cv
    std::vector<value_type> tmp_cv_areas(ncomp);     // [µm^2]

    // used to build the information required to construct spike detectors
    std::vector<size_type> spike_detector_index;
    std::vector<value_type> thresholds;

    // Iterate over the input cells and build the indexes etc that descrbe the
    // fused cell group. On completion:
    //  - group_paranet_index contains the full parent index for the fused cells.
    //  - mech_to_cv_range and syn_mech_map provide a map from mechanism names to an
    //    iterable container of compartment ranges, which are used later to
    //    generate the node index for each mechanism kind.
    //  - the tmp_* vectors contain compartment-specific information for each
    //    compartment in the fused cell group (areas, capacitance, etc).
    //  - each probe, stimulus and detector is attached to its compartment.
    for (auto i: make_span(0, ncell_)) {
        const auto& c = cells[i];
        auto comp_ival = cell_comp_part[i];

        auto graph = c.model();

        for (auto k: make_span(comp_ival)) {
            group_parent_index[k] = graph.parent_index[k-comp_ival.first]+comp_ival.first;
        }

        auto seg_num_compartments =
            transform_view(c.segments(), [](const segment_ptr& s) { return s->num_compartments(); });
        const auto nseg = seg_num_compartments.size();

        std::vector<cell_lid_type> seg_comp_bounds;
        auto seg_comp_part =
            make_partition(seg_comp_bounds, seg_num_compartments, comp_ival.first);

        for (size_type j = 0; j<nseg; ++j) {
            const auto& seg = c.segment(j);
            const auto& seg_comp_ival = seg_comp_part[j];

            auto cv_range = compute_cv_area_capacitance(
                seg_comp_ival, seg, group_parent_index,
                face_conductance, tmp_cv_areas, cv_capacitance);

            for (const auto& mech: seg->mechanisms()) {
                if (mech.name()!="membrane") {
                    mech_to_cv_range[mech.name()].push_back(cv_range);
                }
            }
        }

        for (const auto& syn: c.synapses()) {
            EXPECTS(targets_count < targets_size);

            const auto& name = syn.mechanism.name();
            std::size_t syn_id = 0;
            if (syn_to_syn_id.count(name)==0) {
                syn_id = syn_to_syn_id.size();
                syn_to_syn_id[name] = syn_id;
                syn_id_to_raw_cv_index.push_back({});
            }
            else {
                syn_id = syn_to_syn_id[name];
            }

            auto& map_entry = syn_id_to_raw_cv_index[syn_id];

            auto syn_cv = comp_ival.first + find_cv_index(syn.location, graph);
            map_entry.push_back(syn_cv);
        }

        //
        // add the stimuli
        //

        // step 1: pack the index and parameter information into flat vectors
        std::vector<size_type> stim_index;
        std::vector<value_type> stim_durations;
        std::vector<value_type> stim_delays;
        std::vector<value_type> stim_amplitudes;
        for (const auto& stim: c.stimuli()) {
            auto idx = comp_ival.first+find_cv_index(stim.location, graph);
            stim_index.push_back(idx);
            stim_durations.push_back(stim.clamp.duration());
            stim_delays.push_back(stim.clamp.delay());
            stim_amplitudes.push_back(stim.clamp.amplitude());
        }

        // step 2: create the stimulus mechanism and initialize the stimulus
        //         parameters
        // NOTE: the indexes and associated metadata (durations, delays,
        //       amplitudes) have not been permuted to ascending cv index order,
        //       as is the case with other point processes.
        //       This is because the hard-coded stimulus mechanism makes no
        //       optimizations that rely on this assumption.
        if (stim_index.size()) {
            auto stim = new stimulus(
                cv_to_cell_, time_, time_to_,
                voltage_, current_, memory::make_const_view(stim_index));
            stim->set_parameters(stim_amplitudes, stim_durations, stim_delays);
            mechanisms_.push_back(mechanism(stim));
        }

        // calculate spike detector handles are their corresponding compartment indices
        for (const auto& detector: c.detectors()) {
            auto comp = comp_ival.first+find_cv_index(detector.location, graph);
            spike_detector_index.push_back(comp);
            thresholds.push_back(detector.threshold);
        }

        // record probe locations by index into corresponding state vector
        for (const auto& probe: c.probes()) {
            EXPECTS(probes_count < probes_size);

            auto comp = comp_ival.first+find_cv_index(probe.location, graph);
            switch (probe.kind) {
            case probeKind::membrane_voltage:
                *probe_hi++ = {&fvm_multicell::voltage_, comp};
                break;
            case probeKind::membrane_current:
                *probe_hi++ = {&fvm_multicell::current_, comp};
                break;
            default:
                throw std::logic_error("unrecognized probeKind");
            }
            ++probes_count;
        }
    }

    // set a back-end supplied watcher on the voltage vector
    threshold_watcher_ =
        threshold_watcher(cv_to_cell_, time_, time_to_, voltage_, spike_detector_index, thresholds);

    // confirm user-supplied container probes were appropriately sized.
    EXPECTS(probes_size==probes_count);

    // store the geometric information in target-specific containers
    cv_areas_ = make_const_view(tmp_cv_areas);

    // initalize matrix
    matrix_ = matrix_type(
        group_parent_index, cell_comp_bounds, cv_capacitance, face_conductance);

    // For each density mechanism build the full node index, i.e the list of
    // compartments with that mechanism, then build the mechanism instance.
    std::vector<size_type> mech_cv_index(ncomp);
    std::vector<value_type> mech_cv_weight(ncomp);
    std::map<std::string, std::vector<size_type>> mech_to_cv_index;
    for (auto const& entry: mech_to_cv_range) {
        const auto& mech_name = entry.first;
        const auto& seg_cv_ranges = entry.second;

        // Clear the pre-allocated storage for mechanism indexes and weights.
        // Reuse the same vectors each time to have only one malloc and free
        // outside of the loop for each
        mech_cv_index.clear();
        mech_cv_weight.clear();

        for (auto& rng: seg_cv_ranges) {
            if (rng.has_parent()) {
                // locate the parent cv in the partially constructed list of cv indexes
                auto it = algorithms::binary_find(mech_cv_index, rng.parent_cv);
                if (it == mech_cv_index.end()) {
                    mech_cv_index.push_back(rng.parent_cv);
                    mech_cv_weight.push_back(0);
                }
                auto pos = std::distance(std::begin(mech_cv_index), it);

                // add area contribution to the parent cv for the segment
                mech_cv_weight[pos] += rng.areas.first;
            }
            util::append(mech_cv_index, make_span(rng.segment_cvs));
            util::append(mech_cv_weight, subrange_view(tmp_cv_areas, rng.segment_cvs));

            // adjust the last CV
            mech_cv_weight.back() = rng.areas.second;

            EXPECTS(mech_cv_weight.size()==mech_cv_index.size());
        }

        // Scale the weights to get correct units (see w_i^d in formulation docs)
        // The units for the density channel weights are [10^2 μm^2 = 10^-10 m^2],
        // which requires that we scale the areas [μm^2] by 10^-2
        for (auto& w: mech_cv_weight) {
            w *= 1e-2;
        }

        size_type mech_id = mechanisms_.size();
        mechanisms_.push_back(
<<<<<<< HEAD
            backend::make_mechanism(mech.first, cv_to_cell_, time_, time_to_, voltage_, current_, mech_cv_weight, mech_cv_index)
=======
            backend::make_mechanism(mech_name, mech_id, cv_to_cell_, time_, time_to_, voltage_, current_, mech_cv_weight, mech_cv_index)
>>>>>>> 06f5a362
        );

        // save the indices for easy lookup later in initialization
        mech_to_cv_index[mech_name] = mech_cv_index;
    }

    // Create point (synapse) mechanisms
    for (const auto& entry: syn_to_syn_id) {
        const auto& mech_name = entry.first;
        const auto& cv_map = syn_id_to_raw_cv_index[entry.second];

        size_type n_indices = size(cv_map);

        // sort indices but keep track of their original order for assigning
        // target handles
        using index_pair = std::pair<cell_lid_type, size_type>;
        auto cv_index = [](index_pair x) { return x.first; };
        auto target_index = [](index_pair x) { return x.second; };

        std::vector<index_pair> permute;
        assign_by(permute, make_span(0u, n_indices),
            [&](size_type i) { return index_pair(cv_map[i], i); });

        // sort the cv information in order of cv index
        sort_by(permute, cv_index);

        std::vector<cell_lid_type> permuted_cv_index =
            assign_from(transform_view(permute, cv_index));

        // Create the mechanism.
        // An empty weight vector is supplied, because there are no weights applied to point
        // processes, because their currents are calculated with the target units of [nA]
        size_type mech_id = mechanisms_.size();
        mechanisms_.push_back(
<<<<<<< HEAD
            backend::make_mechanism(mech_name, cv_to_cell_, time_, time_to_, voltage_, current_, {}, cv_indices));
=======
            backend::make_mechanism(mech_name, mech_id, cv_to_cell_, time_, time_to_, voltage_, current_, {}, permuted_cv_index));
>>>>>>> 06f5a362

        // save the compartment indexes for this synapse type
        mech_to_cv_index[mech_name] = permuted_cv_index;

        // make target handles
        std::vector<target_handle> handles(n_indices);
        for (auto i: make_span(0u, n_indices)) {
<<<<<<< HEAD
            auto& handle = handles[target_index(permute[i])];
            handle.mech = mech_index;
            handle.index = i;
            handle.cell_offset = cv_to_cell_[cv_indices[i]];
=======
            handles[target_index(permute[i])] =
                target_handle(mech_id, i, cv_to_cell_[permuted_cv_index[i]]);
>>>>>>> 06f5a362
        }
        target_hi = std::copy_n(std::begin(handles), n_indices, target_hi);
        targets_count += n_indices;
    }

    // confirm user-supplied containers for targets are appropriately sized
    EXPECTS(targets_size==targets_count);

    // build the ion species
    for (auto ion : mechanisms::ion_kinds()) {
        // find the compartment indexes of all compartments that have a
        // mechanism that depends on/influences ion
        std::set<size_type> index_set;
        for (auto const& mech : mechanisms_) {
            if(mech->uses_ion(ion)) {
                auto const& ni = mech_to_cv_index[mech->name()];
                index_set.insert(ni.begin(), ni.end());
            }
        }
        std::vector<size_type> indexes(index_set.begin(), index_set.end());

        // create the ion state
        if(indexes.size()) {
            ions_[ion] = indexes;
        }

        // join the ion reference in each mechanism into the cell-wide ion state
        for (auto& mech : mechanisms_) {
            if (mech->uses_ion(ion)) {
                auto const& ni = mech_to_cv_index[mech->name()];
                mech->set_ion(ion, ions_[ion],
                    util::make_copy<std::vector<size_type>> (algorithms::index_into(ni, indexes)));
            }
        }
    }

    // FIXME: Hard code parameters for now.
    //        Take defaults for reversal potential of sodium and potassium from
    //        the default values in Neuron.
    //        Neuron's defaults are defined in the file
    //          nrn/src/nrnoc/membdef.h
    constexpr value_type DEF_vrest = -65.0; // same name as #define in Neuron

    memory::fill(ion_na().reversal_potential(),     115+DEF_vrest); // mV
    memory::fill(ion_na().internal_concentration(),  10.0);         // mM
    memory::fill(ion_na().external_concentration(), 140.0);         // mM

    memory::fill(ion_k().reversal_potential(),     -12.0+DEF_vrest);// mV
    memory::fill(ion_k().internal_concentration(),  54.4);          // mM
    memory::fill(ion_k().external_concentration(),  2.5);           // mM

    memory::fill(ion_ca().reversal_potential(),     12.5*std::log(2.0/5e-5));// mV
    memory::fill(ion_ca().internal_concentration(), 5e-5);          // mM
    memory::fill(ion_ca().external_concentration(), 2.0);           // mM

    // initialize mechanism and voltage state
    reset();
}

template <typename Backend>
void fvm_multicell<Backend>::reset() {
    memory::fill(voltage_, resting_potential_);

    set_time_global(0);
    set_time_to_global(0);

    for (auto& m : mechanisms_) {
        // TODO : the parameters have to be set before the nrn_init
        // for now use a dummy value of dt.
        m->set_params();
        m->nrn_init();
    }

    // Reset state of the threshold watcher.
    // NOTE: this has to come after the voltage_ values have been reinitialized,
    // because these values are used by the watchers to set their initial state.
    threshold_watcher_.reset();

    // Reset integration state.
    tfinal_ = 0;
    dt_max_ = 0;
    integration_running_ = false;
    staged_events_.clear();
<<<<<<< HEAD
    staged_events_.resize(ncell_);
    events_.clear();
=======
    events_->clear();
>>>>>>> 06f5a362
}


template <typename Backend>
void fvm_multicell<Backend>::step_integration() {
    EXPECTS(integration_running_);

<<<<<<< HEAD
    // deliver events and set up time_to_
    for (size_type ci = 0; ci<ncell_; ++ci) {
        auto t = time(ci);
        while (auto ev = events_.pop_if_not_after(ci, t)) {
            deliver_event(ev->handle, ev->weight);
        }
        time_to_[ci] = events_.event_time_if_before(ci, std::min(t+dt_max_, tfinal_));
    }

=======
>>>>>>> 06f5a362
    PE("current");
    memory::fill(current_, 0.);

    // mark pending events for delivery
    events_->mark_until_after(time_);

    // deliver pending events and update current contributions from mechanisms
    for(auto& m: mechanisms_) {
        PE(m->name().c_str());
<<<<<<< HEAD
=======
        m->deliver_events(*events_);
>>>>>>> 06f5a362
        m->nrn_current();
        PL();
    }

    // remove delivered events from queue and set time_to_
    events_->drop_marked_events();

    backend::update_time_to(time_to_, time_, dt_max_, tfinal_);
    events_->event_time_if_before(time_to_);
    PL();

    // solve the linear system
    PE("matrix", "setup");
    matrix_.assemble(time_, time_to_, voltage_, current_);

    PL(); PE("solve");
    matrix_.solve();
    PL();
    memory::copy(matrix_.solution(), voltage_);
    PL();

    // integrate state of gating variables etc.
    PE("state");
    for(auto& m: mechanisms_) {
        PE(m->name().c_str());
        m->nrn_state();
        PL();
    }
    PL();

    memory::copy(time_to_, time_);

    // update spike detector thresholds
    threshold_watcher_.test();

    // are we there yet?
<<<<<<< HEAD
    integration_running_ = max_time()<tfinal_;
=======
    integration_running_ = min_time()<tfinal_;
>>>>>>> 06f5a362

    EXPECTS(integration_running_ || !has_pending_events());
}

} // namespace fvm
} // namespace mc
} // namespace nest<|MERGE_RESOLUTION|>--- conflicted
+++ resolved
@@ -59,14 +59,6 @@
     /// the container used for indexes
     using iarray = typename backend::iarray;
 
-<<<<<<< HEAD
-    struct target_handle {
-        size_type mech;        // index into list of mechanisms
-        size_type index;       // which instance of the mechanism is this?
-        size_type cell_offset; // which of our cells is this on?
-    };
-=======
->>>>>>> 06f5a362
     using probe_handle = std::pair<const array fvm_multicell::*, size_type>;
 
     using target_handle = typename backend::target_handle;
@@ -88,11 +80,7 @@
 
     // fvm_multicell::deliver_event is used only for testing
     void deliver_event(target_handle h, value_type weight) {
-<<<<<<< HEAD
-        mechanisms_[h.mech]->net_receive(h.index, weight);
-=======
         mechanisms_[h.mech_id]->net_receive(h.index, weight);
->>>>>>> 06f5a362
     }
 
     value_type probe(probe_handle h) const {
@@ -107,21 +95,10 @@
         dt_max_ = dt_max;
         integration_running_ = true;
 
-<<<<<<< HEAD
-        // TODO: Placeholder; construct backend event delivery
-        // data structure from events added.
-        EXPECTS(!has_pending_events());
-        events_.init(staged_events_);
-
-        for (auto& staged: staged_events_) {
-            staged.clear();
-        }
-=======
         EXPECTS(!has_pending_events());
 
         events_->init(staged_events_);
         staged_events_.clear();
->>>>>>> 06f5a362
     }
 
     /// Advance one integration step.
@@ -135,13 +112,10 @@
     /// Query per-cell time state. (Placeholders: replace with backend implementations)
     value_type time(size_type cell_idx) const {
         return time_[cell_idx];
-<<<<<<< HEAD
-=======
     }
 
     value_type min_time() const {
         return backend::minmax_value(time_).first;
->>>>>>> 06f5a362
     }
 
     value_type max_time() const {
@@ -165,13 +139,7 @@
     /// Add an event for processing in next integration stage.
     void add_event(value_type ev_time, target_handle h, value_type weight) {
         EXPECTS(!integration_running_);
-<<<<<<< HEAD
-        EXPECTS(staged_events_[h.cell_offset].empty() || staged_events_[h.cell_offset].back().time <= ev_time);
-
-        staged_events_[h.cell_offset].push_back({ev_time, h, weight});
-=======
         staged_events_.push_back(deliverable_event(ev_time, h, weight));
->>>>>>> 06f5a362
     }
 
     /// Following types and methods are public only for testing:
@@ -300,21 +268,11 @@
     std::vector<std::vector<deliverable_event>> staged_events_;
 
     /// event queue for integration period
-<<<<<<< HEAD
-    /// TODO: Placeholder; this will change when event lists are moved to
-    /// a backend structure.
-    using cell_event_queue = multi_event_stream<deliverable_event>;
-    cell_event_queue events_;
-
-    bool has_pending_events() const {
-        return events_.remaining()!=0;
-=======
     using multi_event_stream = typename backend::multi_event_stream;
     std::unique_ptr<multi_event_stream> events_;
 
     bool has_pending_events() const {
         return events_ && !events_->empty();
->>>>>>> 06f5a362
     }
 
     /// the linear system for implicit time stepping of cell state
@@ -577,12 +535,7 @@
     std::vector<size_type> group_parent_index(ncomp);
 
     // setup per-cell event stores.
-<<<<<<< HEAD
-    staged_events_.resize(ncell_);
-    events_ = cell_event_queue{ncell_};
-=======
     events_ = util::make_unique<multi_event_stream>(ncell_);
->>>>>>> 06f5a362
 
     // create each cell:
     auto target_hi = target_handles.begin();
@@ -782,11 +735,7 @@
 
         size_type mech_id = mechanisms_.size();
         mechanisms_.push_back(
-<<<<<<< HEAD
-            backend::make_mechanism(mech.first, cv_to_cell_, time_, time_to_, voltage_, current_, mech_cv_weight, mech_cv_index)
-=======
             backend::make_mechanism(mech_name, mech_id, cv_to_cell_, time_, time_to_, voltage_, current_, mech_cv_weight, mech_cv_index)
->>>>>>> 06f5a362
         );
 
         // save the indices for easy lookup later in initialization
@@ -821,11 +770,7 @@
         // processes, because their currents are calculated with the target units of [nA]
         size_type mech_id = mechanisms_.size();
         mechanisms_.push_back(
-<<<<<<< HEAD
-            backend::make_mechanism(mech_name, cv_to_cell_, time_, time_to_, voltage_, current_, {}, cv_indices));
-=======
             backend::make_mechanism(mech_name, mech_id, cv_to_cell_, time_, time_to_, voltage_, current_, {}, permuted_cv_index));
->>>>>>> 06f5a362
 
         // save the compartment indexes for this synapse type
         mech_to_cv_index[mech_name] = permuted_cv_index;
@@ -833,15 +778,8 @@
         // make target handles
         std::vector<target_handle> handles(n_indices);
         for (auto i: make_span(0u, n_indices)) {
-<<<<<<< HEAD
-            auto& handle = handles[target_index(permute[i])];
-            handle.mech = mech_index;
-            handle.index = i;
-            handle.cell_offset = cv_to_cell_[cv_indices[i]];
-=======
             handles[target_index(permute[i])] =
                 target_handle(mech_id, i, cv_to_cell_[permuted_cv_index[i]]);
->>>>>>> 06f5a362
         }
         target_hi = std::copy_n(std::begin(handles), n_indices, target_hi);
         targets_count += n_indices;
@@ -925,12 +863,7 @@
     dt_max_ = 0;
     integration_running_ = false;
     staged_events_.clear();
-<<<<<<< HEAD
-    staged_events_.resize(ncell_);
-    events_.clear();
-=======
     events_->clear();
->>>>>>> 06f5a362
 }
 
 
@@ -938,18 +871,6 @@
 void fvm_multicell<Backend>::step_integration() {
     EXPECTS(integration_running_);
 
-<<<<<<< HEAD
-    // deliver events and set up time_to_
-    for (size_type ci = 0; ci<ncell_; ++ci) {
-        auto t = time(ci);
-        while (auto ev = events_.pop_if_not_after(ci, t)) {
-            deliver_event(ev->handle, ev->weight);
-        }
-        time_to_[ci] = events_.event_time_if_before(ci, std::min(t+dt_max_, tfinal_));
-    }
-
-=======
->>>>>>> 06f5a362
     PE("current");
     memory::fill(current_, 0.);
 
@@ -959,10 +880,7 @@
     // deliver pending events and update current contributions from mechanisms
     for(auto& m: mechanisms_) {
         PE(m->name().c_str());
-<<<<<<< HEAD
-=======
         m->deliver_events(*events_);
->>>>>>> 06f5a362
         m->nrn_current();
         PL();
     }
@@ -999,11 +917,7 @@
     threshold_watcher_.test();
 
     // are we there yet?
-<<<<<<< HEAD
-    integration_running_ = max_time()<tfinal_;
-=======
     integration_running_ = min_time()<tfinal_;
->>>>>>> 06f5a362
 
     EXPECTS(integration_running_ || !has_pending_events());
 }
