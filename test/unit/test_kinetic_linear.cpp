#include <vector>

#include <arbor/mechanism.hpp>
#include <arbor/version.hpp>

#include "backends/multicore/fvm.hpp"

#ifdef ARB_GPU_ENABLED
#include "backends/gpu/fvm.hpp"
#endif

#include "common.hpp"
#include "mech_private_field_access.hpp"
#include "fvm_lowered_cell.hpp"
#include "fvm_lowered_cell_impl.hpp"
#include "../simple_recipes.hpp"
#include "unit_test_catalogue.hpp"

using namespace arb;

using backend = arb::multicore::backend;
using fvm_cell = arb::fvm_lowered_cell_impl<backend>;

using shared_state = backend::shared_state;
ACCESS_BIND(std::unique_ptr<shared_state> fvm_cell::*, private_state_ptr, &fvm_cell::state_)

// Creates an instance of a mechanism on a single compartment cell.
// Performs a single time step of size dt, and verifies that the values
// of the mechanisms variables match the expected pre and post values.
//
//  mech_name
//      name of the mechanism from the unit test catalogue
//  state_variables
//      the names of the mechanism variables to test
//  t0_values (optionally empty)
//      expected initial values of each variable
//  t1_values
//      expected value of each variable after the time step
//  dt
//      size of the time step
template <typename backend>
void run_test(std::string mech_name,
        std::vector<std::string> state_variables,
        std::vector<arb_value_type> t0_values,
        std::vector<arb_value_type> t1_values,
        arb_value_type dt) {
    // Load an instance of the mechanism from the unit test catalogue.
    auto cat = make_unit_test_catalogue();
    auto instance = cat.instance(backend::kind, mech_name);
    auto& mech = instance.mech;

    // Create a single compartment cell
    arb_size_type ncell = 1;
    arb_size_type ncv = 1;
    std::vector<arb_index_type> cv_to_cell(ncv, 0);

    std::vector<arb_value_type> temp(ncv, 300.);
    std::vector<arb_value_type> diam(ncv, 1.);
    std::vector<arb_value_type> vinit(ncv, -65);
    std::vector<arb_index_type> src_to_spike = {};

    // Create the fvm shared state for the simple cell.
    auto shared_state = std::make_unique<typename backend::shared_state>(
            ncell, ncv, 0, cv_to_cell, vinit, temp, diam, src_to_spike, mech->data_alignment());

    mechanism_layout layout;
    mechanism_overrides overrides;

    layout.weight.assign(ncv, 1.);
    for (arb_size_type i = 0; i<ncv; ++i) {
        layout.cv.push_back(i);
    }

<<<<<<< HEAD
    shared_state->instantiate(*mech, 0, overrides, layout);
=======
    shared_state->instantiate(*test, 0, overrides, layout, {});
>>>>>>> b63cca1c
    shared_state->reset();

    mech->initialize();

    // Test the expected initial values if provided.
    if (!t0_values.empty()) {
        for (unsigned i = 0; i < state_variables.size(); i++) {
            for (unsigned j = 0; j < ncv; j++) {
                EXPECT_NEAR(t0_values[i], mechanism_field(mech.get(), state_variables[i]).at(j), 1e-6);
            }
        }
    }

    // TODO: here is the gotcha!
    // Perform time step
    shared_state->update_time_to(dt, dt);
    mech->set_time(0, dt);

    mech->update_state();

    // Test the values of state variables
    if (!t1_values.empty()) {
        for (unsigned i = 0; i < state_variables.size(); i++) {
            for (unsigned j = 0; j < ncv; j++) {
                EXPECT_NEAR(t1_values[i], mechanism_field(mech.get(), state_variables[i]).at(j), 1e-6);
            }
        }
    }
}

TEST(mech_kinetic, kinetic_linear_scaled) {
    std::vector<std::string> state_variables = {"s", "h", "d"};
    std::vector<arb_value_type> t0_values = {0.5, 0.2, 0.3};
    std::vector<arb_value_type> t1_0_values = {0.373297, 0.591621, 0.0350817};
    std::vector<arb_value_type> t1_1_values = {0.329897, 0.537371, 0.132732};

    run_test<multicore::backend>("test0_kin_compartment", state_variables, t0_values, t1_0_values, 0.5);
    run_test<multicore::backend>("test1_kin_compartment", state_variables, t0_values, t1_1_values, 0.5);

}

TEST(mech_kinetic, kinetic_linear_1_conserve) {
    std::vector<std::string> state_variables = {"s", "h", "d"};
    std::vector<arb_value_type> t0_values = {0.5, 0.2, 0.3};
    std::vector<arb_value_type> t1_0_values = {0.380338, 0.446414, 0.173247};
    std::vector<arb_value_type> t1_1_values = {0.218978, 0.729927, 0.0510949};

    run_test<multicore::backend>("test0_kin_diff", state_variables, t0_values, t1_0_values, 0.5);
    run_test<multicore::backend>("test0_kin_conserve", state_variables, t0_values, t1_0_values, 0.5);
    run_test<multicore::backend>("test0_kin_steadystate", state_variables, t0_values, t1_1_values, 0.5);
}

TEST(mech_kinetic, kinetic_linear_2_conserve) {
    std::vector<std::string> state_variables = {"a", "b", "x", "y"};
    std::vector<arb_value_type> t0_values = {0.2, 0.8, 0.6, 0.4};
    std::vector<arb_value_type> t1_0_values = {0.217391304, 0.782608696, 0.33333333, 0.66666666};
    std::vector<arb_value_type> t1_1_values = {0.230769, 0.769231, 0.189189, 0.810811};

    run_test<multicore::backend>("test1_kin_diff", state_variables, t0_values, t1_0_values, 0.5);
    run_test<multicore::backend>("test1_kin_conserve", state_variables, t0_values, t1_0_values, 0.5);
    run_test<multicore::backend>("test1_kin_steadystate", state_variables, t0_values, t1_1_values, 0.5);
}

TEST(mech_kinetic, kinetic_nonlinear) {
    std::vector<std::string> state_variables = {"a", "b", "c"};
    std::vector<arb_value_type> t0_values = {0.2, 0.3, 0.5};
    std::vector<arb_value_type> t1_0_values = {0.222881, 0.31144, 0.48856};
    std::vector<arb_value_type> t1_1_values = {0.2078873133, 0.34222075, 0.45777925};

    run_test<multicore::backend>("test2_kin_diff", state_variables, t0_values, t1_0_values, 0.025);
    run_test<multicore::backend>("test3_kin_diff", state_variables, t0_values, t1_1_values, 0.025);

}

TEST(mech_kinetic, normal_nonlinear_0) {
    std::vector<std::string> state_variables = {"a", "b", "c"};
    std::vector<arb_value_type> t0_values = {0.2, 0.3, 0.5};
    std::vector<arb_value_type> t1_values = {0.2078873133, 0.34222075, 0.45777925};
    run_test<multicore::backend>("test5_nonlinear_diff", state_variables, t0_values, t1_values, 0.025);
}

TEST(mech_kinetic, normal_nonlinear_1) {
    std::vector<std::string> state_variables = {"p"};
    std::vector<arb_value_type> t0_values = {1};
    std::vector<arb_value_type> t1_values = {1.0213199524};
    run_test<multicore::backend>("test6_nonlinear_diff", state_variables, t0_values, t1_values, 0.025);
}

TEST(mech_kinetic, kinetic_nonlinear_scaled) {
    std::vector<std::string> state_variables = {"A", "B", "C", "d", "e"};
    std::vector<arb_value_type> t0_values = {4.5, 6.6, 0.28, 2, 0};
    std::vector<arb_value_type> t1_values = {4.087281958014442,
                                             6.224088678118931,
                                             0.6559113218810689,
                                             1.8315624742412617,
                                             0.16843752575873824};

    run_test<multicore::backend>("test4_kin_compartment", state_variables, t0_values, t1_values, 0.1);
}

TEST(mech_linear, linear_system) {
    std::vector<std::string> state_variables = {"h", "s", "d"};
    std::vector<arb_value_type> values = {0.5, 0.2, 0.3};

    run_test<multicore::backend>("test_linear_state", state_variables, {}, values, 0.5);
    run_test<multicore::backend>("test_linear_init", state_variables, values, {}, 0.5);
    run_test<multicore::backend>("test_linear_init_shuffle", state_variables, values, {}, 0.5);
}

#ifdef ARB_GPU_ENABLED
TEST(mech_kinetic_gpu, kinetic_linear_scaled) {
    std::vector<std::string> state_variables = {"s", "h", "d"};
    std::vector<arb_value_type> t0_values = {0.5, 0.2, 0.3};
    std::vector<arb_value_type> t1_0_values = {0.373297, 0.591621, 0.0350817};
    std::vector<arb_value_type> t1_1_values = {0.329897, 0.537371, 0.132732};

    run_test<gpu::backend>("test0_kin_compartment", state_variables, t0_values, t1_0_values, 0.5);
    run_test<gpu::backend>("test1_kin_compartment", state_variables, t0_values, t1_1_values, 0.5);
}

TEST(mech_kinetic_gpu, kinetic_linear_1_conserve) {
    std::vector<std::string> state_variables = {"s", "h", "d"};
    std::vector<arb_value_type> t0_values = {0.5, 0.2, 0.3};
    std::vector<arb_value_type> t1_0_values = {0.380338, 0.446414, 0.173247};
    std::vector<arb_value_type> t1_1_values = {0.218978, 0.729927, 0.0510949};

    run_test<gpu::backend>("test0_kin_diff", state_variables, t0_values, t1_0_values, 0.5);
    run_test<gpu::backend>("test0_kin_conserve", state_variables, t0_values, t1_0_values, 0.5);
    run_test<gpu::backend>("test0_kin_steadystate", state_variables, t0_values, t1_1_values, 0.5);
}

TEST(mech_kinetic_gpu, kinetic_linear_2_conserve) {
    std::vector<std::string> state_variables = {"a", "b", "x", "y"};
    std::vector<arb_value_type> t0_values = {0.2, 0.8, 0.6, 0.4};
    std::vector<arb_value_type> t1_0_values = {0.217391304, 0.782608696, 0.33333333, 0.66666666};
    std::vector<arb_value_type> t1_1_values = {0.230769, 0.769231, 0.189189, 0.810811};

    run_test<gpu::backend>("test1_kin_diff", state_variables, t0_values, t1_0_values, 0.5);
    run_test<gpu::backend>("test1_kin_conserve", state_variables, t0_values, t1_0_values, 0.5);
    run_test<gpu::backend>("test1_kin_steadystate", state_variables, t0_values, t1_1_values, 0.5);
}

TEST(mech_kinetic_gpu, kinetic_nonlinear) {
    std::vector<std::string> state_variables = {"a", "b", "c"};
    std::vector<arb_value_type> t0_values = {0.2, 0.3, 0.5};
    std::vector<arb_value_type> t1_0_values = {0.222881, 0.31144, 0.48856};
    std::vector<arb_value_type> t1_1_values = {0.2078873133, 0.34222075, 0.45777925};

    run_test<gpu::backend>("test2_kin_diff", state_variables, t0_values, t1_0_values, 0.025);
    run_test<gpu::backend>("test3_kin_diff", state_variables, t0_values, t1_1_values, 0.025);
}

TEST(mech_kinetic_gpu, normal_nonlinear_0) {
    std::vector<std::string> state_variables = {"a", "b", "c"};
    std::vector<arb_value_type> t0_values = {0.2, 0.3, 0.5};
    std::vector<arb_value_type> t1_values = {0.2078873133, 0.34222075, 0.45777925};
    run_test<gpu::backend>("test5_nonlinear_diff", state_variables, t0_values, t1_values, 0.025);
}

TEST(mech_kinetic_gpu, normal_nonlinear_1) {
    std::vector<std::string> state_variables = {"p"};
    std::vector<arb_value_type> t0_values = {1};
    std::vector<arb_value_type> t1_values = {1.0213199524};
    run_test<gpu::backend>("test6_nonlinear_diff", state_variables, t0_values, t1_values, 0.025);
}

TEST(mech_kinetic_gpu, kinetic_nonlinear_scaled) {
    std::vector<std::string> state_variables = {"A", "B", "C", "d", "e"};
    std::vector<arb_value_type> t0_values = {4.5, 6.6, 0.28, 2, 0};
    std::vector<arb_value_type> t1_values = {4.087281958014442,
                                             6.224088678118931,
                                             0.6559113218810689,
                                             1.8315624742412617,
                                             0.16843752575873824};

    run_test<gpu::backend>("test4_kin_compartment", state_variables, t0_values, t1_values, 0.1);
}

TEST(mech_linear_gpu, linear_system) {
    std::vector<std::string> state_variables = {"h", "s", "d"};
    std::vector<arb_value_type> values = {0.5, 0.2, 0.3};

    run_test<gpu::backend>("test_linear_state", state_variables, {}, values, 0.5);
    run_test<gpu::backend>("test_linear_init", state_variables, {}, values, 0.5);
    run_test<gpu::backend>("test_linear_init_shuffle", state_variables, values, {}, 0.5);
}

#endif<|MERGE_RESOLUTION|>--- conflicted
+++ resolved
@@ -71,11 +71,7 @@
         layout.cv.push_back(i);
     }
 
-<<<<<<< HEAD
-    shared_state->instantiate(*mech, 0, overrides, layout);
-=======
     shared_state->instantiate(*test, 0, overrides, layout, {});
->>>>>>> b63cca1c
     shared_state->reset();
 
     mech->initialize();
