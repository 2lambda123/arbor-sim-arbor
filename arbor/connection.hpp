--- conflicted
+++ resolved
@@ -25,24 +25,11 @@
 
     spike_event make_event(const spike& s) { return { destination, s.time + delay, weight}; }
 
-<<<<<<< HEAD
-    cell_member_type source() const { return source_; }
-    cell_lid_type destination() const { return destination_; }
-    cell_size_type index_on_domain() const { return index_on_domain_; }
-
-private:
-    cell_member_type source_;
-    cell_lid_type destination_;
-    float weight_;
-    float delay_;
-    cell_size_type index_on_domain_;
-=======
     cell_member_type source;
     cell_lid_type destination;
     float weight;
     float delay;
     cell_size_type index_on_domain;
->>>>>>> 276fee90
 };
 
 struct ext_connection {
