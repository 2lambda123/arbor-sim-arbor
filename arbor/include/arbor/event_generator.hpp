#pragma once

#include <algorithm>
#include <cstdint>
#include <memory>
#include <random>
#include <type_traits>
#include <optional>

#include <arbor/assert.hpp>
#include <arbor/common_types.hpp>
#include <arbor/generic_event.hpp>
#include <arbor/spike_event.hpp>
#include <arbor/schedule.hpp>
#include <arbor/arbexcept.hpp>

namespace arb {

// An `event_generator` generates a sequence of events to be delivered to a cell.
// The sequence of events is always in ascending order, i.e. each event will be
// greater than the event that proceeded it, where events are ordered by:
//  - delivery time;
//  - then target id for events with the same delivery time;
//  - then weight for events with the same delivery time and target.
//
// An `event_generator` supports three operations:
//
// `void event_generator::reset()`
//
//     Reset generator state.
//
// `event_seq event_generator::events(time_type to, time_type from)`
//
//     Provide a non-owning view on to the events in the time interval
//     [to, from).
//
// `void resolve_label(resolution_function)`
//
//     event_generators are constructed on cable_local_label_types comprising
//     a label and a selection policy. These labels need to be resolved to a
//     specific cell_lid_type. This is done using a resolution_function.
//
// The `event_seq` type is a pair of `spike_event` pointers that
// provide a view onto an internally-maintained contiguous sequence
// of generated spike event objects. This view is valid only for
// the lifetime of the generator, and is invalidated upon a call
// to `reset` or another call to `events`.
//
// Calls to the `events` method must be monotonic in time: without an
// intervening call to `reset`, two successive calls `events(t0, t1)`
// and `events(t2, t3)` to the same event generator must satisfy
// 0 ≤ t0 ≤ t1 ≤ t2 ≤ t3.
//
// `event_generator` objects have value semantics.

using event_seq = std::pair<const spike_event*, const spike_event*>;
using resolution_function = std::function<cell_lid_type(const cell_local_label_type&)>;


// Generate events with a fixed target and weight according to
// a provided time schedule.

struct event_generator {
    event_generator(cell_local_label_type target, float weight, schedule sched):
        target_(std::move(target)), weight_(weight), sched_(std::move(sched))
    {}

    void resolve_label(resolution_function label_resolver) {
        resolved_ = label_resolver(target_);
    }

    void reset() {
        sched_.reset();
    }

    event_seq events(time_type t0, time_type t1) {
<<<<<<< HEAD
        if (!resolved_) throw ;
=======
        if (!resolved_) throw arbor_internal_error("Unresolved label in event generator.");
>>>>>>> e01f799c
        auto tgt = *resolved_;
        auto ts = sched_.events(t0, t1);

        events_.clear();
        events_.reserve(ts.second-ts.first);

        for (auto i = ts.first; i!=ts.second; ++i) {
            events_.push_back(spike_event{tgt, *i, weight_});
        }

        return {events_.data(), events_.data()+events_.size()};
    }

private:
    pse_vector events_;
    cell_local_label_type target_;
    resolution_function label_resolver_;
    std::optional<cell_lid_type> resolved_;
    float weight_;
    schedule sched_;
};

// Simplest generator: just do nothing
inline
event_generator empty_generator(
    cell_local_label_type target,
    float weight)
{
    return event_generator(std::move(target), weight, schedule());
}


// Generate events at integer multiples of dt that lie between tstart and tstop.

inline event_generator regular_generator(
    cell_local_label_type target,
    float weight,
    time_type tstart,
    time_type dt,
    time_type tstop=terminal_time)
{
    return event_generator(std::move(target), weight, regular_schedule(tstart, dt, tstop));
}

template <typename RNG>
inline event_generator poisson_generator(
    cell_local_label_type target,
    float weight,
    time_type tstart,
    time_type rate_kHz,
    const RNG& rng,
    time_type tstop=terminal_time)
{
    return event_generator(std::move(target), weight, poisson_schedule(tstart, rate_kHz, rng, tstop));
}


// Generate events from a predefined sorted event sequence.

template<typename S> inline
event_generator explicit_generator(cell_local_label_type target,
                                   float weight,
                                   const S& s)
{
    return event_generator(std::move(target), weight, explicit_schedule(s));
}

} // namespace arb
<|MERGE_RESOLUTION|>--- conflicted
+++ resolved
@@ -74,11 +74,7 @@
     }
 
     event_seq events(time_type t0, time_type t1) {
-<<<<<<< HEAD
-        if (!resolved_) throw ;
-=======
         if (!resolved_) throw arbor_internal_error("Unresolved label in event generator.");
->>>>>>> e01f799c
         auto tgt = *resolved_;
         auto ts = sched_.events(t0, t1);
 
