include(ExternalProject)

# List of micro benchmarks to build.

set(bench_sources
    accumulate_functor_values.cpp
    event_setup.cpp
    event_binning.cpp
)

set(bench_sources_cuda
    cuda_compare_and_reduce.cu
    cuda_reduce_by_key.cu
)

# Set up google benchmark as an external project.

set(gbench_src_dir "${CMAKE_CURRENT_SOURCE_DIR}/google-benchmark")
set(gbench_install_dir "${PROJECT_BINARY_DIR}/gbench")

set(gbench_cmake_args
    "-DCMAKE_BUILD_TYPE=release"
    "-DCMAKE_INSTALL_PREFIX=${gbench_install_dir}"
    "-DCMAKE_C_COMPILER=${CMAKE_C_COMPILER}"
    "-DCMAKE_CXX_COMPILER=${CMAKE_CXX_COMPILER}")

<<<<<<< HEAD

# Attempt to update git submodule if required.
include(GitSubmodule)
git_submodule("google_bench" "${gbench_src_dir}")

=======
>>>>>>> 4c66432f
ExternalProject_Add(gbench
    # Add dummy DOWNLOAD_COMMAND to stop ExternalProject_Add terminating CMake if the
    # git submodule had not been udpated.
    DOWNLOAD_COMMAND "${CMAKE_COMMAND}" -E echo "Warning: ${gbench_src_dir} empty or missing."
    SOURCE_DIR "${gbench_src_dir}"
    CMAKE_ARGS "${gbench_cmake_args}"
    INSTALL_DIR "${gbench_install_dir}"
)
set_target_properties(gbench PROPERTIES EXCLUDE_FROM_ALL TRUE)

# Build benches.

foreach(bench_src ${bench_sources})
    string(REGEX REPLACE "\\.[^.]*$" "" bench_exe "${bench_src}")
    add_executable("${bench_exe}" EXCLUDE_FROM_ALL "${bench_src}")
    add_dependencies("${bench_exe}" gbench)
    target_include_directories("${bench_exe}" PRIVATE "${gbench_install_dir}/include")
    target_link_libraries("${bench_exe}" LINK_PUBLIC "${gbench_install_dir}/lib/libbenchmark.a")

    list(APPEND bench_exe_list ${bench_exe})
endforeach()


if(ARB_WITH_CUDA)
    cuda_include_directories("${gbench_install_dir}/include")
    foreach(bench_src ${bench_sources_cuda})
        string(REGEX REPLACE "\\.[^.]*$" "" bench_exe "${bench_src}")
        cuda_add_executable("${bench_exe}" EXCLUDE_FROM_ALL "${bench_src}")
        add_dependencies("${bench_exe}" gbench)
        target_link_libraries("${bench_exe}" "${gbench_install_dir}/lib/libbenchmark.a")
        target_link_libraries("${bench_exe}" LINK_PUBLIC ${ARB_LIBRARIES})

        list(APPEND bench_exe_list ${bench_exe})
    endforeach()
endif()

<<<<<<< HEAD
if (google_bench_AVAIL)
    add_custom_target(ubenches DEPENDS ${bench_exe_list})
else()
    add_custom_target(ubenches
        COMMAND
            echo "Error: the git submodule for google bench in ${gbench_src_dir} needs to be checked out."
        COMMAND
            exit 1  # return error code to let CMake know that the build proccess should fail
        COMMENT
            "Building ubenches")
endif()
=======
add_custom_target(ubenches DEPENDS ${bench_exe_list})
>>>>>>> 4c66432f
<|MERGE_RESOLUTION|>--- conflicted
+++ resolved
@@ -24,14 +24,6 @@
     "-DCMAKE_C_COMPILER=${CMAKE_C_COMPILER}"
     "-DCMAKE_CXX_COMPILER=${CMAKE_CXX_COMPILER}")
 
-<<<<<<< HEAD
-
-# Attempt to update git submodule if required.
-include(GitSubmodule)
-git_submodule("google_bench" "${gbench_src_dir}")
-
-=======
->>>>>>> 4c66432f
 ExternalProject_Add(gbench
     # Add dummy DOWNLOAD_COMMAND to stop ExternalProject_Add terminating CMake if the
     # git submodule had not been udpated.
@@ -68,18 +60,4 @@
     endforeach()
 endif()
 
-<<<<<<< HEAD
-if (google_bench_AVAIL)
-    add_custom_target(ubenches DEPENDS ${bench_exe_list})
-else()
-    add_custom_target(ubenches
-        COMMAND
-            echo "Error: the git submodule for google bench in ${gbench_src_dir} needs to be checked out."
-        COMMAND
-            exit 1  # return error code to let CMake know that the build proccess should fail
-        COMMENT
-            "Building ubenches")
-endif()
-=======
-add_custom_target(ubenches DEPENDS ${bench_exe_list})
->>>>>>> 4c66432f
+add_custom_target(ubenches DEPENDS ${bench_exe_list})