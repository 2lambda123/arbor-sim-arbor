#include <algorithm>
#include <any>
#include <cstddef>
#include <optional>
#include <string>
#include <unordered_map>
#include <utility>
#include <vector>

#include <pybind11/operators.h>
#include <pybind11/pybind11.h>
#include <pybind11/stl.h>

#include <arborio/cv_policy_parse.hpp>
#include <arborio/label_parse.hpp>

#include <arbor/benchmark_cell.hpp>
#include <arbor/cable_cell.hpp>
#include <arbor/lif_cell.hpp>
#include <arbor/cv_policy.hpp>
#include <arbor/morph/label_dict.hpp>
#include <arbor/morph/locset.hpp>
#include <arbor/morph/region.hpp>
#include <arbor/morph/segment_tree.hpp>
#include <arbor/schedule.hpp>
#include <arbor/spike_source_cell.hpp>
#include <arbor/util/any_cast.hpp>
#include <arbor/util/unique_any.hpp>

#include "arbor/cable_cell_param.hpp"
#include "arbor/cv_policy.hpp"
#include "conversion.hpp"
#include "error.hpp"
#include "proxy.hpp"
#include "pybind11/cast.h"
#include "pybind11/pytypes.h"
#include "schedule.hpp"
#include "strprintf.hpp"

namespace pyarb {

// This isn't pretty. Partly because the information in the global parameters
// is all over the place.
std::string to_string(const arb::cable_cell_global_properties& props) {
    std::string s = "{arbor.cable_global_properties";

    const auto& D = props.default_parameters;
    const auto& I = D.ion_data;
    // name, valence, int_con, ext_con, rev_pot, rev_pot_method
    s += "\n  ions: {";
    for (auto& ion: props.ion_species) {
        if (!I.count(ion.first)) {
            s += util::pprintf("\n    {name: '{}', valence: {}, int_con: None, ext_con: None, rev_pot: None, rev_pot_method: None}",
                    ion.first, ion.second);
        }
        else {
            auto& props = I.at(ion.first);
            std::string method = D.reversal_potential_method.count(ion.first)?
                "'"+D.reversal_potential_method.at(ion.first).name()+"'": "None";
            s += util::pprintf("\n    {name: '{}', valence: {}, int_con: {}, ext_con: {}, rev_pot: {}, rev_pot_method: {}}",
                    ion.first, ion.second,
                    props.init_int_concentration,
                    props.init_ext_concentration,
                    props.init_reversal_potential,
                    method);
        }
    }
    s += "}\n";
    s += util::pprintf("  parameters: {Vm: {}, cm: {}, rL: {}, tempK: {}}\n",
            D.init_membrane_potential, D.membrane_capacitance,
            D.axial_resistivity, D.temperature_K);
    s += "}";
    return s;
}

//
// cv_policy helpers
//

arb::cv_policy make_cv_policy_single(const std::string& reg) {
    return arb::cv_policy_single(arborio::parse_region_expression(reg).unwrap());
}

arb::cv_policy make_cv_policy_explicit(const std::string& locset, const std::string& reg) {
    return arb::cv_policy_explicit(arborio::parse_locset_expression(locset).unwrap(), arborio::parse_region_expression(reg).unwrap());
}

arb::cv_policy make_cv_policy_every_segment(const std::string& reg) {
    return arb::cv_policy_every_segment(arborio::parse_region_expression(reg).unwrap());
}

arb::cv_policy make_cv_policy_fixed_per_branch(unsigned cv_per_branch, const std::string& reg) {
    return arb::cv_policy_fixed_per_branch(cv_per_branch, arborio::parse_region_expression(reg).unwrap());
}

arb::cv_policy make_cv_policy_max_extent(double cv_length, const std::string& reg) {
    return arb::cv_policy_max_extent(cv_length, arborio::parse_region_expression(reg).unwrap());
}

// Helper for finding a mechanism description in a Python object.
// Allows rev_pot_method to be specified with string or mechanism_desc
std::optional<arb::mechanism_desc> maybe_method(pybind11::object method) {
    if (!method.is_none()) {
        if (auto m=try_cast<std::string>(method)) {
            return *m;
        }
        else if (auto m=try_cast<arb::mechanism_desc>(method)) {
            return *m;
        }
        else {
            throw std::runtime_error(util::pprintf("invalid rev_pot_method: {}", method));
        }
    }
    return {};
}

//
// string printers
//

std::string lif_str(const arb::lif_cell& c){
    return util::pprintf(
        "<arbor.lif_cell: tau_m {}, V_th {}, C_m {}, E_L {}, V_m {}, t_ref {}, V_reset {}>",
        c.tau_m, c.V_th, c.C_m, c.E_L, c.V_m, c.t_ref, c.V_reset);
}


std::string mechanism_desc_str(const arb::mechanism_desc& md) {
    return util::pprintf("mechanism('{}', {})",
            md.name(), util::dictionary_csv(md.values()));
}

void register_cells(pybind11::module& m) {
    using namespace pybind11::literals;
    using std::optional;

    // arb::spike_source_cell

    pybind11::class_<arb::spike_source_cell> spike_source_cell(m, "spike_source_cell",
        "A spike source cell, that generates a user-defined sequence of spikes that act as inputs for other cells in the network.");

    spike_source_cell
        .def(pybind11::init<>(
            [](arb::cell_tag_type source_label, const regular_schedule_shim& sched){
                return arb::spike_source_cell{std::move(source_label), sched.schedule()};}),
            "source_label"_a, "schedule"_a,
            "Construct a spike source cell with a single source labeled 'source_label'.\n"
            "The cell generates spikes on 'source_label' at regular intervals.")
        .def(pybind11::init<>(
            [](arb::cell_tag_type source_label, const explicit_schedule_shim& sched){
                return arb::spike_source_cell{std::move(source_label), sched.schedule()};}),
            "source_label"_a, "schedule"_a,
            "Construct a spike source cell with a single source labeled 'source_label'.\n"
            "The cell generates spikes on 'source_label' at a sequence of user-defined times.")
        .def(pybind11::init<>(
            [](arb::cell_tag_type source_label, const poisson_schedule_shim& sched){
                return arb::spike_source_cell{std::move(source_label), sched.schedule()};}),
            "source_label"_a, "schedule"_a,
            "Construct a spike source cell with a single source labeled 'source_label'.\n"
            "The cell generates spikes on 'source_label' at times defined by a Poisson sequence.")
        .def("__repr__", [](const arb::spike_source_cell&){return "<arbor.spike_source_cell>";})
        .def("__str__",  [](const arb::spike_source_cell&){return "<arbor.spike_source_cell>";});

    // arb::benchmark_cell

    pybind11::class_<arb::benchmark_cell> benchmark_cell(m, "benchmark_cell",
        "A benchmarking cell, used by Arbor developers to test communication performance.\n"
        "A benchmark cell generates spikes at a user-defined sequence of time points, and\n"
        "the time taken to integrate a cell can be tuned by setting the realtime_ratio,\n"
        "for example if realtime_ratio=2, a cell will take 2 seconds of CPU time to\n"
        "simulate 1 second.\n");

    benchmark_cell
        .def(pybind11::init<>(
            [](arb::cell_tag_type source_label, arb::cell_tag_type target_label, const regular_schedule_shim& sched, double ratio){
                return arb::benchmark_cell{std::move(source_label), std::move(target_label), sched.schedule(), ratio};}),
            "source_label"_a, "target_label"_a,"schedule"_a, "realtime_ratio"_a=1.0,
            "Construct a benchmark cell that generates spikes on 'source_label' at regular intervals.\n"
            "The cell has one source labeled 'source_label', and one target labeled 'target_label'.")
        .def(pybind11::init<>(
            [](arb::cell_tag_type source_label, arb::cell_tag_type target_label, const explicit_schedule_shim& sched, double ratio){
                return arb::benchmark_cell{std::move(source_label), std::move(target_label),sched.schedule(), ratio};}),
            "source_label"_a, "target_label"_a, "schedule"_a, "realtime_ratio"_a=1.0,
            "Construct a benchmark cell that generates spikes on 'source_label' at a sequence of user-defined times.\n"
            "The cell has one source labeled 'source_label', and one target labeled 'target_label'.")
        .def(pybind11::init<>(
            [](arb::cell_tag_type source_label, arb::cell_tag_type target_label, const poisson_schedule_shim& sched, double ratio){
                return arb::benchmark_cell{std::move(source_label), std::move(target_label), sched.schedule(), ratio};}),
            "source_label"_a, "target_label"_a, "schedule"_a, "realtime_ratio"_a=1.0,
            "Construct a benchmark cell that generates spikeson 'source_label' at times defined by a Poisson sequence.\n"
            "The cell has one source labeled 'source_label', and one target labeled 'target_label'.")
        .def("__repr__", [](const arb::benchmark_cell&){return "<arbor.benchmark_cell>";})
        .def("__str__",  [](const arb::benchmark_cell&){return "<arbor.benchmark_cell>";});

    // arb::lif_cell

    pybind11::class_<arb::lif_cell> lif_cell(m, "lif_cell",
        "A leaky integrate-and-fire cell.");

    lif_cell
        .def(pybind11::init<>(
            [](arb::cell_tag_type source_label, arb::cell_tag_type target_label){
                return arb::lif_cell(std::move(source_label), std::move(target_label));}),
            "source_label"_a, "target_label"_a,
            "Construct a lif cell with one source labeled 'source_label', and one target labeled 'target_label'.")
        .def_readwrite("tau_m", &arb::lif_cell::tau_m,
            "Membrane potential decaying constant [ms].")
        .def_readwrite("V_th", &arb::lif_cell::V_th,
            "Firing threshold [mV].")
        .def_readwrite("C_m", &arb::lif_cell::C_m,
            "Membrane capacitance [pF].")
        .def_readwrite("E_L", &arb::lif_cell::E_L,
            "Resting potential [mV].")
        .def_readwrite("V_m", &arb::lif_cell::V_m,
            "Initial value of the Membrane potential [mV].")
        .def_readwrite("t_ref", &arb::lif_cell::t_ref,
            "Refractory period [ms].")
        .def_readwrite("V_reset", &arb::lif_cell::V_reset,
            "Reset potential [mV].")
        .def_readwrite("source", &arb::lif_cell::source,
            "Label of the single build-in source on the cell.")
        .def_readwrite("target", &arb::lif_cell::target,
            "Label of the single build-in target on the cell.")
        .def("__repr__", &lif_str)
        .def("__str__",  &lif_str);

    // arb::label_dict

    pybind11::class_<label_dict_proxy> label_dict(m, "label_dict",
        "A dictionary of labelled region and locset definitions, with a\n"
        "unique label assigned to each definition.");
    label_dict
        .def(pybind11::init<>(), "Create an empty label dictionary.")
        .def(pybind11::init<const std::unordered_map<std::string, std::string>&>(),
            "Initialize a label dictionary from a dictionary with string labels as keys,"
            " and corresponding definitions as strings.")
        .def(pybind11::init<const label_dict_proxy&>(),
            "Initialize a label dictionary from another one")
        .def(pybind11::init([](pybind11::iterator& it) {
                label_dict_proxy ld;
                for (; it != pybind11::iterator::sentinel(); ++it) {
                    const auto tuple = it->cast<pybind11::sequence>();
                    const auto key   = tuple[0].cast<std::string>();
                    const auto value = tuple[1].cast<std::string>();
                    ld.set(key, value);
                }
                return ld;
            }),
            "Initialize a label dictionary from an iterable of key, definition pairs")
        .def("__setitem__",
            [](label_dict_proxy& l, const char* name, const char* desc) {
                l.set(name, desc);})
        .def("__getitem__",
            [](label_dict_proxy& l, const char* name) {
                if (auto v = l.getitem(name)) return v.value();
                throw pybind11::key_error(name);
            })
        .def("__len__", &label_dict_proxy::size)
        .def("__iter__",
            [](const label_dict_proxy &ld) {
                return pybind11::make_key_iterator(ld.cache.begin(), ld.cache.end());},
            pybind11::keep_alive<0, 1>())
        .def("__contains__",
             [](const label_dict_proxy &ld, const char* name) {
                 return ld.contains(name);})
        .def("keys",
            [](const label_dict_proxy &ld) {
                return pybind11::make_key_iterator(ld.cache.begin(), ld.cache.end());},
            pybind11::keep_alive<0, 1>())
        .def("items",
             [](const label_dict_proxy &ld) {
                 return pybind11::make_iterator(ld.cache.begin(), ld.cache.end());},
             pybind11::keep_alive<0, 1>())
        .def("values",
             [](const label_dict_proxy &ld) {
                 return pybind11::make_value_iterator(ld.cache.begin(), ld.cache.end());
             },
             pybind11::keep_alive<0, 1>())
        .def("append", [](label_dict_proxy& l, const label_dict_proxy& other, const char* prefix) {
                l.import(other, prefix);
            },
            "other"_a, "The label_dict to be imported"
            "prefix"_a="", "optional prefix appended to the region and locset labels",
            "Import the entries of a another label dictionary with an optional prefix.")
        .def("update", [](label_dict_proxy& l, const label_dict_proxy& other) {
                l.import(other);
            },
            "other"_a, "The label_dict to be imported"
            "Import the entries of a another label dictionary.")
        .def_readonly("regions", &label_dict_proxy::regions,
             "The region definitions.")
        .def_readonly("locsets", &label_dict_proxy::locsets,
             "The locset definitions.")
        .def("__repr__", [](const label_dict_proxy& d){return d.to_string();})
        .def("__str__",  [](const label_dict_proxy& d){return d.to_string();});

    // arb::cv_policy wrappers

    pybind11::class_<arb::cv_policy> cv_policy(m, "cv_policy",
            "Describes the rules used to discretize (compartmentalise) a cable cell morphology.");
    cv_policy
        .def(pybind11::init([](const std::string& expression) { return arborio::parse_cv_policy_expression(expression).unwrap(); }),
            "expression"_a, "A valid CV policy expression")
        .def_property_readonly("domain",
                               [](const arb::cv_policy& p) {return util::pprintf("{}", p.domain());},
                               "The domain on which the policy is applied.")
        .def(pybind11::self + pybind11::self)
        .def(pybind11::self | pybind11::self)
        .def("__repr__", [](const arb::cv_policy& p) {
            std::stringstream ss;
            ss << p;
            return ss.str();
        })
        .def("__str__", [](const arb::cv_policy& p) {
            std::stringstream ss;
            ss << p;
            return ss.str();
        });

    m.def("cv_policy_explicit",
          &make_cv_policy_explicit,
          "locset"_a, "the locset describing the desired CV boundaries",
          "domain"_a="(all)", "the domain to which the policy is to be applied",
          "Policy to create compartments at explicit locations.");

    m.def("cv_policy_single",
          &make_cv_policy_single,
          "domain"_a="(all)", "the domain to which the policy is to be applied",
          "Policy to create one compartment per component of a region.");

    m.def("cv_policy_every_segment",
          &make_cv_policy_every_segment,
          "domain"_a="(all)", "the domain to which the policy is to be applied",
          "Policy to create one compartment per component of a region.");

    m.def("cv_policy_max_extent",
          &make_cv_policy_max_extent,
          "length"_a, "the maximum CV length",
          "domain"_a="(all)", "the domain to which the policy is to be applied",
          "Policy to use as many CVs as required to ensure that no CV has a length longer than a given value.");

    m.def("cv_policy_fixed_per_branch",
          &make_cv_policy_fixed_per_branch,
          "n"_a, "the number of CVs per branch",
          "domain"_a="(all)", "the domain to which the policy is to be applied",
          "Policy to use the same number of CVs for each branch.");

    // arb::density

    pybind11::class_<arb::density> density(m, "density", "For painting a density mechanism on a region.");
    density
        .def(pybind11::init([](const std::string& name) {return arb::density(name);}))
        .def(pybind11::init([](arb::mechanism_desc mech) {return arb::density(mech);}))
        .def(pybind11::init([](const std::string& name, const std::unordered_map<std::string, double>& params) {return arb::density(name, params);}))
        .def(pybind11::init([](arb::mechanism_desc mech, const std::unordered_map<std::string, double>& params) {return arb::density(mech, params);}))
        .def_readonly("mech", &arb::density::mech, "The underlying mechanism.")
        .def("__repr__", [](const arb::density& d){return "<arbor.density " + mechanism_desc_str(d.mech) + ">";})
        .def("__str__", [](const arb::density& d){return "<arbor.density " + mechanism_desc_str(d.mech) + ">";});

    // arb::synapse

    pybind11::class_<arb::synapse> synapse(m, "synapse", "For placing a synaptic mechanism on a locset.");
    synapse
        .def(pybind11::init([](const std::string& name) {return arb::synapse(name);}))
        .def(pybind11::init([](arb::mechanism_desc mech) {return arb::synapse(mech);}))
        .def(pybind11::init([](const std::string& name, const std::unordered_map<std::string, double>& params) {return arb::synapse(name, params);}))
        .def(pybind11::init([](arb::mechanism_desc mech, const std::unordered_map<std::string, double>& params) {return arb::synapse(mech, params);}))
        .def_readonly("mech", &arb::synapse::mech, "The underlying mechanism.")
        .def("__repr__", [](const arb::synapse& s){return "<arbor.synapse " + mechanism_desc_str(s.mech) + ">";})
        .def("__str__", [](const arb::synapse& s){return "<arbor.synapse " + mechanism_desc_str(s.mech) + ">";});

    // arb::junction

    pybind11::class_<arb::junction> junction(m, "junction", "For placing a gap-junction mechanism on a locset.");
    junction
        .def(pybind11::init([](const std::string& name) {return arb::junction(name);}))
        .def(pybind11::init([](arb::mechanism_desc mech) {return arb::junction(mech);}))
        .def(pybind11::init([](const std::string& name, const std::unordered_map<std::string, double>& params) {return arb::junction(name, params);}))
        .def(pybind11::init([](arb::mechanism_desc mech, const std::unordered_map<std::string, double>& params) {return arb::junction(mech, params);}))
        .def_readonly("mech", &arb::junction::mech, "The underlying mechanism.")
        .def("__repr__", [](const arb::junction& j){return "<arbor.junction " + mechanism_desc_str(j.mech) + ">";})
        .def("__str__", [](const arb::junction& j){return "<arbor.junction " + mechanism_desc_str(j.mech) + ">";});

    // arb::i_clamp

    pybind11::class_<arb::i_clamp> i_clamp(m, "iclamp",
        "A current clamp for injecting a DC or fixed frequency current governed by a piecewise linear envelope.");
    i_clamp
        .def(pybind11::init(
                [](double ts, double dur, double cur, double frequency, double phase) {
                    return arb::i_clamp::box(ts, dur, cur, frequency, phase);
                }), "tstart"_a, "duration"_a, "current"_a, pybind11::kw_only(), "frequency"_a=0, "phase"_a=0,
                "Construct finite duration current clamp, constant amplitude")
        .def(pybind11::init(
                [](double cur, double frequency, double phase) {
                    return arb::i_clamp{cur, frequency, phase};
                }), "current"_a, pybind11::kw_only(), "frequency"_a=0, "phase"_a=0,
                "Construct constant amplitude current clamp")
        .def(pybind11::init(
                [](std::vector<std::pair<double, double>> envl, double frequency, double phase) {
                    arb::i_clamp clamp;
                    for (const auto& p: envl) {
                        clamp.envelope.push_back({p.first, p.second});
                    }
                    clamp.frequency = frequency;
                    clamp.phase = phase;
                    return clamp;
                }), "envelope"_a, pybind11::kw_only(), "frequency"_a=0, "phase"_a=0,
                "Construct current clamp according to (time, amplitude) linear envelope")
        .def_property_readonly("envelope",
                [](const arb::i_clamp& obj) {
                    std::vector<std::pair<double, double>> envl;
                    for (const auto& p: obj.envelope) {
                        envl.push_back({p.t, p.amplitude});
                    }
                    return envl;
                },
                "List of (time [ms], amplitude [nA]) points comprising the piecewise linear envelope")
        .def_readonly("frequency", &arb::i_clamp::frequency, "Oscillation frequency (kHz), zero implies DC stimulus.")
        .def_readonly("phase", &arb::i_clamp::phase, "Oscillation initial phase (rad)")
        .def("__repr__", [](const arb::i_clamp& c) {
            return util::pprintf("<arbor.iclamp: frequency {} Hz>", c.frequency);})
        .def("__str__", [](const arb::i_clamp& c) {
            return util::pprintf("<arbor.iclamp: frequency {} Hz>", c.frequency);});

    // arb::threshold_detector

    pybind11::class_<arb::threshold_detector> detector(m, "spike_detector",
            "A spike detector, generates a spike when voltage crosses a threshold. Can be used as source endpoint for an arbor.connection.");
    detector
        .def(pybind11::init(
            [](double thresh) { return arb::threshold_detector{thresh}; }),
            "threshold"_a, "Voltage threshold of spike detector [mV]")
        .def_readonly("threshold", &arb::threshold_detector::threshold, "Voltage threshold of spike detector [mV]")
        .def("__repr__", [](const arb::threshold_detector& d){
            return util::pprintf("<arbor.threshold_detector: threshold {} mV>", d.threshold);})
        .def("__str__", [](const arb::threshold_detector& d){
            return util::pprintf("(threshold_detector {})", d.threshold);});

    // arb::cable_cell_global_properties

    pybind11::class_<arb::cable_cell_global_properties> gprop(m, "cable_global_properties");
    gprop
        .def(pybind11::init<>())
        .def(pybind11::init<const arb::cable_cell_global_properties&>())
        .def("check", [](const arb::cable_cell_global_properties& props) {
                arb::check_global_properties(props);},
                "Test whether all default parameters and ion species properties have been set.")
        // set cable properties
        .def("set_property",
            [](arb::cable_cell_global_properties& props,
               optional<double> Vm, optional<double> cm,
               optional<double> rL, optional<double> tempK)
            {
                if (Vm) props.default_parameters.init_membrane_potential = Vm;
                if (cm) props.default_parameters.membrane_capacitance=cm;
                if (rL) props.default_parameters.axial_resistivity=rL;
                if (tempK) props.default_parameters.temperature_K=tempK;
            },
            pybind11::arg_v("Vm",    pybind11::none(), "initial membrane voltage [mV]."),
            pybind11::arg_v("cm",    pybind11::none(), "membrane capacitance [F/m²]."),
            pybind11::arg_v("rL",    pybind11::none(), "axial resistivity [Ω·cm]."),
            pybind11::arg_v("tempK", pybind11::none(), "temperature [Kelvin]."),
            "Set global default values for cable and cell properties.")
        // add/modify ion species
        .def("set_ion",
            [](arb::cable_cell_global_properties& props, const char* ion,
               optional<double> valence, optional<double> int_con,
               optional<double> ext_con, optional<double> rev_pot,
               pybind11::object method, optional<double> diff)
            {
                if (!props.ion_species.count(ion) && !valence) {
                    throw std::runtime_error(util::pprintf("New ion species: '{}', missing valence", ion));
                }
                if (valence) props.ion_species[ion] = *valence;

                auto& data = props.default_parameters.ion_data[ion];
                if (int_con) data.init_int_concentration  = *int_con;
                if (ext_con) data.init_ext_concentration  = *ext_con;
                if (rev_pot) data.init_reversal_potential = *rev_pot;
                if (diff)    data.diffusivity             = *diff;

                if (auto m = maybe_method(method)) {
                    props.default_parameters.reversal_potential_method[ion] = *m;
                }
            },
            pybind11::arg_v("ion", "name of the ion species."),
            pybind11::arg_v("valence", pybind11::none(), "valence of the ion species."),
            pybind11::arg_v("int_con", pybind11::none(), "initial internal concentration [mM]."),
            pybind11::arg_v("ext_con", pybind11::none(), "initial external concentration [mM]."),
            pybind11::arg_v("rev_pot", pybind11::none(), "reversal potential [mV]."),
            pybind11::arg_v("method",  pybind11::none(), "method for calculating reversal potential."),
            pybind11::arg_v("diff",    pybind11::none(), "diffusivity [TODO]."),
            "Set the global default properties of ion species named 'ion'.\n"
            "There are 3 ion species predefined in arbor: 'ca', 'na' and 'k'.\n"
            "If 'ion' in not one of these ions it will be added to the list, making it\n"
            "available to mechanisms. The user has to provide the valence of a previously\n"
            "undefined ion the first time this function is called with it as an argument.\n"
            "Species concentrations and reversal potential can be overridden on\n"
            "specific regions using the paint interface, while the method for calculating\n"
            "reversal potential is global for all compartments in the cell, and can't be\n"
            "overriden locally.")
        .def("register", [](arb::cable_cell_global_properties& props, const arb::mechanism_catalogue& cat) {
                props.catalogue = &cat;
            },
            "Register the pointer to the mechanism catalogue in the global properties")
        .def("__str__", [](const arb::cable_cell_global_properties& p){return to_string(p);});

    m.def("neuron_cable_properties", []() {
        arb::cable_cell_global_properties prop;
        prop.default_parameters = arb::neuron_parameter_defaults;
        return prop;
    },
    "default NEURON cable_global_properties");

    pybind11::class_<arb::decor> decor(m, "decor",
            "Description of the decorations to be applied to a cable cell, that is the painted,\n"
            "placed and defaulted properties, mecahanisms, ion species etc.");
    decor
        .def(pybind11::init<>())
        .def(pybind11::init<const arb::decor&>())
        // Set cell-wide default values for properties
        .def("set_property",
            [](arb::decor& d,
               optional<double> Vm, optional<double> cm,
               optional<double> rL, optional<double> tempK)
            {
                if (Vm) d.set_default(arb::init_membrane_potential{*Vm});
                if (cm) d.set_default(arb::membrane_capacitance{*cm});
                if (rL) d.set_default(arb::axial_resistivity{*rL});
                if (tempK) d.set_default(arb::temperature_K{*tempK});
            },
            pybind11::arg_v("Vm",    pybind11::none(), "initial membrane voltage [mV]."),
            pybind11::arg_v("cm",    pybind11::none(), "membrane capacitance [F/m²]."),
            pybind11::arg_v("rL",    pybind11::none(), "axial resistivity [Ω·cm]."),
            pybind11::arg_v("tempK", pybind11::none(), "temperature [Kelvin]."),
            "Set default values for cable and cell properties. These values can be overridden on specific regions using the paint interface.")
        // modify parameters for an ion species.
        .def("set_ion",
            [](arb::decor& d, const char* ion,
               optional<double> int_con, optional<double> ext_con,
               optional<double> rev_pot, pybind11::object method,
               optional<double> diff)
            {
                if (int_con) d.set_default(arb::init_int_concentration{ion, *int_con});
                if (ext_con) d.set_default(arb::init_ext_concentration{ion, *ext_con});
                if (rev_pot) d.set_default(arb::init_reversal_potential{ion, *rev_pot});
                if (diff)    d.set_default(arb::ion_diffusivity{ion, *diff});
                if (auto m = maybe_method(method)) {
                    d.set_default(arb::ion_reversal_potential_method{ion, *m});
                }
            },
            pybind11::arg_v("ion", "name of the ion species."),
            pybind11::arg_v("int_con", pybind11::none(), "initial internal concentration [mM]."),
            pybind11::arg_v("ext_con", pybind11::none(), "initial external concentration [mM]."),
            pybind11::arg_v("rev_pot", pybind11::none(), "reversal potential [mV]."),
            pybind11::arg_v("method",  pybind11::none(), "method for calculating reversal potential."),
            pybind11::arg_v("diff",    pybind11::none(), "diffusivity [TODO]."),
            "Set the properties of ion species named 'ion' that will be applied\n"
            "by default everywhere on the cell. Species concentrations and reversal\n"
            "potential can be overridden on specific regions using the paint interface, \n"
            "while the method for calculating reversal potential is global for all\n"
            "compartments in the cell, and can't be overriden locally.")
        // Paint mechanisms.
        .def("paint",
            [](arb::decor& dec, const char* region, const arb::density& mechanism) {
                dec.paint(arborio::parse_region_expression(region).unwrap(), mechanism);
            },
            "region"_a, "mechanism"_a,
            "Associate a density mechanism with a region.")
        // Paint membrane/static properties.
        .def("paint",
            [](arb::decor& dec,
                const char* region,
               optional<double> Vm, optional<double> cm,
               optional<double> rL, optional<double> tempK)
            {
                auto r = arborio::parse_region_expression(region).unwrap();
                if (Vm) dec.paint(r, arb::init_membrane_potential{*Vm});
                if (cm) dec.paint(r, arb::membrane_capacitance{*cm});
                if (rL) dec.paint(r, arb::axial_resistivity{*rL});
                if (tempK) dec.paint(r, arb::temperature_K{*tempK});
            },
            pybind11::arg_v("region", "the region label or description."),
            pybind11::arg_v("Vm",    pybind11::none(), "initial membrane voltage [mV]."),
            pybind11::arg_v("cm",    pybind11::none(), "membrane capacitance [F/m²]."),
            pybind11::arg_v("rL",    pybind11::none(), "axial resistivity [Ω·cm]."),
            pybind11::arg_v("tempK", pybind11::none(), "temperature [Kelvin]."),
            "Set cable properties on a region.")
        // Paint ion species initial conditions on a region.
        .def("paint",
            [](arb::decor& dec, const char* region, const char* name,
               optional<double> int_con, optional<double> ext_con, optional<double> rev_pot,
               optional<double> diff) {
                auto r = arborio::parse_region_expression(region).unwrap();
                if (int_con) dec.paint(r, arb::init_int_concentration{name, *int_con});
                if (ext_con) dec.paint(r, arb::init_ext_concentration{name, *ext_con});
                if (rev_pot) dec.paint(r, arb::init_reversal_potential{name, *rev_pot});
                if (diff)    dec.paint(r, arb::ion_diffusivity{name, *diff});
            },
<<<<<<< HEAD
            "region"_a,
            "ion_name"_a,
=======
            "region"_a, pybind11::kw_only(), "ion_name"_a,
>>>>>>> ea25d7aa
            pybind11::arg_v("int_con", pybind11::none(), "Initial internal concentration [mM]"),
            pybind11::arg_v("ext_con", pybind11::none(), "Initial external concentration [mM]"),
            pybind11::arg_v("rev_pot", pybind11::none(), "Initial reversal potential [mV]"),
            pybind11::arg_v("diff",    pybind11::none(), "diffusivity [TODO]."),
            "Set ion species properties conditions on a region.")
        // Place synapses
        .def("place",
            [](arb::decor& dec, const char* locset, const arb::synapse& mechanism, const char* label_name) {
                return dec.place(arborio::parse_locset_expression(locset).unwrap(), mechanism, label_name);
            },
            "locations"_a, "synapse"_a, "label"_a,
            "Place one instance of 'synapse' on each location in 'locations'."
            "The group of synapses has the label 'label', used for forming connections between cells.")
        // Place gap junctions.
        .def("place",
            [](arb::decor& dec, const char* locset, const arb::junction& mechanism, const char* label_name) {
                return dec.place(arborio::parse_locset_expression(locset).unwrap(), mechanism, label_name);
            },
            "locations"_a, "junction"_a, "label"_a,
            "Place one instance of 'junction' on each location in 'locations'."
            "The group of junctions has the label 'label', used for forming gap-junction connections between cells.")
        // Place current clamp stimulus.
        .def("place",
            [](arb::decor& dec, const char* locset, const arb::i_clamp& stim, const char* label_name) {
                return dec.place(arborio::parse_locset_expression(locset).unwrap(), stim, label_name);
            },
            "locations"_a, "iclamp"_a, "label"_a,
            "Add a current stimulus at each location in locations."
            "The group of current stimuli has the label 'label'.")
        // Place spike detector.
        .def("place",
            [](arb::decor& dec, const char* locset, const arb::threshold_detector& d, const char* label_name) {
                return dec.place(arborio::parse_locset_expression(locset).unwrap(), d, label_name);
            },
            "locations"_a, "detector"_a, "label"_a,
            "Add a voltage spike detector at each location in locations."
            "The group of spike detectors has the label 'label', used for forming connections between cells.")
        .def("discretization",
            [](arb::decor& dec, const arb::cv_policy& p) { dec.set_default(p); },
            pybind11::arg_v("policy", "A cv_policy used to discretise the cell into compartments for simulation"));

    // arb::cable_cell

    pybind11::class_<arb::cable_cell> cable_cell(m, "cable_cell",
        "Represents morphologically-detailed cell models, with morphology represented as a\n"
        "tree of one-dimensional cable segments.");
    cable_cell
        .def(pybind11::init(
            [](const arb::morphology& m, const label_dict_proxy& labels, const arb::decor& d) {
                return arb::cable_cell(m, labels.dict, d);
            }),
            "morphology"_a, "labels"_a, "decor"_a,
            "Construct with a morphology, label dictionary and decor.")
        .def(pybind11::init(
            [](const arb::segment_tree& t, const label_dict_proxy& labels, const arb::decor& d) {
                return arb::cable_cell(arb::morphology(t), labels.dict, d);
            }),
            "segment_tree"_a, "labels"_a, "decor"_a,
            "Construct with a morphology derived from a segment tree, label dictionary and decor.")
        .def_property_readonly("num_branches",
            [](const arb::cable_cell& c) {return c.morphology().num_branches();},
            "The number of unbranched cable sections in the morphology.")
        // Get locations associated with a locset label.
        .def("locations",
            [](arb::cable_cell& c, const char* label) {return c.concrete_locset(arborio::parse_locset_expression(label).unwrap());},
            "label"_a, "The locations of the cell morphology for a locset label.")
        // Get cables associated with a region label.
        .def("cables",
            [](arb::cable_cell& c, const char* label) {return c.concrete_region(arborio::parse_region_expression(label).unwrap()).cables();},
            "label"_a, "The cable segments of the cell morphology for a region label.")
        // Stringification
        .def("__repr__", [](const arb::cable_cell&){return "<arbor.cable_cell>";})
        .def("__str__",  [](const arb::cable_cell&){return "<arbor.cable_cell>";});
}

} // namespace pyarb<|MERGE_RESOLUTION|>--- conflicted
+++ resolved
@@ -598,12 +598,7 @@
                 if (rev_pot) dec.paint(r, arb::init_reversal_potential{name, *rev_pot});
                 if (diff)    dec.paint(r, arb::ion_diffusivity{name, *diff});
             },
-<<<<<<< HEAD
-            "region"_a,
-            "ion_name"_a,
-=======
             "region"_a, pybind11::kw_only(), "ion_name"_a,
->>>>>>> ea25d7aa
             pybind11::arg_v("int_con", pybind11::none(), "Initial internal concentration [mM]"),
             pybind11::arg_v("ext_con", pybind11::none(), "Initial external concentration [mM]"),
             pybind11::arg_v("rev_pot", pybind11::none(), "Initial reversal potential [mV]"),
