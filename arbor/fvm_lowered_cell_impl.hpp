#pragma once

// Implementations for fvm_lowered_cell are parameterized
// on the back-end class.
//
// Classes here are exposed in a header only so that
// implementation details may be tested in the unit tests.
// It should otherwise only be used in `fvm_lowered_cell.cpp`.

#include <cmath>
#include <iterator>
#include <memory>
#include <optional>
#include <queue>
#include <stdexcept>
#include <utility>
#include <vector>
#include <unordered_set>

#include <arbor/assert.hpp>
#include <arbor/common_types.hpp>
#include <arbor/cable_cell_param.hpp>
#include <arbor/recipe.hpp>
#include <arbor/util/any_visitor.hpp>

#include "execution_context.hpp"
#include "fvm_layout.hpp"
#include "fvm_lowered_cell.hpp"
#include "label_resolution.hpp"
#include "matrix.hpp"
#include "profile/profiler_macro.hpp"
#include "sampler_map.hpp"
#include "util/maputil.hpp"
#include "util/meta.hpp"
#include "util/range.hpp"
#include "util/rangeutil.hpp"
#include "util/strprintf.hpp"
#include "util/transform.hpp"

namespace arb {

template <class Backend>
class fvm_lowered_cell_impl: public fvm_lowered_cell {
public:
    using backend = Backend;
    using value_type = fvm_value_type;
    using index_type = fvm_index_type;
    using size_type = fvm_size_type;

    fvm_lowered_cell_impl(execution_context ctx): context_(ctx), threshold_watcher_(ctx) {};

    void reset() override;

    fvm_initialization_data initialize(
        const std::vector<cell_gid_type>& gids,
        const recipe& rec) override;

    fvm_integration_result integrate(
        value_type tfinal,
        value_type max_dt,
        std::vector<deliverable_event> staged_events,
        std::vector<sample_event> staged_samples) override;

    // Generates indom index for every gid, guarantees that gids belonging to the same supercell are in the same intdom
    // Fills cell_to_intdom map; returns number of intdoms
    fvm_size_type fvm_intdom(
        const recipe& rec,
        const std::vector<cell_gid_type>& gids,
        std::vector<fvm_index_type>& cell_to_intdom);

    value_type time() const override { return tmin_; }

    //Exposed for testing purposes
    std::vector<mechanism_ptr>& mechanisms() {
        return mechanisms_;
    }

private:
    // Host or GPU-side back-end dependent storage.
    using array = typename backend::array;
    using shared_state = typename backend::shared_state;
    using sample_event_stream = typename backend::sample_event_stream;
    using threshold_watcher = typename backend::threshold_watcher;

    execution_context context_;

    std::unique_ptr<shared_state> state_; // Cell state shared across mechanisms.

    // TODO: Can we move the backend-dependent data structures below into state_?
    sample_event_stream sample_events_;
    array sample_time_;
    array sample_value_;
    matrix<backend> matrix_;
    threshold_watcher threshold_watcher_;

    value_type tmin_ = 0;
    std::vector<mechanism_ptr> mechanisms_; // excludes reversal potential calculators.
    std::vector<mechanism_ptr> revpot_mechanisms_;

    // Non-physical voltage check threshold, 0 => no check.
    value_type check_voltage_mV_ = 0;

    // Flag indicating that at least one of the mechanisms implements the post_events procedure
    bool post_events_ = false;

    // Host-side views/copies and local state.
    decltype(backend::host_view(sample_time_)) sample_time_host_;
    decltype(backend::host_view(sample_value_)) sample_value_host_;

    void update_ion_state();

    // Throw if absolute value of membrane voltage exceeds bounds.
    void assert_voltage_bounded(fvm_value_type bound);

    // Throw if any cell time not equal to tmin_
    void assert_tmin();

    // Assign tmin_ and call assert_tmin() if assertions on.
    void set_tmin(value_type t) {
        tmin_ = t;
        arb_assert((assert_tmin(), true));
    }

    static unsigned dt_steps(value_type t0, value_type t1, value_type dt) {
        return t0>=t1? 0: 1+(unsigned)((t1-t0)/dt);
    }

    // Sets the GPU used for CUDA calls from the thread that calls it.
    // The GPU will be the one in the execution context context_.
    // If not called, the thread may attempt to launch on a different GPU,
    // leading to crashes.
    void set_gpu() {
        if (context_.gpu->has_gpu()) context_.gpu->set_gpu();
    }

    // Translate cell probe descriptions into probe handles etc.
    void resolve_probe_address(
        std::vector<fvm_probe_data>& probe_data, // out parameter
        const std::vector<cable_cell>& cells,
        std::size_t cell_idx,
        const std::any& paddr,
        const fvm_cv_discretization& D,
        const fvm_mechanism_data& M,
        const std::vector<target_handle>& handles,
        const std::unordered_map<std::string, mechanism*>& mech_instance_by_name);
};

template <typename Backend>
void fvm_lowered_cell_impl<Backend>::assert_tmin() {
    auto time_minmax = state_->time_bounds();
    if (time_minmax.first != time_minmax.second) {
        throw arbor_internal_error("fvm_lowered_cell: inconsistent times across cells");
    }
    if (time_minmax.first != tmin_) {
        throw arbor_internal_error("fvm_lowered_cell: out of synchronziation with cell state time");
    }
}

template <typename Backend>
void fvm_lowered_cell_impl<Backend>::reset() {
    state_->reset();
    set_tmin(0);

    for (auto& m: revpot_mechanisms_) {
        m->initialize();
    }

    for (auto& m: mechanisms_) {
        m->initialize();
    }

    update_ion_state();

    state_->zero_currents();

    // Note: mechanisms must be initialized again after the ion state is updated,
    // as mechanisms can read/write the ion_state within the initialize block
    for (auto& m: revpot_mechanisms_) {
        m->initialize();
    }

    for (auto& m: mechanisms_) {
        m->initialize();
    }

    // NOTE: Threshold watcher reset must come after the voltage values are set,
    // as voltage is implicitly read by watcher to set initial state.
    threshold_watcher_.reset();
}

template <typename Backend>
fvm_integration_result fvm_lowered_cell_impl<Backend>::integrate(
    value_type tfinal,
    value_type dt_max,
    std::vector<deliverable_event> staged_events,
    std::vector<sample_event> staged_samples)
{
    set_gpu();

    // Integration setup
    PE(advance:integrate:setup);
    threshold_watcher_.clear_crossings();

    auto n_samples = staged_samples.size();
    if (sample_time_.size() < n_samples) {
        sample_time_ = array(n_samples);
        sample_value_ = array(n_samples);
    }

    state_->deliverable_events.init(std::move(staged_events));
    sample_events_.init(std::move(staged_samples));

    arb_assert((assert_tmin(), true));
    unsigned remaining_steps = dt_steps(tmin_, tfinal, dt_max);
    PL();

    // TODO: Consider devolving more of this to back-end routines (e.g.
    // per-compartment dt probably not a win on GPU), possibly rumbling
    // complete fvm state into shared state object.

    while (remaining_steps) {
        // Update any required reversal potentials based on ionic concs.

        for (auto& m: revpot_mechanisms_) {
            m->update_current();
        }

        // Deliver events and accumulate mechanism current contributions.

        PE(advance:integrate:events);
        state_->deliverable_events.mark_until_after(state_->time);
        PL();

        PE(advance:integrate:current:zero);
        state_->zero_currents();
        PL();
        for (auto& m: mechanisms_) {
            auto state = state_->deliverable_events.marked_events();
            arb_deliverable_event_stream events;
            events.n_streams = state.n;
            events.begin     = state.begin_offset;
            events.end       = state.end_offset;
            events.events    = (arb_deliverable_event_data*) state.ev_data; // FIXME(TH): This relies on bit-castability
            m->deliver_events(events);
            m->update_current();
        }

<<<<<<< HEAD
        // Add current contribution from gap_junctions
        state_->add_gj_current();

        PE(advance:integrate:events);
=======
        PE(advance_integrate_events);
>>>>>>> 6384e2bc
        state_->deliverable_events.drop_marked_events();

        // Update event list and integration step times.

        state_->update_time_to(dt_max, tfinal);
        state_->deliverable_events.event_time_if_before(state_->time_to);
        state_->set_dt();
        PL();

        // Add stimulus current contributions.
        // (Note: performed after dt, time_to calculation, in case we
        // want to use mean current contributions as opposed to point
        // sample.)

        PE(advance:integrate:stimuli)
        state_->add_stimulus_current();
        PL();

        // Take samples at cell time if sample time in this step interval.

        PE(advance:integrate:samples);
        sample_events_.mark_until(state_->time_to);
        state_->take_samples(sample_events_.marked_events(), sample_time_, sample_value_);
        sample_events_.drop_marked_events();
        PL();

        // Integrate voltage by matrix solve.

        PE(advance:integrate:matrix:build);
        matrix_.assemble(state_->dt_intdom, state_->voltage, state_->current_density, state_->conductivity);
        PL();
        PE(advance:integrate:matrix:solve);
        matrix_.solve(state_->voltage);
        PL();

        // Integrate mechanism state.

        for (auto& m: mechanisms_) {
            m->update_state();
        }

        // Update ion concentrations.

        PE(advance:integrate:ionupdate);
        update_ion_state();
        PL();

        // Update time and test for spike threshold crossings.

        PE(advance:integrate:threshold);
        threshold_watcher_.test(&state_->time_since_spike);
        PL();

        PE(advance:integrate:post)
        if (post_events_) {
            for (auto& m: mechanisms_) {
                m->post_event();
            }
        }
        PL();

        std::swap(state_->time_to, state_->time);
        state_->time_ptr = state_->time.data();

        // Check for non-physical solutions:

        if (check_voltage_mV_>0) {
            PE(advance:integrate:physicalcheck);
            assert_voltage_bounded(check_voltage_mV_);
            PL();
        }

        // Check for end of integration.

        PE(advance:integrate:stepsupdate);
        if (!--remaining_steps) {
            tmin_ = state_->time_bounds().first;
            remaining_steps = dt_steps(tmin_, tfinal, dt_max);
        }
        PL();
    }

    set_tmin(tfinal);

    const auto& crossings = threshold_watcher_.crossings();
    sample_time_host_ = backend::host_view(sample_time_);
    sample_value_host_ = backend::host_view(sample_value_);

    return fvm_integration_result{
        util::range_pointer_view(crossings),
        util::range_pointer_view(sample_time_host_),
        util::range_pointer_view(sample_value_host_)
    };
}

template <typename Backend>
void fvm_lowered_cell_impl<Backend>::update_ion_state() {
    state_->ions_init_concentration();
    for (auto& m: mechanisms_) {
        m->update_ions();
    }
}

template <typename Backend>
void fvm_lowered_cell_impl<Backend>::assert_voltage_bounded(fvm_value_type bound) {
    auto v_minmax = state_->voltage_bounds();
    if (v_minmax.first>=-bound && v_minmax.second<=bound) {
        return;
    }

    auto t_minmax = state_->time_bounds();
    throw range_check_failure(
        util::pprintf("voltage solution out of bounds for t in [{}, {}]", t_minmax.first, t_minmax.second),
        v_minmax.first<-bound? v_minmax.first: v_minmax.second);
}

template <typename Backend>
fvm_initialization_data fvm_lowered_cell_impl<Backend>::initialize(
    const std::vector<cell_gid_type>& gids,
    const recipe& rec)
{
    using std::any_cast;
    using util::count_along;
    using util::make_span;
    using util::value_by_key;
    using util::keys;

    fvm_initialization_data fvm_info;

    set_gpu();

    std::vector<cable_cell> cells;
    const std::size_t ncell = gids.size();

    cells.resize(ncell);
    threading::parallel_for::apply(0, gids.size(), context_.thread_pool.get(),
           [&](cell_size_type i) {
               auto gid = gids[i];
               try {
                   cells[i] = any_cast<cable_cell&&>(rec.get_cell_description(gid));
               }
               catch (std::bad_any_cast&) {
                   throw bad_cell_description(rec.get_cell_kind(gid), gid);
               }
           });

    // Populate source, target and gap_junction data vectors.
    for (auto i : util::make_span(ncell)) {
        auto gid = gids[i];
        const auto& c = cells[i];

        fvm_info.source_data.add_cell();
        fvm_info.target_data.add_cell();
        fvm_info.gap_junction_data.add_cell();

        unsigned count = 0;
        for (const auto& [label, range]: c.detector_ranges()) {
            fvm_info.source_data.add_label(label, range);
            count+=(range.end - range.begin);
        }
        fvm_info.num_sources[gid] = count;

        count = 0;
        for (const auto& [label, range]: c.synapse_ranges()) {
            fvm_info.target_data.add_label(label, range);
            count+=(range.end - range.begin);
        }
        fvm_info.num_targets[gid] = count;

        for (const auto& [label, range]: c.junction_ranges()) {
            fvm_info.gap_junction_data.add_label(label, range);
        }
    }

    cable_cell_global_properties global_props;
    try {
        std::any rec_props = rec.get_global_properties(cell_kind::cable);
        if (rec_props.has_value()) {
            global_props = any_cast<cable_cell_global_properties>(rec_props);
        }
    }
    catch (std::bad_any_cast&) {
        throw bad_global_property(cell_kind::cable);
    }

    // Assert that all global default parameters have been set.
    // (Throws cable_cell_error on failure.)
    check_global_properties(global_props);

    const mechanism_catalogue* catalogue = global_props.catalogue;

    // Mechanism instantiator helper.
    auto mech_instance = [&catalogue](const std::string& name) {
        return catalogue->instance(backend::kind, name);
    };

    // Check for physically reasonable membrane volages?

    check_voltage_mV_ = global_props.membrane_voltage_limit_mV;

    auto nintdom = fvm_intdom(rec, gids, fvm_info.cell_to_intdom);

    // Discretize cells, build matrix.

    fvm_cv_discretization D = fvm_cv_discretize(cells, global_props.default_parameters, context_);

    std::vector<index_type> cv_to_intdom(D.size());
    std::transform(D.geometry.cv_to_cell.begin(), D.geometry.cv_to_cell.end(), cv_to_intdom.begin(),
                   [&fvm_info](index_type i){ return fvm_info.cell_to_intdom[i]; });

    arb_assert(D.n_cell() == ncell);
    matrix_ = matrix<backend>(D.geometry.cv_parent, D.geometry.cell_cv_divs,
                              D.cv_capacitance, D.face_conductance, D.cv_area, fvm_info.cell_to_intdom);
    sample_events_ = sample_event_stream(nintdom);

    // Discretize and build gap junction info.

    auto gj_cvs = fvm_build_gap_junction_cv_map(cells, gids, D);
    auto gj_conns = fvm_resolve_gj_connections(gids, fvm_info.gap_junction_data, gj_cvs, rec);

    // Discretize mechanism data.

    fvm_mechanism_data mech_data = fvm_build_mechanism_data(global_props, cells, gids, gj_conns, D, context_);

    // Fill src_to_spike and cv_to_cell vectors only if mechanisms with post_events implemented are present.
    post_events_ = mech_data.post_events;
    auto max_detector = 0;
    if (post_events_) {
        auto it = util::max_element_by(fvm_info.num_sources, [](auto elem) {return util::second(elem);});
        max_detector = it->second;
    }
    std::vector<fvm_index_type> src_to_spike, cv_to_cell;

    if (post_events_) {
        for (auto cell_idx: make_span(ncell)) {
            for (auto lid: make_span(fvm_info.num_sources[gids[cell_idx]])) {
                src_to_spike.push_back(cell_idx * max_detector + lid);
            }
        }
        src_to_spike.shrink_to_fit();
        cv_to_cell = D.geometry.cv_to_cell;
    }

    // Create shared cell state.
    // Shared state vectors should accommodate each mechanism's data alignment requests.

    unsigned data_alignment = util::max_value(
        util::transform_view(keys(mech_data.mechanisms),
            [&](const std::string& name) { return mech_instance(name).mech->data_alignment(); }));

    state_ = std::make_unique<shared_state>(
                nintdom, ncell, max_detector, cv_to_intdom, std::move(cv_to_cell),
                D.init_membrane_potential, D.temperature_K, D.diam_um, std::move(src_to_spike),
                data_alignment? data_alignment: 1u);

    // Instantiate mechanisms, ions, and stimuli.

    for (auto& i: mech_data.ions) {
        const std::string& ion_name = i.first;

        if (auto charge = value_by_key(global_props.ion_species, ion_name)) {
            state_->add_ion(ion_name, *charge, i.second);
        }
        else {
            throw cable_cell_error("unrecognized ion '"+ion_name+"' in mechanism");
        }
    }

    if (!mech_data.stimuli.cv.empty()) {
        state_->configure_stimulus(mech_data.stimuli);
    }

    fvm_info.target_handles.resize(mech_data.n_target);

    // Keep track of mechanisms by name for probe lookup.
    std::unordered_map<std::string, mechanism*> mechptr_by_name;

    unsigned mech_id = 0;
    for (auto& m: mech_data.mechanisms) {
        auto& name = m.first;
        auto& config = m.second;

        mechanism_layout layout;
        layout.cv = config.cv;
        layout.multiplicity = config.multiplicity;
        layout.peer_cv = config.peer_cv;
        layout.weight.resize(layout.cv.size());

        std::vector<fvm_index_type> multiplicity_divs;
        auto multiplicity_part = util::make_partition(multiplicity_divs, layout.multiplicity);

        // Mechanism weights are F·α where α ∈ [0, 1] is the proportional
        // contribution in the CV, and F is the scaling factor required
        // to convert from the mechanism current contribution units to A/m².

        switch (config.kind) {
        case arb_mechanism_kind_point:
            // Point mechanism contributions are in [nA]; CV area A in [µm^2].
            // F = 1/A * [nA/µm²] / [A/m²] = 1000/A.

            for (auto i: count_along(config.cv)) {
                auto cv = layout.cv[i];
                layout.weight[i] = 1000/D.cv_area[cv];

                if (config.target.empty()) continue;

                target_handle handle(mech_id, i, cv_to_intdom[cv]);
                if (config.multiplicity.empty()) {
                    fvm_info.target_handles[config.target[i]] = handle;
                }
                else {
                    for (auto j: make_span(multiplicity_part[i])) {
                        fvm_info.target_handles[config.target[j]] = handle;
                    }
                }
            }
            break;
        case arb_mechanism_kind_gap_junction:
            // Junction mechanism contributions are in [nA] (µS * mV); CV area A in [µm^2].
            // F = 1/A * [nA/µm²] / [A/m²] = 1000/A.

            for (auto i: count_along(layout.cv)) {
                auto cv = layout.cv[i];
                layout.weight[i] = config.local_weight[i] * 1000/D.cv_area[cv];
            }
            break;
        case arb_mechanism_kind_density:
            // Current density contributions from mechanism are already in [A/m²].

            for (auto i: count_along(layout.cv)) {
                layout.weight[i] = config.norm_area[i];
            }
            break;
        case arb_mechanism_kind_reversal_potential:
            // Mechanisms that set reversal potential should not be contributing
            // to any currents, so leave weights as zero.
            break;
        }

        auto minst = mech_instance(name);
        state_->instantiate(*minst.mech, mech_id++, minst.overrides, layout);
        mechptr_by_name[name] = minst.mech.get();

        for (auto& pv: config.param_values) {
            state_->set_parameter(*minst.mech, pv.first, pv.second);
        }

        if (config.kind==arb_mechanism_kind_reversal_potential) {
            revpot_mechanisms_.push_back(mechanism_ptr(minst.mech.release()));
        }
        else {
            mechanisms_.push_back(mechanism_ptr(minst.mech.release()));
        }
    }


    std::vector<index_type> detector_cv;
    std::vector<value_type> detector_threshold;
    std::vector<fvm_probe_data> probe_data;

    for (auto cell_idx: make_span(ncell)) {
        cell_gid_type gid = gids[cell_idx];

        // Collect detectors, probe handles.
        for (auto entry: cells[cell_idx].detectors()) {
            detector_cv.push_back(D.geometry.location_cv(cell_idx, entry.loc, cv_prefer::cv_empty));
            detector_threshold.push_back(entry.item.threshold);
        }

        std::vector<probe_info> rec_probes = rec.get_probes(gid);
        for (cell_lid_type i: count_along(rec_probes)) {
            probe_info& pi = rec_probes[i];
            resolve_probe_address(probe_data, cells, cell_idx, std::move(pi.address),
                D, mech_data, fvm_info.target_handles, mechptr_by_name);

            if (!probe_data.empty()) {
                cell_member_type probe_id{gid, i};
                fvm_info.probe_map.tag[probe_id] = pi.tag;

                for (auto& data: probe_data) {
                    fvm_info.probe_map.data.insert({probe_id, std::move(data)});
                }
            }
        }
    }

    threshold_watcher_ = backend::voltage_watcher(*state_, detector_cv, detector_threshold, context_);

    reset();

    return fvm_info;
}

template <typename Backend>
fvm_size_type fvm_lowered_cell_impl<Backend>::fvm_intdom(
        const recipe& rec,
        const std::vector<cell_gid_type>& gids,
        std::vector<fvm_index_type>& cell_to_intdom) {

    cell_to_intdom.resize(gids.size());

    std::unordered_map<cell_gid_type, cell_size_type> gid_to_loc;
    for (auto i: util::count_along(gids)) {
        gid_to_loc[gids[i]] = i;
    }

    std::unordered_set<cell_gid_type> visited;
    std::queue<cell_gid_type> intdomq;
    cell_size_type intdom_id = 0;

    for (auto gid: gids) {
        if (visited.count(gid)) continue;
        visited.insert(gid);

        intdomq.push(gid);
        while (!intdomq.empty()) {
            auto g = intdomq.front();
            intdomq.pop();

            cell_to_intdom[gid_to_loc[g]] = intdom_id;

            for (const auto& gj: rec.gap_junctions_on(g)) {
                if (!visited.count(gj.peer.gid)) {
                    visited.insert(gj.peer.gid);
                    intdomq.push(gj.peer.gid);
                }
            }
        }
        intdom_id++;
    }

    return intdom_id;
}

// Resolution of probe addresses into a specific fvm_probe_data draws upon data
// from the cable cell, the discretization, the target handle map, and the
// back-end shared state.
//
// `resolve_probe_address` collates this data into a `probe_resolution_data`
// struct which is then passed on to the specific resolution procedure
// determined by the type of the user-supplied probe address.

template <typename Backend>
struct probe_resolution_data {
    std::vector<fvm_probe_data>& result;
    typename Backend::shared_state* state;
    const cable_cell& cell;
    const std::size_t cell_idx;
    const fvm_cv_discretization& D;
    const fvm_mechanism_data& M;
    const std::vector<target_handle>& handles;
    const std::unordered_map<std::string, mechanism*>& mech_instance_by_name;

    // Backend state data for a given mechanism and state variable.
    const fvm_value_type* mechanism_state(const std::string& name, const std::string& state_var) const {
        mechanism* m = util::value_by_key(mech_instance_by_name, name).value_or(nullptr);
        if (!m) return nullptr;

        const fvm_value_type* data = state->mechanism_state_data(*m, state_var);
        if (!data) throw cable_cell_error("no state variable '"+state_var+"' in mechanism '"+name+"'");

        return data;
    }

    // Extent of density mechanism on cell.
    mextent mechanism_support(const std::string& name) const {
        auto& mech_map = cell.region_assignments().template get<density>();
        auto opt_mm = util::value_by_key(mech_map, name);

        return opt_mm? opt_mm->support(): mextent{};
    };

    // Index into ion data from location.
    std::optional<fvm_index_type> ion_location_index(const std::string& ion, mlocation loc) const {
        if (state->ion_data.count(ion)) {
            return util::binary_search_index(M.ions.at(ion).cv,
                fvm_index_type(D.geometry.location_cv(cell_idx, loc, cv_prefer::cv_nonempty)));
        }
        return std::nullopt;
    }
};

template <typename Backend>
void fvm_lowered_cell_impl<Backend>::resolve_probe_address(
    std::vector<fvm_probe_data>& probe_data,
    const std::vector<cable_cell>& cells,
    std::size_t cell_idx,
    const std::any& paddr,
    const fvm_cv_discretization& D,
    const fvm_mechanism_data& M,
    const std::vector<target_handle>& handles,
    const std::unordered_map<std::string, mechanism*>& mech_instance_by_name)
{
    probe_data.clear();
    probe_resolution_data<Backend> prd{
        probe_data, state_.get(), cells[cell_idx], cell_idx, D, M, handles, mech_instance_by_name};

    using V = util::any_visitor<
        cable_probe_membrane_voltage,
        cable_probe_membrane_voltage_cell,
        cable_probe_axial_current,
        cable_probe_total_ion_current_density,
        cable_probe_total_ion_current_cell,
        cable_probe_total_current_cell,
        cable_probe_stimulus_current_cell,
        cable_probe_density_state,
        cable_probe_density_state_cell,
        cable_probe_point_state,
        cable_probe_point_state_cell,
        cable_probe_ion_current_density,
        cable_probe_ion_current_cell,
        cable_probe_ion_int_concentration,
        cable_probe_ion_int_concentration_cell,
        cable_probe_ion_ext_concentration,
        cable_probe_ion_ext_concentration_cell>;

    auto visitor = util::overload(
        [&prd](auto& probe_addr) { resolve_probe(probe_addr, prd); },
        [] { throw cable_cell_error("unrecognized probe type"), fvm_probe_data{}; });

    return V::visit(visitor, paddr);
}

template <typename B>
void resolve_probe(const cable_probe_membrane_voltage& p, probe_resolution_data<B>& R) {
    const fvm_value_type* data = R.state->voltage.data();

    for (mlocation loc: thingify(p.locations, R.cell.provider())) {
        fvm_voltage_interpolant in = fvm_interpolate_voltage(R.cell, R.D, R.cell_idx, loc);

        R.result.push_back(fvm_probe_interpolated{
            {data+in.proximal_cv, data+in.distal_cv},
            {in.proximal_coef, in.distal_coef},
            loc});
    }
}

template <typename B>
void resolve_probe(const cable_probe_membrane_voltage_cell& p, probe_resolution_data<B>& R) {
    fvm_probe_multi r;
    mcable_list cables;

    for (auto cv: R.D.geometry.cell_cvs(R.cell_idx)) {
        const double* ptr = R.state->voltage.data()+cv;
        for (auto cable: R.D.geometry.cables(cv)) {
            r.raw_handles.push_back(ptr);
            cables.push_back(cable);
        }
    }
    r.metadata = std::move(cables);
    r.shrink_to_fit();

    R.result.push_back(std::move(r));
}

template <typename B>
void resolve_probe(const cable_probe_axial_current& p, probe_resolution_data<B>& R) {
    const fvm_value_type* data = R.state->voltage.data();

    for (mlocation loc: thingify(p.locations, R.cell.provider())) {
        fvm_voltage_interpolant in = fvm_axial_current(R.cell, R.D, R.cell_idx, loc);

        R.result.push_back(fvm_probe_interpolated{
            {data+in.proximal_cv, data+in.distal_cv},
            {in.proximal_coef, in.distal_coef},
            loc});
    }
}

template <typename B>
void resolve_probe(const cable_probe_total_ion_current_density& p, probe_resolution_data<B>& R) {
    // Use interpolated probe with coeffs 1, -1 to represent difference between accumulated current density and stimulus.
    for (mlocation loc: thingify(p.locations, R.cell.provider())) {
        fvm_index_type cv = R.D.geometry.location_cv(R.cell_idx, loc, cv_prefer::cv_nonempty);
        const double* current_cv_ptr = R.state->current_density.data() + cv;

        auto opt_i = util::binary_search_index(R.M.stimuli.cv_unique, cv);
        const double* stim_cv_ptr = opt_i? R.state->stim_data.accu_stim_.data()+*opt_i: nullptr;

        R.result.push_back(fvm_probe_interpolated{
            {current_cv_ptr, stim_cv_ptr},
            {1., -1.},
            loc});
    }
}

template <typename B>
void resolve_probe(const cable_probe_total_ion_current_cell& p, probe_resolution_data<B>& R) {
    fvm_probe_interpolated_multi r;
    std::vector<const double*> stim_handles;

    for (auto cv: R.D.geometry.cell_cvs(R.cell_idx)) {
        const double* current_cv_ptr = R.state->current_density.data()+cv;
        auto opt_i = util::binary_search_index(R.M.stimuli.cv_unique, cv);
        const double* stim_cv_ptr = opt_i? R.state->stim_data.accu_stim_.data()+*opt_i: nullptr;

        for (auto cable: R.D.geometry.cables(cv)) {
            double area = R.cell.embedding().integrate_area(cable); // [µm²]
            if (area>0) {
                r.raw_handles.push_back(current_cv_ptr);
                stim_handles.push_back(stim_cv_ptr);
                r.coef[0].push_back(0.001*area); // Scale from [µm²·A/m²] to [nA].
                r.coef[1].push_back(-r.coef[0].back());
                r.metadata.push_back(cable);
            }
        }
    }

    util::append(r.raw_handles, stim_handles);
    r.shrink_to_fit();
    R.result.push_back(std::move(r));
}

template <typename B>
void resolve_probe(const cable_probe_total_current_cell& p, probe_resolution_data<B>& R) {
    fvm_probe_membrane_currents r;

    auto cell_cv_ival = R.D.geometry.cell_cv_interval(R.cell_idx);
    auto cv0 = cell_cv_ival.first;

    util::assign(r.cv_parent, util::transform_view(util::subrange_view(R.D.geometry.cv_parent, cell_cv_ival),
        [cv0](auto cv) { return cv+1==0? cv: cv-cv0; }));
    util::assign(r.cv_parent_cond, util::subrange_view(R.D.face_conductance, cell_cv_ival));

    const auto& stim_cvs = R.M.stimuli.cv_unique;
    const fvm_value_type* stim_src = R.state->stim_data.accu_stim_.data();

    r.cv_cables_divs = {0};
    for (auto cv: R.D.geometry.cell_cvs(R.cell_idx)) {
        r.raw_handles.push_back(R.state->voltage.data()+cv);
        double oo_cv_area = R.D.cv_area[cv]>0? 1./R.D.cv_area[cv]: 0;

        for (auto cable: R.D.geometry.cables(cv)) {
            double area = R.cell.embedding().integrate_area(cable); // [µm²]
            if (area>0) {
                r.weight.push_back(area*oo_cv_area);
                r.metadata.push_back(cable);
            }
        }
        r.cv_cables_divs.push_back(r.metadata.size());
    }
    for (auto cv: R.D.geometry.cell_cvs(R.cell_idx)) {
        auto opt_i = util::binary_search_index(stim_cvs, cv);
        if (!opt_i) continue;

        r.raw_handles.push_back(stim_src+*opt_i);
        r.stim_cv.push_back(cv-cv0);
        r.stim_scale.push_back(0.001*R.D.cv_area[cv]); // Scale from [µm²·A/m²] to [nA].
    }
    r.shrink_to_fit();
    R.result.push_back(std::move(r));
}

template <typename B>
void resolve_probe(const cable_probe_stimulus_current_cell& p, probe_resolution_data<B>& R) {
    fvm_probe_weighted_multi r;

    const auto& stim_cvs = R.M.stimuli.cv_unique;
    const fvm_value_type* src = R.state->stim_data.accu_stim_.data();

    for (auto cv: R.D.geometry.cell_cvs(R.cell_idx)) {
        auto opt_i = util::binary_search_index(stim_cvs, cv);
        const double* ptr = opt_i? src+*opt_i: nullptr;

        for (auto cable: R.D.geometry.cables(cv)) {
            double area = R.cell.embedding().integrate_area(cable); // [µm²]
            if (area>0) {
                r.raw_handles.push_back(ptr);
                r.weight.push_back(0.001*area); // Scale from [µm²·A/m²] to [nA].
                r.metadata.push_back(cable);
            }
        }
    }

    r.shrink_to_fit();
    R.result.push_back(std::move(r));
}

template <typename B>
void resolve_probe(const cable_probe_density_state& p, probe_resolution_data<B>& R) {
    const fvm_value_type* data = R.mechanism_state(p.mechanism, p.state);
    if (!data) return;

    auto support = R.mechanism_support(p.mechanism);
    for (mlocation loc: thingify(p.locations, R.cell.provider())) {
        if (!support.intersects(loc)) continue;

        fvm_index_type cv = R.D.geometry.location_cv(R.cell_idx, loc, cv_prefer::cv_nonempty);
        auto opt_i = util::binary_search_index(R.M.mechanisms.at(p.mechanism).cv, cv);
        if (!opt_i) continue;

        R.result.push_back(fvm_probe_scalar{{data+*opt_i}, loc});
    }
}

template <typename B>
void resolve_probe(const cable_probe_density_state_cell& p, probe_resolution_data<B>& R) {
    fvm_probe_multi r;

    const fvm_value_type* data = R.mechanism_state(p.mechanism, p.state);
    if (!data) return;

    mextent support = R.mechanism_support(p.mechanism);
    auto& mech_cvs = R.M.mechanisms.at(p.mechanism).cv;
    mcable_list cables;

    for (auto i: util::count_along(mech_cvs)) {
        auto cv = mech_cvs[i];
        auto cv_cables = R.D.geometry.cables(cv);
        mextent cv_extent = mcable_list(cv_cables.begin(), cv_cables.end());
        for (auto cable: intersect(cv_extent, support)) {
            if (cable.prox_pos==cable.dist_pos) continue;

            r.raw_handles.push_back(data+i);
            cables.push_back(cable);
        }
    }
    r.metadata = std::move(cables);
    r.shrink_to_fit();
    R.result.push_back(std::move(r));
}

template <typename B>
void resolve_probe(const cable_probe_point_state& p, probe_resolution_data<B>& R) {
    arb_assert(R.handles.size()==R.M.target_divs.back());
    arb_assert(R.handles.size()==R.M.n_target);

    const fvm_value_type* data = R.mechanism_state(p.mechanism, p.state);
    if (!data) return;

    // Convert cell-local target number to cellgroup target number.
    auto cg_target = p.target + R.M.target_divs[R.cell_idx];
    if (cg_target>=R.M.target_divs.at(R.cell_idx+1)) return;

    if (R.handles[cg_target].mech_id!=R.mech_instance_by_name.at(p.mechanism)->mechanism_id()) return;
    auto mech_index = R.handles[cg_target].mech_index;

    auto& multiplicity = R.M.mechanisms.at(p.mechanism).multiplicity;
    auto& placed_instances = R.cell.synapses().at(p.mechanism);

    auto opt_i = util::binary_search_index(placed_instances, p.target, [](auto& item) { return item.lid; });
    if (!opt_i) throw arbor_internal_error("inconsistent mechanism state");
    mlocation loc = placed_instances[*opt_i].loc;

    cable_probe_point_info metadata{p.target, multiplicity.empty()? 1u: multiplicity.at(mech_index), loc};

    R.result.push_back(fvm_probe_scalar{{data+mech_index}, metadata});
}

template <typename B>
void resolve_probe(const cable_probe_point_state_cell& p, probe_resolution_data<B>& R) {
    const fvm_value_type* data = R.mechanism_state(p.mechanism, p.state);
    if (!data) return;

    unsigned id = R.mech_instance_by_name.at(p.mechanism)->mechanism_id();
    auto& multiplicity = R.M.mechanisms.at(p.mechanism).multiplicity;
    auto& placed_instances = R.cell.synapses().at(p.mechanism);

    std::size_t cell_targets_base = R.M.target_divs[R.cell_idx];
    std::size_t cell_targets_end = R.M.target_divs[R.cell_idx+1];

    fvm_probe_multi r;
    std::vector<cable_probe_point_info> metadata;

    for (auto target: util::make_span(cell_targets_base, cell_targets_end)) {
        if (R.handles[target].mech_id!=id) continue;

        auto mech_index = R.handles[target].mech_index;
        r.raw_handles.push_back(data+mech_index);

        auto cell_target = target-cell_targets_base; // Convert to cell-local target index.

        auto opt_i = util::binary_search_index(placed_instances, cell_target, [](auto& item) { return item.lid; });
        if (!opt_i) throw arbor_internal_error("inconsistent mechanism state");
        mlocation loc = placed_instances[*opt_i].loc;

        metadata.push_back(cable_probe_point_info{
            cell_lid_type(cell_target), multiplicity.empty()? 1u: multiplicity.at(mech_index), loc});
    }

    r.metadata = std::move(metadata);
    r.shrink_to_fit();
    R.result.push_back(std::move(r));
}

template <typename B>
void resolve_probe(const cable_probe_ion_current_density& p, probe_resolution_data<B>& R) {
    for (mlocation loc: thingify(p.locations, R.cell.provider())) {
        auto opt_i = R.ion_location_index(p.ion, loc);
        if (!opt_i) continue;

        R.result.push_back(fvm_probe_scalar{{R.state->ion_data.at(p.ion).iX_.data()+*opt_i}, loc});
    }
}

template <typename B>
void resolve_probe(const cable_probe_ion_current_cell& p, probe_resolution_data<B>& R) {
    if (!R.state->ion_data.count(p.ion)) return;

    auto& ion_cvs = R.M.ions.at(p.ion).cv;
    const fvm_value_type* src = R.state->ion_data.at(p.ion).iX_.data();

    fvm_probe_weighted_multi r;
    for (auto cv: R.D.geometry.cell_cvs(R.cell_idx)) {
        auto opt_i = util::binary_search_index(ion_cvs, cv);
        if (!opt_i) continue;

        const double* ptr = src+*opt_i;
        for (auto cable: R.D.geometry.cables(cv)) {
            double area = R.cell.embedding().integrate_area(cable); // [µm²]
            if (area>0) {
                r.raw_handles.push_back(ptr);
                r.weight.push_back(0.001*area); // Scale from [µm²·A/m²] to [nA].
                r.metadata.push_back(cable);
            }
        }
    }
    r.metadata.shrink_to_fit();
    R.result.push_back(std::move(r));
}

template <typename B>
void resolve_probe(const cable_probe_ion_int_concentration& p, probe_resolution_data<B>& R) {
    for (mlocation loc: thingify(p.locations, R.cell.provider())) {
        auto opt_i = R.ion_location_index(p.ion, loc);
        if (!opt_i) continue;

        R.result.push_back(fvm_probe_scalar{{R.state->ion_data.at(p.ion).Xi_.data()+*opt_i}, loc});
    }
}

template <typename B>
void resolve_probe(const cable_probe_ion_ext_concentration& p, probe_resolution_data<B>& R) {
    for (mlocation loc: thingify(p.locations, R.cell.provider())) {
        auto opt_i = R.ion_location_index(p.ion, loc);
        if (!opt_i) continue;

        R.result.push_back(fvm_probe_scalar{{R.state->ion_data.at(p.ion).Xo_.data()+*opt_i}, loc});
    }
}

// Common implementation for int and ext concentrations across whole cell:
template <typename B>
void resolve_ion_conc_common(const std::vector<fvm_index_type>& ion_cvs, const fvm_value_type* src, probe_resolution_data<B>& R) {
    fvm_probe_multi r;
    mcable_list cables;

    for (auto i: util::count_along(ion_cvs)) {
        for (auto cable: R.D.geometry.cables(ion_cvs[i])) {
            if (cable.prox_pos!=cable.dist_pos) {
                r.raw_handles.push_back(src+i);
                cables.push_back(cable);
            }
        }
    }
    r.metadata = std::move(cables);
    r.shrink_to_fit();
    R.result.push_back(std::move(r));
}

template <typename B>
void resolve_probe(const cable_probe_ion_int_concentration_cell& p, probe_resolution_data<B>& R) {
    if (!R.state->ion_data.count(p.ion)) return;
    resolve_ion_conc_common<B>(R.M.ions.at(p.ion).cv, R.state->ion_data.at(p.ion).Xi_.data(), R);
}

template <typename B>
void resolve_probe(const cable_probe_ion_ext_concentration_cell& p, probe_resolution_data<B>& R) {
    if (!R.state->ion_data.count(p.ion)) return;
    resolve_ion_conc_common<B>(R.M.ions.at(p.ion).cv, R.state->ion_data.at(p.ion).Xo_.data(), R);
}

} // namespace arb<|MERGE_RESOLUTION|>--- conflicted
+++ resolved
@@ -245,14 +245,7 @@
             m->update_current();
         }
 
-<<<<<<< HEAD
-        // Add current contribution from gap_junctions
-        state_->add_gj_current();
-
         PE(advance:integrate:events);
-=======
-        PE(advance_integrate_events);
->>>>>>> 6384e2bc
         state_->deliverable_events.drop_marked_events();
 
         // Update event list and integration step times.
