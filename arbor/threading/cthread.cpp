#include <atomic>
#include <cassert>
#include <cstring>
#include <exception>
#include <iostream>
#include <regex>

#include "cthread.hpp"
#include "threading.hpp"
#include "arbor/execution_context.hpp"

using namespace arb::threading::impl;
using namespace arb::threading;
using namespace arb;

<<<<<<< HEAD
bool notification_queue::try_pop(task& tsk) {
    lock q_lock{q_mutex_, std::try_to_lock};
    if (!q_lock || q_tasks_.empty()) return false;
    tsk = std::move(q_tasks_.front());
    q_tasks_.pop_front();
    return true;
}

bool notification_queue::pop(task& tsk) {
    lock q_lock{q_mutex_};
    while (q_tasks_.empty() && !quit_) {
        q_tasks_available_.wait(q_lock);
    }
    if(q_tasks_.empty()) {
        return false;
    }
    tsk = std::move(q_tasks_.front());
    q_tasks_.pop_front();
    return true;
}

bool notification_queue::try_push(task& tsk) {
    {
        lock q_lock{q_mutex_, std::try_to_lock};
        if(!q_lock) return false;
        q_tasks_.push_back(std::move(tsk));
    }
    q_tasks_available_.notify_all();
    return true;
}

void notification_queue::push(task&& tsk) {
    {
        lock q_lock{q_mutex_};
        q_tasks_.push_back(std::move(tsk));
    }
    q_tasks_available_.notify_all();
}

void notification_queue::quit() {
    {
        lock q_lock{q_mutex_};
        quit_ = true;
    }
    q_tasks_available_.notify_all();
}

void task_system::run_tasks_loop(int i){
    while (true) {
        task tsk;
        for(unsigned n = 0; n != count_; n++) {
            if(q_[(i + n) % count_].try_pop(tsk)) break;
        }
        if(!tsk && !q_[i].pop(tsk)) break;
        tsk();
=======
task notification_queue::try_pop() {
    task tsk;
    lock q_lock{q_mutex_, std::try_to_lock};
    if (q_lock && !q_tasks_.empty()) {
        tsk = std::move(q_tasks_.front());
        q_tasks_.pop_front();
    }
    return tsk;
}

task notification_queue::pop() {
    task tsk;
    lock q_lock{q_mutex_};
    while (q_tasks_.empty() && !quit_) {
        q_tasks_available_.wait(q_lock);
    }
    if (!q_tasks_.empty()) {
        tsk = std::move(q_tasks_.front());
        q_tasks_.pop_front();
    }
    return tsk;
}

bool notification_queue::try_push(task& tsk) {
    {
        lock q_lock{q_mutex_, std::try_to_lock};
        if (!q_lock) return false;
        q_tasks_.push_back(std::move(tsk));
        tsk = 0;
    }
    q_tasks_available_.notify_all();
    return true;
}

void notification_queue::push(task&& tsk) {
    {
        lock q_lock{q_mutex_};
        q_tasks_.push_back(std::move(tsk));
    }
    q_tasks_available_.notify_all();
}

void notification_queue::quit() {
    {
        lock q_lock{q_mutex_};
        quit_ = true;
>>>>>>> 05d54485
    }
    q_tasks_available_.notify_all();
}

<<<<<<< HEAD
void task_system::try_run_task(int i) {
    auto nt = get_num_threads();

    task tsk;
    for(int n = 0; n != nt; n++) {
        if(q_[(i + n) % nt].try_pop(tsk)) {
=======
void task_system::run_tasks_loop(int i){
    while (true) {
        task tsk;
        for (unsigned n = 0; n != count_; n++) {
            tsk = q_[(i + n) % count_].try_pop();
            if (tsk) break;
        }
        if (!tsk) tsk = q_[i].pop();
        if (!tsk) break;
        tsk();
    }
}

void task_system::try_run_task() {
    auto nthreads = get_num_threads();
    task tsk;
    for (int n = 0; n != nthreads; n++) {
        tsk = q_[n % nthreads].try_pop();
        if (tsk) {
>>>>>>> 05d54485
            tsk();
            break;
        }
    }
}

task_system::task_system(int nthreads) : count_(nthreads), q_(nthreads) {
    assert( nthreads > 0);

    // now for the main thread
    auto tid = std::this_thread::get_id();
    thread_ids_[tid] = 0;

<<<<<<< HEAD
    for (std::size_t i = 1; i < count_; i++) {
=======
    for (unsigned i = 1; i < count_; i++) {
>>>>>>> 05d54485
        threads_.emplace_back([this, i]{run_tasks_loop(i);});
        tid = threads_.back().get_id();
        thread_ids_[tid] = i;
    }
}

task_system::~task_system() {
<<<<<<< HEAD
    for (auto& e : q_) e.quit();
    for (auto& e : threads_) e.join();
}

void task_system::async_(task tsk) {
    auto i = index_++;

    for(unsigned n = 0; n != count_; n++) {
        if(q_[(i + n) % count_].try_push(tsk)) return;
    }
    q_[i % count_].push(std::move(tsk));
}

int task_system::get_num_threads() {
    return threads_.size() + 1;
}

std::size_t task_system::get_current_thread() {
    std::thread::id tid = std::this_thread::get_id();
    return thread_ids_[tid];
}

task_system_handle arb::make_ts(int nthreads) {
    return task_system_handle(new task_system(nthreads));
}

=======
    for (auto& e: q_) e.quit();
    for (auto& e: threads_) e.join();
}

void task_system::async(task tsk) {
    auto i = index_++;

    for (unsigned n = 0; n != count_; n++) {
        if (q_[(i + n) % count_].try_push(tsk)) return;
    }
    q_[i % count_].push(std::move(tsk));
}

int task_system::get_num_threads() {
    return threads_.size() + 1;
}

std::size_t task_system::get_current_thread() {
    std::thread::id tid = std::this_thread::get_id();
    return thread_ids_[tid];
}

task_system& task_system::get_global_task_system() {
    auto num_threads = threading::num_threads();
    static task_system global_task_system(num_threads);
    return global_task_system;
}

>>>>>>> 05d54485
<|MERGE_RESOLUTION|>--- conflicted
+++ resolved
@@ -13,63 +13,6 @@
 using namespace arb::threading;
 using namespace arb;
 
-<<<<<<< HEAD
-bool notification_queue::try_pop(task& tsk) {
-    lock q_lock{q_mutex_, std::try_to_lock};
-    if (!q_lock || q_tasks_.empty()) return false;
-    tsk = std::move(q_tasks_.front());
-    q_tasks_.pop_front();
-    return true;
-}
-
-bool notification_queue::pop(task& tsk) {
-    lock q_lock{q_mutex_};
-    while (q_tasks_.empty() && !quit_) {
-        q_tasks_available_.wait(q_lock);
-    }
-    if(q_tasks_.empty()) {
-        return false;
-    }
-    tsk = std::move(q_tasks_.front());
-    q_tasks_.pop_front();
-    return true;
-}
-
-bool notification_queue::try_push(task& tsk) {
-    {
-        lock q_lock{q_mutex_, std::try_to_lock};
-        if(!q_lock) return false;
-        q_tasks_.push_back(std::move(tsk));
-    }
-    q_tasks_available_.notify_all();
-    return true;
-}
-
-void notification_queue::push(task&& tsk) {
-    {
-        lock q_lock{q_mutex_};
-        q_tasks_.push_back(std::move(tsk));
-    }
-    q_tasks_available_.notify_all();
-}
-
-void notification_queue::quit() {
-    {
-        lock q_lock{q_mutex_};
-        quit_ = true;
-    }
-    q_tasks_available_.notify_all();
-}
-
-void task_system::run_tasks_loop(int i){
-    while (true) {
-        task tsk;
-        for(unsigned n = 0; n != count_; n++) {
-            if(q_[(i + n) % count_].try_pop(tsk)) break;
-        }
-        if(!tsk && !q_[i].pop(tsk)) break;
-        tsk();
-=======
 task notification_queue::try_pop() {
     task tsk;
     lock q_lock{q_mutex_, std::try_to_lock};
@@ -116,19 +59,10 @@
     {
         lock q_lock{q_mutex_};
         quit_ = true;
->>>>>>> 05d54485
     }
     q_tasks_available_.notify_all();
 }
 
-<<<<<<< HEAD
-void task_system::try_run_task(int i) {
-    auto nt = get_num_threads();
-
-    task tsk;
-    for(int n = 0; n != nt; n++) {
-        if(q_[(i + n) % nt].try_pop(tsk)) {
-=======
 void task_system::run_tasks_loop(int i){
     while (true) {
         task tsk;
@@ -142,13 +76,12 @@
     }
 }
 
-void task_system::try_run_task() {
+void task_system::try_run_task(int i) {
     auto nthreads = get_num_threads();
     task tsk;
     for (int n = 0; n != nthreads; n++) {
         tsk = q_[n % nthreads].try_pop();
         if (tsk) {
->>>>>>> 05d54485
             tsk();
             break;
         }
@@ -162,11 +95,7 @@
     auto tid = std::this_thread::get_id();
     thread_ids_[tid] = 0;
 
-<<<<<<< HEAD
-    for (std::size_t i = 1; i < count_; i++) {
-=======
     for (unsigned i = 1; i < count_; i++) {
->>>>>>> 05d54485
         threads_.emplace_back([this, i]{run_tasks_loop(i);});
         tid = threads_.back().get_id();
         thread_ids_[tid] = i;
@@ -174,34 +103,6 @@
 }
 
 task_system::~task_system() {
-<<<<<<< HEAD
-    for (auto& e : q_) e.quit();
-    for (auto& e : threads_) e.join();
-}
-
-void task_system::async_(task tsk) {
-    auto i = index_++;
-
-    for(unsigned n = 0; n != count_; n++) {
-        if(q_[(i + n) % count_].try_push(tsk)) return;
-    }
-    q_[i % count_].push(std::move(tsk));
-}
-
-int task_system::get_num_threads() {
-    return threads_.size() + 1;
-}
-
-std::size_t task_system::get_current_thread() {
-    std::thread::id tid = std::this_thread::get_id();
-    return thread_ids_[tid];
-}
-
-task_system_handle arb::make_ts(int nthreads) {
-    return task_system_handle(new task_system(nthreads));
-}
-
-=======
     for (auto& e: q_) e.quit();
     for (auto& e: threads_) e.join();
 }
@@ -224,10 +125,7 @@
     return thread_ids_[tid];
 }
 
-task_system& task_system::get_global_task_system() {
-    auto num_threads = threading::num_threads();
-    static task_system global_task_system(num_threads);
-    return global_task_system;
+task_system_handle arb::make_ts(int nthreads) {
+    return task_system_handle(new task_system(nthreads));
 }
 
->>>>>>> 05d54485
