--- conflicted
+++ resolved
@@ -14,10 +14,7 @@
 #include <arbor/simd/simd.hpp>
 
 #include "fvm_layout.hpp"
-<<<<<<< HEAD
 #include "timestep_range.hpp"
-=======
->>>>>>> 543331f9
 
 #include "util/padded_alloc.hpp"
 #include "util/rangeutil.hpp"
@@ -187,27 +184,18 @@
 
     shared_state() = default;
 
-<<<<<<< HEAD
     shared_state(arb_size_type n_cell,
                  arb_size_type n_cv,
-=======
-    shared_state(arb_size_type n_intdom,
-                 arb_size_type n_cell,
-                 const std::vector<arb_index_type>& cv_to_intdom_vec,
->>>>>>> 543331f9
                  const std::vector<arb_index_type>& cv_to_cell_vec,
                  const std::vector<arb_value_type>& init_membrane_potential,
                  const std::vector<arb_value_type>& temperature_K,
                  const std::vector<arb_value_type>& diam,
                  const std::vector<arb_index_type>& src_to_spike,
-                 const fvm_detector_info& detector_info,
+                 const fvm_detector_info& detector,
                  unsigned align,
                  arb_seed_type cbprng_seed_ = 0u);
 
-<<<<<<< HEAD
     // Setup a mechanism and tie its backing store to this object
-=======
->>>>>>> 543331f9
     void instantiate(mechanism&,
                      unsigned,
                      const mechanism_overrides&,
@@ -218,20 +206,6 @@
 
     void zero_currents();
 
-<<<<<<< HEAD
-=======
-    void ions_nernst_reversal_potential(arb_value_type temperature_K);
-
-    // Set time_to to earliest of time+dt_step and tmax.
-    void update_time_to(arb_value_type dt_step, arb_value_type tmax);
-
-    // Set the per-integration domain and per-compartment dt from time_to - time.
-    void set_dt();
-
-    // Return minimum and maximum time value [ms] across cells.
-    std::pair<arb_value_type, arb_value_type> time_bounds() const;
-
->>>>>>> 543331f9
     // Return minimum and maximum voltage value [mV] across cells.
     // (Used for solution bounds checking.)
     std::pair<arb_value_type, arb_value_type> voltage_bounds() const;
