--- conflicted
+++ resolved
@@ -188,14 +188,9 @@
 template <typename T>
 using region_assignment =
     std::conditional_t<
-<<<<<<< HEAD
-        std::is_same<T, mechanism_desc>::value || std::is_same<T, init_int_concentration>::value ||
-        std::is_same<T, init_ext_concentration>::value || std::is_same<T, init_reversal_potential>::value ||
-        std::is_same<T, ion_diffusivity>::value,
-=======
         std::is_same<T, density>::value || std::is_same<T, init_int_concentration>::value ||
         std::is_same<T, init_ext_concentration>::value || std::is_same<T, init_reversal_potential>::value,
->>>>>>> ea25d7aa
+        std::is_same<T, ion_diffusivity>::value,
         std::unordered_map<std::string, mcable_map<T>>,
         mcable_map<T>>;
 
@@ -218,14 +213,9 @@
         mlocation_map<T>>;
 
 using cable_cell_region_map = static_typed_map<region_assignment,
-<<<<<<< HEAD
-    mechanism_desc, init_membrane_potential, axial_resistivity,
-    temperature_K, membrane_capacitance, init_int_concentration, ion_diffusivity,
-=======
     density, init_membrane_potential, axial_resistivity,
     temperature_K, membrane_capacitance, init_int_concentration,
->>>>>>> ea25d7aa
-    init_ext_concentration, init_reversal_potential>;
+    ion_diffusivity, init_ext_concentration, init_reversal_potential>;
 
 using cable_cell_location_map = static_typed_map<location_assignment,
     synapse, junction, i_clamp, threshold_detector>;
