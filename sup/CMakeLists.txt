set(sup-sources
    affinity.cpp
    concurrency.cpp
    glob.cpp
    default_gpu.cpp
    ioutil.cpp
    json_meter.cpp
    path.cpp
    spike_emitter.cpp
)

if(ARB_WITH_MPI)
    list(APPEND sup-sources
        private_gpu.cpp)
endif()

<<<<<<< HEAD
if(ARB_WITH_GPU)
    list(APPEND sup-sources
        gpu_uuid.cpp)
endif()

=======
>>>>>>> 712070f1
add_library(arbor-sup ${sup-sources})

target_compile_options(arbor-sup PRIVATE ${ARB_CXXOPT_ARCH})
target_link_libraries(arbor-sup PUBLIC ext-json arbor)
target_include_directories(arbor-sup PUBLIC include)

if(ARB_WITH_MPI)
    target_compile_definitions(arbor-sup PRIVATE ARB_HAVE_MPI)
endif()
if(ARB_WITH_GPU)
    target_include_directories(arbor-sup PRIVATE ${CMAKE_CUDA_TOOLKIT_INCLUDE_DIRECTORIES})
    target_compile_definitions(arbor-sup PRIVATE ARB_HAVE_GPU)
<<<<<<< HEAD
    find_library(libnvml nvidia-ml)
    if (NOT libnvml)
        message(FATAL_ERROR "Unable to find NVML library.")
    endif()
    target_link_libraries(arbor-sup PUBLIC ${libnvml})
=======
>>>>>>> 712070f1
endif()

set_target_properties(arbor-sup PROPERTIES OUTPUT_NAME arborsup)
<|MERGE_RESOLUTION|>--- conflicted
+++ resolved
@@ -9,39 +9,47 @@
     spike_emitter.cpp
 )
 
+# Add MPI feature implemententation if MPI is suported in Arbor build.
 if(ARB_WITH_MPI)
     list(APPEND sup-sources
         private_gpu.cpp)
 endif()
 
-<<<<<<< HEAD
+# Add GPU feature implemententation if GPU is supported in Arbor build.
 if(ARB_WITH_GPU)
     list(APPEND sup-sources
         gpu_uuid.cpp)
 endif()
 
-=======
->>>>>>> 712070f1
 add_library(arbor-sup ${sup-sources})
 
+# Compile sup library with the same optimization flags as libarbor.
 target_compile_options(arbor-sup PRIVATE ${ARB_CXXOPT_ARCH})
+
+# The sup library uses both the json library and libarbor
 target_link_libraries(arbor-sup PUBLIC ext-json arbor)
+
 target_include_directories(arbor-sup PUBLIC include)
 
 if(ARB_WITH_MPI)
     target_compile_definitions(arbor-sup PRIVATE ARB_HAVE_MPI)
 endif()
 if(ARB_WITH_GPU)
+    target_compile_definitions(arbor-sup PRIVATE ARB_HAVE_GPU)
+    # So that cpp and hpp files can use cuda.h and cuda_runtime.h
     target_include_directories(arbor-sup PRIVATE ${CMAKE_CUDA_TOOLKIT_INCLUDE_DIRECTORIES})
-    target_compile_definitions(arbor-sup PRIVATE ARB_HAVE_GPU)
-<<<<<<< HEAD
-    find_library(libnvml nvidia-ml)
-    if (NOT libnvml)
-        message(FATAL_ERROR "Unable to find NVML library.")
+
+    # The sup lib needs to use the CUDA NVML library for CUDA 9
+    if (${CUDA_VERSION_MAJOR} LESS 10)
+        find_library(nvml_lib_path
+                     NAMES nvidia-ml
+                     PATHS ${CUDA_TOOLKIT_ROOT_DIR}
+                     PATH_SUFFIXES lib64/stubs)
+        if (NOT nvml_lib_path)
+            message(FATAL_ERROR "Unable to find CUDA NVML library: libnvida-ml.so")
+        endif()
+        target_link_libraries(arbor-sup PUBLIC ${nvml_lib_path})
     endif()
-    target_link_libraries(arbor-sup PUBLIC ${libnvml})
-=======
->>>>>>> 712070f1
 endif()
 
 set_target_properties(arbor-sup PROPERTIES OUTPUT_NAME arborsup)
