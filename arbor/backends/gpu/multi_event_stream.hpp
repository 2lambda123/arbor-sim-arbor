--- conflicted
+++ resolved
@@ -12,17 +12,6 @@
     using base = ::arb::multi_event_stream<Event>;
     using event_data_type = typename base::event_data_type;
     using state = typename base::state;
-<<<<<<< HEAD
-
-    void init(const std::vector<Event>& staged) {
-        base::init(staged);
-
-        device_ev_data_ = memory::on_gpu(base::ev_data_);
-    }
-
-    state marked_events() const {
-        return {base::n_streams(), base::n_marked(), device_ev_data_.data(), base::span_begin_.data(), base::span_end_.data()};
-=======
     using size_type = typename base::size_type;
 
     void init(const std::vector<Event>& staged) {
@@ -50,16 +39,12 @@
             device_span_begin_.data(),
             device_span_end_.data()
         };
->>>>>>> 0437cbaa
     }
 
 private:
     memory::device_vector<event_data_type> device_ev_data_;
-<<<<<<< HEAD
-=======
     memory::device_vector<size_type> device_span_begin_;
     memory::device_vector<size_type> device_span_end_;
->>>>>>> 0437cbaa
 };
 
 } // namespace gpu
