--- conflicted
+++ resolved
@@ -21,56 +21,8 @@
     }                                                                   \
     } while (false)
 
-<<<<<<< HEAD
-using namespace arb;
-
-mechanism_catalogue make_unit_test_catalogue(const mechanism_catalogue& from) {
-    mechanism_catalogue cat = from;
-
-    ADD_MECH(cat, gj0);
-    ADD_MECH(cat, gj1);
-    ADD_MECH(cat, test_ca);
-    ADD_MECH(cat, test_kin1);
-    ADD_MECH(cat, test_kinlva);
-    ADD_MECH(cat, ca_linear);
-    ADD_MECH(cat, celsius_test);
-    ADD_MECH(cat, diam_test);
-    ADD_MECH(cat, param_as_state);
-    ADD_MECH(cat, post_events_syn);
-    ADD_MECH(cat, test_linear_state);
-    ADD_MECH(cat, test_linear_init);
-    ADD_MECH(cat, test_linear_init_shuffle);
-    ADD_MECH(cat, test0_kin_diff);
-    ADD_MECH(cat, test0_kin_conserve);
-    ADD_MECH(cat, test0_kin_steadystate);
-    ADD_MECH(cat, test0_kin_compartment);
-    ADD_MECH(cat, test1_kin_diff);
-    ADD_MECH(cat, test1_kin_conserve);
-    ADD_MECH(cat, test2_kin_diff);
-    ADD_MECH(cat, test3_kin_diff);
-    ADD_MECH(cat, test1_kin_steadystate);
-    ADD_MECH(cat, test1_kin_compartment);
-    ADD_MECH(cat, test4_kin_compartment);
-    ADD_MECH(cat, test5_nonlinear_diff);
-    ADD_MECH(cat, test6_nonlinear_diff);
-    ADD_MECH(cat, fixed_ica_current);
-    ADD_MECH(cat, non_linear);
-    ADD_MECH(cat, point_ica_current);
-    ADD_MECH(cat, linear_ca_conc);
-    ADD_MECH(cat, test_cl_valence);
-    ADD_MECH(cat, test_ca_read_valence);
-    ADD_MECH(cat, read_eX);
-    ADD_MECH(cat, write_Xi_Xo);
-    ADD_MECH(cat, write_multiple_eX);
-    ADD_MECH(cat, write_eX);
-    ADD_MECH(cat, read_cai_init);
-    ADD_MECH(cat, write_cai_breakpoint);
-
-    return cat;
-=======
 arb::mechanism_catalogue make_unit_test_catalogue(const arb::mechanism_catalogue& from) {
     auto result = from;
     result.import(arb::global_testing_catalogue(), "");
     return result;
->>>>>>> e01f799c
 }
