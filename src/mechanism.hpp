--- conflicted
+++ resolved
@@ -39,12 +39,8 @@
 
     using ion_type = ion<backend>;
 
-<<<<<<< HEAD
-    mechanism(const_iview vec_ci, const_view vec_t, const_view vec_t_to, view vec_v, view vec_i, iarray&& node_index):
-=======
     mechanism(value_type mech_id, const_iview vec_ci, const_view vec_t, const_view vec_t_to, view vec_v, view vec_i, iarray&& node_index):
         mech_id_(mech_id),
->>>>>>> 06f5a362
         vec_ci_(vec_ci),
         vec_t_(vec_t),
         vec_t_to_(vec_t_to),
@@ -87,12 +83,9 @@
 
     virtual ~mechanism() = default;
 
-<<<<<<< HEAD
-=======
     // Mechanism identifier: index into list of mechanisms on cell group.
     size_type mech_id_;
 
->>>>>>> 06f5a362
     // Maps compartment index to cell index.
     const_iview vec_ci_;
     // Maps cell index to integration start time.
@@ -112,10 +105,7 @@
 
 template <typename M>
 auto make_mechanism(
-<<<<<<< HEAD
-=======
     typename M::size_type mech_id,
->>>>>>> 06f5a362
     typename M::const_iview vec_ci,
     typename M::const_view vec_t,
     typename M::const_view vec_t_to,
@@ -124,11 +114,7 @@
     typename M::array&& weights,
     typename M::iarray&& node_indices
 )
-<<<<<<< HEAD
-DEDUCED_RETURN_TYPE(util::make_unique<M>(vec_ci, vec_t, vec_t_to, vec_v, vec_i, std::move(weights), std::move(node_indices)))
-=======
 DEDUCED_RETURN_TYPE(util::make_unique<M>(mech_id, vec_ci, vec_t, vec_t_to, vec_v, vec_i, std::move(weights), std::move(node_indices)))
->>>>>>> 06f5a362
 
 } // namespace mechanisms
 } // namespace mc
