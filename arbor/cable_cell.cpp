#include <memory>
#include <sstream>
#include <unordered_map>
#include <variant>

#include <arbor/cable_cell.hpp>
#include <arbor/morph/label_dict.hpp>
#include <arbor/morph/morphology.hpp>
#include <arbor/morph/mprovider.hpp>
#include <arbor/util/pp_util.hpp>

#include "util/strprintf.hpp"

namespace arb {

using value_type = cable_cell::value_type;
using index_type = cable_cell::index_type;
using size_type = cable_cell::size_type;

template <typename T> struct constant_type {
    template <typename> using type = T;
};

// Helper for debugging: print outermost DSL constructor
std::string show(const paintable& item) {
    std::stringstream os;
    std::visit(
        [&] (const auto& p) {
            using T = std::decay_t<decltype(p)>;
            if constexpr (std::is_same_v<init_membrane_potential, T>) {
                os << "init-membrane-potential";
            }
            else if constexpr (std::is_same_v<axial_resistivity, T>) {
                os << "axial-resistivity";
            }
            else if constexpr (std::is_same_v<temperature, T>) {
                os << "temperature-kelvin";
            }
            else if constexpr (std::is_same_v<membrane_capacitance, T>) {
                os << "membrane-capacitance";
            }
            else if constexpr (std::is_same_v<init_int_concentration, T>) {
                os << "ion-internal-concentration";
            }
            else if constexpr (std::is_same_v<init_ext_concentration, T>) {
                os << "ion-external-concentration";
            }
            else if constexpr (std::is_same_v<init_reversal_potential, T>) {
                os << "ion-reversal-potential";
            }
            else if constexpr (std::is_same_v<density, T>) {
                os << "density:" << p.mech.name();
            }
            else if constexpr (std::is_same_v<voltage_process, T>) {
                os << "voltage-process:" << p.mech.name();
            }
        },
        item);
    return os.str();
}


struct cable_cell_impl {
    using value_type = cable_cell::value_type;
    using index_type = cable_cell::index_type;
    using size_type  = cable_cell::size_type;

    // Embedded morphology and labelled region/locset lookup.
    mprovider provider;

    // Regional assignments.
    cable_cell_region_map region_map;

    // Point assignments.
    cable_cell_location_map location_map;

    // Track number of point assignments by type for lid/target numbers.
    dynamic_typed_map<constant_type<cell_lid_type>::type> placed_count;

    // The label dictionary.
    const label_dict dictionary;

    // The decorations on the cell.
    decor decorations;

    // The placeable label to lid_range map
    dynamic_typed_map<constant_type<std::unordered_multimap<hash_type, lid_range>>::type> labeled_lid_ranges;

    cable_cell_impl(const arb::morphology& m, const label_dict& labels, const decor& decorations):
        provider(m, labels),
        dictionary(labels),
        decorations(decorations)
    {
        init();
    }

    cable_cell_impl(): cable_cell_impl({},{},{}) {}

    cable_cell_impl(const cable_cell_impl& other) = default;

    cable_cell_impl(cable_cell_impl&& other) = default;

    void init();

    template <typename T>
    mlocation_map<T>& get_location_map(const T&) {
        return location_map.get<T>();
    }

    mlocation_map<synapse>& get_location_map(const synapse& desc) {
        return location_map.get<synapse>()[desc.mech.name()];
    }

    mlocation_map<junction>& get_location_map(const junction& desc) {
        return location_map.get<junction>()[desc.mech.name()];
    }

    template <typename Item>
<<<<<<< HEAD
    void place(const mlocation_list& ls, const Item& item, const cell_tag_type& label) {
=======
    void place(const locset& ls, const Item& item, const hash_type& label) {
>>>>>>> ed677632
        auto& mm = get_location_map(item);
        cell_lid_type& lid = placed_count.get<Item>();
        cell_lid_type first = lid;

        for (auto l: ls) {
            placed<Item> p{l, lid++, item};
            mm.push_back(p);
        }
        auto range = lid_range(first, lid);
        auto& lid_ranges = labeled_lid_ranges.get<Item>();
        lid_ranges.insert(std::make_pair(label, range));
    }

    template <typename T>
    mcable_map<T>& get_region_map(const T&) {
        return region_map.get<T>();
    }

    mcable_map<voltage_process>& get_region_map(const voltage_process& v) {
        return region_map.get<voltage_process>()[v.mech.name()];
    }

    mcable_map<std::pair<density, iexpr_map>> &
    get_region_map(const density &desc) {
      return region_map.get<density>()[desc.mech.name()];
    }

    mcable_map<init_int_concentration>& get_region_map(const init_int_concentration& init) {
        return region_map.get<init_int_concentration>()[init.ion];
    }

    mcable_map<ion_diffusivity>& get_region_map(const ion_diffusivity& init) {
        return region_map.get<ion_diffusivity>()[init.ion];
    }

    mcable_map<init_ext_concentration>& get_region_map(const init_ext_concentration& init) {
        return region_map.get<init_ext_concentration>()[init.ion];
    }

    mcable_map<init_reversal_potential>& get_region_map(const init_reversal_potential& init) {
        return region_map.get<init_reversal_potential>()[init.ion];
    }

    void paint(const mextent& cables, const density& prop, const std::string& reg) {
        this->paint(cables, scaled_mechanism<density>(prop), reg);
    }

    void paint(const mextent& cables, const scaled_mechanism<density>& prop, const std::string& reg) {
        std::unordered_map<std::string, iexpr_ptr> im;
        for (const auto& [fst, snd]: prop.scale_expr) {
            im.insert_or_assign(fst, thingify(snd, provider));
        }

        auto& mm = get_region_map(prop.t_mech);
        for (const auto& c: cables) {
            // Skip zero-length cables in extent:
            if (c.prox_pos == c.dist_pos) continue;
            if (!mm.insert(c, {prop.t_mech, im})) {
                throw cable_cell_error(util::pprintf("Setting mechanism '{}' on region '{}' overpaints at cable {}",
                                                     prop.t_mech.mech.name(), reg, c));
            }
        }
    }

    template <typename TaggedMech>
    void paint(const mextent& cables, const TaggedMech& prop, const std::string& reg) {
        auto& mm = get_region_map(prop);
        for (auto c: cables) {
            // Skip zero-length cables in extent:
            if (c.prox_pos==c.dist_pos) continue;

            if (!mm.insert(c, prop)) throw cable_cell_error(util::pprintf("Setting property '{}' on region '{}' overpaints at '{}'",
                                                                          show(prop), reg, c));
        }
    }

    mlocation_list concrete_locset(const locset& l) const { return thingify(l, provider); }
    mextent concrete_region(const region& r) const { return thingify(r, provider); }
};

using impl_ptr = std::unique_ptr<cable_cell_impl, void (*)(cable_cell_impl*)>;
impl_ptr make_impl(cable_cell_impl* c) {
    return impl_ptr(c, [](cable_cell_impl* p){delete p;});
}

void cable_cell_impl::init() {
    struct rcache {
        std::string region = "";
        mextent cables = {};
    };

    auto rc = rcache{};

    for (const auto& [where, what]: decorations.paintings()) {
        auto region = util::to_string(where);
        // Try to cache with a lookback of one since most models paint one
        // region in direct succession. We also key on the stringy view of
        // regions since in general equality on regions is undecidable.
        if (rc.region != region) {
            rc.region = std::move(region);
            rc.cables = thingify(where, provider);
        }
        switch (what.index()) {
            case  0: { paint(rc.cables, std::get<init_membrane_potential>(what), rc.region); break; }
            case  1: { paint(rc.cables, std::get<axial_resistivity>(what), rc.region); break; }
            case  2: { paint(rc.cables, std::get<temperature_K>(what), rc.region); break; }
            case  3: { paint(rc.cables, std::get<membrane_capacitance>(what), rc.region); break; }
            case  4: { paint(rc.cables, std::get<ion_diffusivity>(what), rc.region); break; }
            case  5: { paint(rc.cables, std::get<init_int_concentration>(what), rc.region); break; }
            case  6: { paint(rc.cables, std::get<init_ext_concentration>(what), rc.region); break; }
            case  7: { paint(rc.cables, std::get<init_reversal_potential>(what), rc.region); break; }
            case  8: { paint(rc.cables, std::get<density>(what), rc.region); break; }
            case  9: { paint(rc.cables, std::get<voltage_process>(what), rc.region); break; }
            case 10: { paint(rc.cables, std::get<scaled_mechanism<density>>(what), rc.region); break; }
            default: throw arbor_internal_error{"Unknown paintable variant"};
        }
    }
<<<<<<< HEAD

    struct lcache {
        std::string locset = "";
        mlocation_list places = {};
    };

    auto lc = lcache{};

    for (const auto& [where, what, label]: decorations.placements()) {
        auto locset = util::to_string(where);
        // Try to cache with a lookback of one since most models place to one
        // locset in direct succession. We also key on the stringy view of
        // locset since in general equality on regions is undecidable.
        if (lc.locset != locset) {
            lc.locset = std::move(locset);
            lc.places = thingify(where, provider);
        }
        switch (what.index()) {
            case 0: { place(lc.places, std::get<i_clamp>(what), label); break; }
            case 1: { place(lc.places, std::get<threshold_detector>(what), label); break; }
            case 2: { place(lc.places, std::get<synapse>(what), label); break; }
            case 3: { place(lc.places, std::get<junction>(what), label); break; }
            default: throw arbor_internal_error{"Unknown placeable variant"};
        }
=======
    for (const auto& p: d.placements()) {
        auto& where = std::get<0>(p);
        auto& label = std::get<2>(p);
        std::visit([this, &where, &label] (auto&& what) {return this->place(where, what, label); },
                   std::get<1>(p));
>>>>>>> ed677632
    }
}

cable_cell::cable_cell(const arb::morphology& m, const decor& decorations, const label_dict& dictionary):
    impl_(make_impl(new cable_cell_impl(m, dictionary, decorations)))
{}

cable_cell::cable_cell(): impl_(make_impl(new cable_cell_impl())) {}

cable_cell::cable_cell(const cable_cell& other):
    impl_(make_impl(new cable_cell_impl(*other.impl_)))
{}

const label_dict& cable_cell::labels() const {
    return impl_->dictionary;
}

const concrete_embedding& cable_cell::embedding() const {
    return impl_->provider.embedding();
}

const arb::morphology& cable_cell::morphology() const {
    return impl_->provider.morphology();
}

const mprovider& cable_cell::provider() const {
    return impl_->provider;
}

mlocation_list cable_cell::concrete_locset(const locset& l) const {
    return impl_->concrete_locset(l);
}

mextent cable_cell::concrete_region(const region& r) const {
    return impl_->concrete_region(r);
}

const cable_cell_location_map& cable_cell::location_assignments() const {
    return impl_->location_map;
}

const cable_cell_region_map& cable_cell::region_assignments() const {
    return impl_->region_map;
}

const decor& cable_cell::decorations() const {
    return impl_->decorations;
}

const cable_cell_parameter_set& cable_cell::default_parameters() const {
    return impl_->decorations.defaults();
}

const cable_cell::lid_range_map& cable_cell::detector_ranges() const {
    return impl_->labeled_lid_ranges.get<threshold_detector>();
}

const cable_cell::lid_range_map& cable_cell::synapse_ranges() const {
    return impl_->labeled_lid_ranges.get<synapse>();
}

const cable_cell::lid_range_map& cable_cell::junction_ranges() const {
    return impl_->labeled_lid_ranges.get<junction>();
}

cell_tag_type decor::tag_of(hash_type hash) const {
    if (!hashes_.count(hash)) throw arbor_internal_error{util::pprintf("Unknown hash for {}.", std::to_string(hash))};
    return hashes_.at(hash);
}

} // namespace arb<|MERGE_RESOLUTION|>--- conflicted
+++ resolved
@@ -116,11 +116,8 @@
     }
 
     template <typename Item>
-<<<<<<< HEAD
-    void place(const mlocation_list& ls, const Item& item, const cell_tag_type& label) {
-=======
-    void place(const locset& ls, const Item& item, const hash_type& label) {
->>>>>>> ed677632
+
+    void place(const mlocation_list& ls, const Item& item, const hash_type& label) {
         auto& mm = get_location_map(item);
         cell_lid_type& lid = placed_count.get<Item>();
         cell_lid_type first = lid;
@@ -226,7 +223,7 @@
         switch (what.index()) {
             case  0: { paint(rc.cables, std::get<init_membrane_potential>(what), rc.region); break; }
             case  1: { paint(rc.cables, std::get<axial_resistivity>(what), rc.region); break; }
-            case  2: { paint(rc.cables, std::get<temperature_K>(what), rc.region); break; }
+            case  2: { paint(rc.cables, std::get<temperature>(what), rc.region); break; }
             case  3: { paint(rc.cables, std::get<membrane_capacitance>(what), rc.region); break; }
             case  4: { paint(rc.cables, std::get<ion_diffusivity>(what), rc.region); break; }
             case  5: { paint(rc.cables, std::get<init_int_concentration>(what), rc.region); break; }
@@ -238,7 +235,6 @@
             default: throw arbor_internal_error{"Unknown paintable variant"};
         }
     }
-<<<<<<< HEAD
 
     struct lcache {
         std::string locset = "";
@@ -263,13 +259,6 @@
             case 3: { place(lc.places, std::get<junction>(what), label); break; }
             default: throw arbor_internal_error{"Unknown placeable variant"};
         }
-=======
-    for (const auto& p: d.placements()) {
-        auto& where = std::get<0>(p);
-        auto& label = std::get<2>(p);
-        std::visit([this, &where, &label] (auto&& what) {return this->place(where, what, label); },
-                   std::get<1>(p));
->>>>>>> ed677632
     }
 }
 
