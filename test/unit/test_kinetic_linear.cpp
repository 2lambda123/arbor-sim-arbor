--- conflicted
+++ resolved
@@ -95,14 +95,9 @@
     std::vector<fvm_value_type> t1_0_values = {0.373297, 0.591621, 0.0350817};
     std::vector<fvm_value_type> t1_1_values = {0.329897, 0.537371, 0.132732};
 
-<<<<<<< HEAD
     run_test<multicore::backend>("test0_kin_compartment", state_variables, {}, t0_values, t1_0_values, 0.5);
     run_test<multicore::backend>("test1_kin_compartment", state_variables, {}, t0_values, t1_1_values, 0.5);
 
-=======
-    run_test<multicore::backend>("test0_kin_compartment", state_variables, {}, t0_values, t1_0_values);
-    run_test<multicore::backend>("test1_kin_compartment", state_variables, {}, t0_values, t1_1_values);
->>>>>>> 4bd6f097
 }
 
 TEST(mech_kinetic, kintetic_linear_1_conserve) {
@@ -111,14 +106,9 @@
     std::vector<fvm_value_type> t1_0_values = {0.380338, 0.446414, 0.173247};
     std::vector<fvm_value_type> t1_1_values = {0.218978, 0.729927, 0.0510949};
 
-<<<<<<< HEAD
-    run_test<multicore::backend>("test0_kin_diff", state_variables, {}, t0_values, t1_values, 0.5);
-    run_test<multicore::backend>("test0_kin_conserve", state_variables, {}, t0_values, t1_values, 0.5);
-=======
-    run_test<multicore::backend>("test0_kin_diff", state_variables, {}, t0_values, t1_0_values);
-    run_test<multicore::backend>("test0_kin_conserve", state_variables, {}, t0_values, t1_0_values);
-    run_test<multicore::backend>("test0_kin_steadystate", state_variables, {}, t0_values, t1_1_values);
->>>>>>> 4bd6f097
+    run_test<multicore::backend>("test0_kin_diff", state_variables, {}, t0_values, t1_0_values, 0.5);
+    run_test<multicore::backend>("test0_kin_conserve", state_variables, {}, t0_values, t1_0_values, 0.5);
+    run_test<multicore::backend>("test0_kin_steadystate", state_variables, {}, t0_values, t1_1_values, 0.5);
 }
 
 TEST(mech_kinetic, kintetic_linear_2_conserve) {
@@ -127,14 +117,9 @@
     std::vector<fvm_value_type> t1_0_values = {0.217391304, 0.782608696, 0.33333333, 0.66666666};
     std::vector<fvm_value_type> t1_1_values = {0.230769, 0.769231, 0.189189, 0.810811};
 
-<<<<<<< HEAD
-    run_test<multicore::backend>("test1_kin_diff", state_variables, {}, t0_values, t1_values, 0.5);
-    run_test<multicore::backend>("test1_kin_conserve", state_variables, {}, t0_values, t1_values, 0.5);
-=======
-    run_test<multicore::backend>("test1_kin_diff", state_variables, {}, t0_values, t1_0_values);
-    run_test<multicore::backend>("test1_kin_conserve", state_variables, {}, t0_values, t1_0_values);
-    run_test<multicore::backend>("test1_kin_steadystate", state_variables, {}, t0_values, t1_1_values);
->>>>>>> 4bd6f097
+    run_test<multicore::backend>("test1_kin_diff", state_variables, {}, t0_values, t1_0_values, 0.5);
+    run_test<multicore::backend>("test1_kin_conserve", state_variables, {}, t0_values, t1_0_values, 0.5);
+    run_test<multicore::backend>("test1_kin_steadystate", state_variables, {}, t0_values, t1_1_values, 0.5);
 }
 
 TEST(mech_kinetic, kintetic_nonlinear) {
@@ -181,14 +166,9 @@
     std::vector<fvm_value_type> t1_0_values = {0.380338, 0.446414, 0.173247};
     std::vector<fvm_value_type> t1_1_values = {0.218978, 0.729927, 0.0510949};
 
-<<<<<<< HEAD
-    run_test<gpu::backend>("test0_kin_diff", state_variables, {}, t0_values, t1_values, 0.5);
-    run_test<gpu::backend>("test0_kin_conserve", state_variables, {}, t0_values, t1_values, 0.5);
-=======
-    run_test<gpu::backend>("test0_kin_diff", state_variables, {}, t0_values, t1_0_values);
-    run_test<gpu::backend>("test0_kin_conserve", state_variables, {}, t0_values, t1_0_values);
-    run_test<gpu::backend>("test0_kin_steadystate", state_variables, {}, t0_values, t1_1_values);
->>>>>>> 4bd6f097
+    run_test<gpu::backend>("test0_kin_diff", state_variables, {}, t0_values, t1_0_values, 0.5);
+    run_test<gpu::backend>("test0_kin_conserve", state_variables, {}, t0_values, t1_0_values, 0.5);
+    run_test<gpu::backend>("test0_kin_steadystate", state_variables, {}, t0_values, t1_1_values, 0.5);
 }
 
 TEST(mech_kinetic_gpu, kintetic_linear_2_conserve) {
@@ -197,9 +177,9 @@
     std::vector<fvm_value_type> t1_0_values = {0.217391304, 0.782608696, 0.33333333, 0.66666666};
     std::vector<fvm_value_type> t1_1_values = {0.230769, 0.769231, 0.189189, 0.810811};
 
-<<<<<<< HEAD
-    run_test<gpu::backend>("test1_kin_diff", state_variables, {}, t0_values, t1_values, 0.5);
-    run_test<gpu::backend>("test1_kin_conserve", state_variables, {}, t0_values, t1_values, 0.5);
+    run_test<gpu::backend>("test1_kin_diff", state_variables, {}, t0_values, t1_0_values, 0.5);
+    run_test<gpu::backend>("test1_kin_conserve", state_variables, {}, t0_values, t1_0_values, 0.5);
+    run_test<gpu::backend>("test1_kin_steadystate", state_variables, {}, t0_values, t1_1_values, 0.5);
 }
 
 TEST(mech_kinetic, kintetic_nonlinear) {
@@ -217,11 +197,6 @@
 
     run_test<gpu::backend>("test3_kin_diff", state_variables, {}, t0_values, t1_values, 0.025);
     run_test<gpu::backend>("test3_kin_conserve", state_variables, {}, t0_values, t1_values, 0.025);
-=======
-    run_test<gpu::backend>("test1_kin_diff", state_variables, {}, t0_values, t1_0_values);
-    run_test<gpu::backend>("test1_kin_conserve", state_variables, {}, t0_values, t1_0_values);
-    run_test<gpu    ::backend>("test1_kin_steadystate", state_variables, {}, t0_values, t1_1_values);
->>>>>>> 4bd6f097
 }
 
 TEST(mech_linear_gpu, linear_system) {
