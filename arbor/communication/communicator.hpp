#pragma once

#include <unordered_map>
#include <unordered_set>
#include <vector>

#include <arbor/export.hpp>
#include <arbor/common_types.hpp>
#include <arbor/domain_decomposition.hpp>
#include <arbor/recipe.hpp>
#include <arbor/spike.hpp>

#include "communication/gathered_vector.hpp"
#include "connection.hpp"
#include "epoch.hpp"
#include "execution_context.hpp"
#include "util/partition.hpp"

namespace arb {

// When the communicator is constructed the number of target groups and targets
// is specified, along with a mapping between local cell id and local
// target id.
//
// The user can add connections to an existing communicator object, where
// each connection is between any global cell and any local target.
//
// Once all connections have been specified, the construct() method can be used
// to build the data structures required for efficient spike communication and
// event generation.

class ARB_ARBOR_API communicator {
public:

    struct spikes {
        gathered_vector<spike> from_local;
        std::vector<spike> from_remote;
    };

    communicator() = default;

    explicit communicator(const recipe& rec, const domain_decomposition& dom_dec, context ctx);

    /// The range of event queues that belong to cells in group i.
    std::pair<cell_size_type, cell_size_type> group_queue_range(cell_size_type i);

    /// The minimum delay of all connections in the global network.
    time_type min_delay();

    /// Perform exchange of spikes.
    ///
    /// Takes as input the list of local_spikes that were generated on the calling domain.
    /// Returns
    /// * full global set of vectors, along with meta data about their partition
    /// * a list of spikes received from remote simulations
    spikes exchange(std::vector<spike> local_spikes);

    /// Check each global spike in turn to see it generates local events.
    /// If so, make the events and insert them into the appropriate event list.
    ///
    /// Takes reference to a vector of event lists as an argument, with one list
    /// for each local cell group. On completion, the events in each list are
    /// all events that must be delivered to targets in that cell group as a
    /// result of the global spike exchange, plus any events that were already
    /// in the list.
    void make_event_queues(
            const gathered_vector<spike>& global_spikes,
            std::vector<pse_vector>& queues,
            const std::vector<spike>& external_spikes={});

    /// Returns the total number of global spikes over the duration of the simulation
    std::uint64_t num_spikes() const;
    void set_num_spikes(std::uint64_t n);

    cell_size_type num_local_cells() const;

    const std::vector<connection>& connections() const;

    void reset();

<<<<<<< HEAD
    void update_connections(const recipe& rec,
=======
    // used for commmunicate to coupled simulations
    void remote_ctrl_send_continue(const epoch&);
    void remote_ctrl_send_done();

    void update_connections(const connectivity& rec,
>>>>>>> 6f9f4ba1
                            const domain_decomposition& dom_dec,
                            const label_resolution_map& source_resolution_map,
                            const label_resolution_map& target_resolution_map);

    void set_remote_spike_filter(const spike_predicate&);

private:
    cell_size_type num_total_cells_ = 0;
    cell_size_type num_local_cells_ = 0;
    cell_size_type num_local_groups_ = 0;
    cell_size_type num_domains_ = 0;
    // Arbor internal connections
    std::vector<connection> connections_;
    // partition of connections over the domains of the sources' ids.
    std::vector<cell_size_type> connection_part_;
    std::vector<cell_size_type> index_divisions_;
    util::partition_view_type<std::vector<cell_size_type>> index_part_;
    std::unordered_map<cell_gid_type, cell_size_type> index_on_domain_;

<<<<<<< HEAD
    context ctx_;
=======
    spike_predicate remote_spike_filter_;

    // Connections from external simulators into Arbor.
    // Currently we have no partitions/indices/acceleration structures
    std::vector<connection> ext_connections_;

>>>>>>> 6f9f4ba1
    distributed_context_handle distributed_;
    task_system_handle thread_pool_;
    std::uint64_t num_spikes_ = 0u;
    std::uint64_t num_local_events_ = 0u;
};

} // namespace arb<|MERGE_RESOLUTION|>--- conflicted
+++ resolved
@@ -1,12 +1,12 @@
 #pragma once
 
+#include <vector>
 #include <unordered_map>
-#include <unordered_set>
-#include <vector>
 
+#include <arbor/common_types.hpp>
+#include <arbor/context.hpp>
+#include <arbor/domain_decomposition.hpp>
 #include <arbor/export.hpp>
-#include <arbor/common_types.hpp>
-#include <arbor/domain_decomposition.hpp>
 #include <arbor/recipe.hpp>
 #include <arbor/spike.hpp>
 
@@ -39,7 +39,9 @@
 
     communicator() = default;
 
-    explicit communicator(const recipe& rec, const domain_decomposition& dom_dec, context ctx);
+    explicit communicator(const recipe& rec,
+                          const domain_decomposition& dom_dec,
+                          context ctx);
 
     /// The range of event queues that belong to cells in group i.
     std::pair<cell_size_type, cell_size_type> group_queue_range(cell_size_type i);
@@ -78,15 +80,11 @@
 
     void reset();
 
-<<<<<<< HEAD
-    void update_connections(const recipe& rec,
-=======
     // used for commmunicate to coupled simulations
     void remote_ctrl_send_continue(const epoch&);
     void remote_ctrl_send_done();
 
-    void update_connections(const connectivity& rec,
->>>>>>> 6f9f4ba1
+    void update_connections(const recipe& rec,
                             const domain_decomposition& dom_dec,
                             const label_resolution_map& source_resolution_map,
                             const label_resolution_map& target_resolution_map);
@@ -106,20 +104,15 @@
     util::partition_view_type<std::vector<cell_size_type>> index_part_;
     std::unordered_map<cell_gid_type, cell_size_type> index_on_domain_;
 
-<<<<<<< HEAD
-    context ctx_;
-=======
     spike_predicate remote_spike_filter_;
 
     // Connections from external simulators into Arbor.
     // Currently we have no partitions/indices/acceleration structures
     std::vector<connection> ext_connections_;
 
->>>>>>> 6f9f4ba1
-    distributed_context_handle distributed_;
-    task_system_handle thread_pool_;
     std::uint64_t num_spikes_ = 0u;
     std::uint64_t num_local_events_ = 0u;
+    context ctx_;
 };
 
 } // namespace arb