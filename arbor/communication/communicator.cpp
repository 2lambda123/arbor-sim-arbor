#include <numeric>
#include <utility>
#include <vector>
<<<<<<< HEAD
#include <any>
=======
#include <limits>
>>>>>>> 235b2913

#include <arbor/assert.hpp>
#include <arbor/common_types.hpp>
#include <arbor/domain_decomposition.hpp>
#include <arbor/recipe.hpp>
#include <arbor/spike.hpp>
#include <include/arbor/arbexcept.hpp>

#include "communication/gathered_vector.hpp"
#include "connection.hpp"
#include "distributed_context.hpp"
#include "execution_context.hpp"
#include "profile/profiler_macro.hpp"
#include "threading/threading.hpp"
#include "util/partition.hpp"
#include "util/rangeutil.hpp"
#include "util/span.hpp"
#include "spike_source_cell_group.hpp"
#include "cable_cell_group.hpp"
#include "benchmark_cell_group.hpp"
#include "lif_cell_group.hpp"

#include "communication/communicator.hpp"

namespace arb {

communicator::communicator(const recipe& rec,
                           const domain_decomposition& dom_dec,
                           execution_context& ctx):  num_total_cells_{rec.num_cells()},
                                                     num_local_cells_{dom_dec.num_local_cells()},
                                                     num_local_groups_{dom_dec.num_groups()},
                                                     num_domains_{(cell_size_type) ctx.distributed->size()},
                                                     distributed_{ctx.distributed},
                                                     thread_pool_{ctx.thread_pool} {}

<<<<<<< HEAD
// This is a bit nasty, as we basically reimplement things from all cell kinds ...
cell_label_range get_sources(cell_gid_type gid, const recipe& rec) {
    auto cell = rec.get_cell_description(gid);
    auto kind = rec.get_cell_kind(gid);
    cell_label_range result;
    if (kind == cell_kind::lif) {
        get_sources(result, util::any_cast<lif_cell>(cell));
    }
    else if (kind == cell_kind::spike_source) {
        get_sources(result, util::any_cast<spike_source_cell>(cell));
    }
    else if (kind == cell_kind::benchmark) {
        get_sources(result, util::any_cast<benchmark_cell>(cell));
    }
    else if (kind == cell_kind::cable) {
        get_sources(result, util::any_cast<cable_cell>(cell));
    }
    else {
        throw arbor_internal_error("Unknown cell kind");
    }
    return result;
}    

void communicator::update_connections(const recipe& rec,
=======
constexpr inline
bool is_external(cell_gid_type c) {
    // index of the MSB of cell_gid_type in bits
    constexpr auto msb = 1 << (std::numeric_limits<cell_gid_type>::digits - 1);
    // If set, we are external
    return bool(c & msb);
}

constexpr inline
cell_member_type global_cell_of(const cell_remote_label_type& c) {
    constexpr auto msb = 1 << (std::numeric_limits<cell_gid_type>::digits - 1);
    // set the MSB
    return {c.rid | msb, c.index};
}

constexpr inline
cell_member_type global_cell_of(const cell_member_type& c) {
    constexpr auto msb = 1 << (std::numeric_limits<cell_gid_type>::digits - 1);
    // set the MSB
    return {c.gid | msb, c.index};
}

void communicator::update_connections(const connectivity& rec,
>>>>>>> 235b2913
                                      const domain_decomposition& dom_dec,
                                      const label_resolution_map& target_resolution_map) {
    PE(init:communicator:update:clear);
    // Forget all lingering information
    connections_.clear();
    connection_part_.clear();
    index_divisions_.clear();
    PL();

    // Make a list of local cells' connections
    //   -> gid_connections
    // Count the number of local connections (i.e. connections terminating on this domain)
    //   -> n_cons: scalar
    // Calculate and store domain id of the presynaptic cell on each local connection
    //   -> src_domains: array with one entry for every local connection
    // Also the count of presynaptic sources from each domain
    //   -> src_counts: array with one entry for each domain

    // Record all the gid in a flat vector.

    PE(init:communicator:update:collect_gids);
    std::vector<cell_gid_type> gids; gids.reserve(num_local_cells_);
    for (const auto& g: dom_dec.groups()) util::append(gids, g.gids);
    PL();

    // Build the connection information for local cells.
    PE(init:communicator:update:gid_connections);
    std::vector<cell_connection> gid_connections;
    std::vector<ext_cell_connection> gid_ext_connections;
    std::vector<size_t> part_connections;
    part_connections.reserve(num_local_cells_);
    part_connections.push_back(0);
    std::vector<size_t> part_ext_connections;
    part_ext_connections.reserve(num_local_cells_);
    part_ext_connections.push_back(0);
    std::vector<unsigned> src_domains;
    std::vector<cell_size_type> src_counts(num_domains_);
    for (const auto gid: gids) {
        // Local
        const auto& conns = rec.connections_on(gid);
        for (const auto& conn: conns) {
            const auto sgid = conn.source.gid;
            if (sgid >= num_total_cells_) throw arb::bad_connection_source_gid(gid, sgid, num_total_cells_);
            const auto src = dom_dec.gid_domain(sgid);
            src_domains.push_back(src);
            src_counts[src]++;
            gid_connections.emplace_back(conn);
        }
        part_connections.push_back(gid_connections.size());
        // Remote
        const auto& ext_conns = rec.external_connections_on(gid);
        for (const auto& conn: ext_conns) {
            gid_ext_connections.emplace_back(conn);
        }
        part_ext_connections.push_back(gid_ext_connections.size());
    }

<<<<<<< HEAD
    struct label_map {
        std::unique_ptr<label_resolution_map> map;
        resolver res;

        label_map(cell_gid_type gid, const recipe& rec):
            map{std::make_unique<label_resolution_map>(cell_labels_and_gids{get_sources(gid, rec), {gid}})},
            res{map.get()}
                {}
        cell_lid_type resolve(const cell_global_label_type& lbl) { return res.resolve(lbl); }
    };

    // Construct the connections.
    // The loop above gave the information required to construct in place
    // the connections as partitioned by the domain of their source gid.
    connections_.resize(n_cons);
=======
>>>>>>> 235b2913
    util::make_partition(connection_part_, src_counts);
    auto n_cons = gid_connections.size();
    auto n_ext_cons = gid_ext_connections.size();
    PL();

    // Construct the connections. The loop above gave us the information needed
    // to do this in place.
    // NOTE: The connections are partitioned by the domain of their source gid.
    PE(init:communicator:update:connections);
    connections_.resize(n_cons);
    ext_connections_.resize(n_ext_cons);
    auto offsets = connection_part_; // Copy, as we use this as the list of current target indices to write into
    std::size_t ext = 0;
    auto src_domain = src_domains.begin();
    auto target_resolver = resolver(&target_resolution_map);
<<<<<<< HEAD
    for (const auto& cell: gid_infos) {
        auto index = cell.index_on_domain;
        auto sources = std::unordered_map<cell_gid_type, label_map>{};
        for (const auto& c: cell.conns) {
            auto sgid = c.source.gid;
            if (!sources.count(sgid)) sources.emplace(sgid, label_map{sgid, rec});
            auto src_lid = sources.at(sgid).resolve(c.source);
            auto tgt_lid = target_resolver.resolve({cell.gid, c.dest});
=======
    for (const auto index: util::make_span(num_local_cells_)) {
        const auto tgt_gid = gids[index];
        auto source_resolver = resolver(&source_resolution_map);
        for (const auto cidx: util::make_span(part_connections[index], part_connections[index+1])) {
            const auto& conn = gid_connections[cidx];
            auto src_gid = conn.source.gid;
            if(is_external(src_gid)) throw arb::source_gid_exceeds_limit(tgt_gid, src_gid);
            auto src_lid = source_resolver.resolve(conn.source);
            auto tgt_lid = target_resolver.resolve(tgt_gid, conn.target);
>>>>>>> 235b2913
            auto offset  = offsets[*src_domain]++;
            ++src_domain;
            connections_[offset] = {{src_gid, src_lid}, tgt_lid, conn.weight, conn.delay, index};
        }
        for (const auto cidx: util::make_span(part_ext_connections[index], part_ext_connections[index+1])) {
            const auto& conn = gid_ext_connections[cidx];
            auto src = global_cell_of(conn.source);
            auto src_gid = conn.source.rid;
            if(is_external(src_gid)) throw arb::source_gid_exceeds_limit(tgt_gid, src_gid);
            auto tgt_lid = target_resolver.resolve(tgt_gid, conn.target);
            ext_connections_[ext] = {src, tgt_lid, conn.weight, conn.delay, index};
            ++ext;
        }
    }
    PL();

    PE(init:communicator:update:index);
    // Build cell partition by group for passing events to cell groups
    index_part_ = util::make_partition(index_divisions_,
        util::transform_view(
            dom_dec.groups(),
            [](const group_description& g){ return g.gids.size(); }));
    PL();

    PE(init:communicator:update:sort_connections);
    // Sort the connections for each domain.
    // This is num_domains_ independent sorts, so it can be parallelized trivially.
    const auto& cp = connection_part_;
    threading::parallel_for::apply(0, num_domains_, thread_pool_.get(),
                                   [&](cell_size_type i) {
                                       util::sort(util::subrange_view(connections_, cp[i], cp[i+1]));
                                   });
    std::sort(ext_connections_.begin(), ext_connections_.end());
    PL();
}

std::pair<cell_size_type, cell_size_type> communicator::group_queue_range(cell_size_type i) {
    arb_assert(i<num_local_groups_);
    return index_part_[i];
}

time_type communicator::min_delay() {
    time_type res = std::numeric_limits<time_type>::max();
    res = std::accumulate(connections_.begin(), connections_.end(),
                                res,
                                [](auto&& acc, auto&& el) { return std::min(acc, time_type(el.delay)); });
    res = std::accumulate(ext_connections_.begin(), ext_connections_.end(),
                                res,
                                [](auto&& acc, auto&& el) { return std::min(acc, time_type(el.delay)); });
    res = distributed_->min(res);
    return res;
}

communicator::spikes
communicator::exchange(std::vector<spike> local_spikes) {
    PE(communication:exchange:sort);
    // sort the spikes in ascending order of source gid
    util::sort_by(local_spikes, [](spike s){return s.source;});
    PL();

    PE(communication:exchange:gather);
    // global all-to-all to gather a local copy of the global spike list on each node.
    auto global_spikes = distributed_->gather_spikes(local_spikes);
    num_spikes_ += global_spikes.size();
    PL();

    // Get remote spikes
    PE(communication:exchange:gather:remote);
    if (remote_spike_filter_) {
        local_spikes.erase(std::remove_if(local_spikes.begin(),
                                          local_spikes.end(),
                                          [this] (const auto& s) { return !remote_spike_filter_(s); }));
    }
    auto remote_spikes = distributed_->remote_gather_spikes(local_spikes);
    PL();

    PE(communication:exchange:gather:remote:post_process);
    // set the remote bit on all incoming spikes
    std::for_each(remote_spikes.begin(), remote_spikes.end(),
                  [](spike& s) { s.source = global_cell_of(s.source); });
    // sort, since we cannot trust our peers
    std::sort(remote_spikes.begin(), remote_spikes.end());
    PL();
    return {global_spikes, remote_spikes};
}

void communicator::set_remote_spike_filter(const spike_predicate& p) { remote_spike_filter_ = p; }
void communicator::remote_ctrl_send_continue(const epoch& e) { distributed_->remote_ctrl_send_continue(e); }
void communicator::remote_ctrl_send_done() { distributed_->remote_ctrl_send_done(); }

// Internal helper to append to the event queues
template<typename S, typename C>
void append_events_from_domain(C cons,
                               S spks,
                               std::vector<pse_vector>& queues) {
    // Predicate for partitioning
    struct spike_pred {
        bool operator()(const spike& spk, const cell_member_type& src) { return spk.source < src; }
        bool operator()(const cell_member_type& src, const spike& spk) { return src < spk.source; }
    };

    auto sp = spks.begin(), se = spks.end();
    auto cn = cons.begin(), ce = cons.end();
    // We have a choice of whether to walk spikes or connections:
    // i.e., we can iterate over the spikes, and for each spike search
    // the for connections that have the same source; or alternatively
    // for each connection, we can search the list of spikes for spikes
    // with the same source.
    //
    // We iterate over whichever set is the smallest, which has
    // complexity of order max(S log(C), C log(S)), where S is the
    // number of spikes, and C is the number of connections.
    if (cons.size() < spks.size()) {
        while (cn != ce && sp != se) {
            auto sources = std::equal_range(sp, se, cn->source, spike_pred());
            for (auto s: util::make_range(sources)) {
                queues[cn->index_on_domain].push_back(make_event(*cn, s));
            }
            sp = sources.first;
            ++cn;
        }
    }
    else {
        while (cn != ce && sp != se) {
            auto targets = std::equal_range(cn, ce, sp->source);
            for (auto c: util::make_range(targets)) {
                queues[c.index_on_domain].push_back(make_event(c, *sp));
            }
            cn = targets.first;
            ++sp;
        }
    }
}

void communicator::make_event_queues(
        const gathered_vector<spike>& global_spikes,
        std::vector<pse_vector>& queues,
        const std::vector<spike>& external_spikes) {
    arb_assert(queues.size()==num_local_cells_);
    const auto& sp = global_spikes.partition();
    const auto& cp = connection_part_;
    for (auto dom: util::make_span(num_domains_)) {
        append_events_from_domain(util::subrange_view(connections_,           cp[dom], cp[dom+1]),
                                  util::subrange_view(global_spikes.values(), sp[dom], sp[dom+1]),
                                  queues);
    }
    num_local_events_ = util::sum_by(queues, [](const auto& q) {return q.size();}, num_local_events_);
    // Now that all local spikes have been processed; consume the remote events coming in.
    // - turn all gids into externals
    auto spikes = external_spikes;
    std::for_each(spikes.begin(),
                  spikes.end(),
                  [](auto& s) { s.source = global_cell_of(s.source); });
    append_events_from_domain(ext_connections_, spikes, queues);
}

std::uint64_t communicator::num_spikes() const {
    return num_spikes_;
}

void communicator::set_num_spikes(std::uint64_t n) {
    num_spikes_ = n;
}

cell_size_type communicator::num_local_cells() const {
    return num_local_cells_;
}

const std::vector<connection>& communicator::connections() const {
    return connections_;
}

void communicator::reset() {
    num_spikes_ = 0;
    num_local_events_ = 0;
}

} // namespace arb
<|MERGE_RESOLUTION|>--- conflicted
+++ resolved
@@ -1,11 +1,8 @@
 #include <numeric>
 #include <utility>
 #include <vector>
-<<<<<<< HEAD
 #include <any>
-=======
 #include <limits>
->>>>>>> 235b2913
 
 #include <arbor/assert.hpp>
 #include <arbor/common_types.hpp>
@@ -41,7 +38,6 @@
                                                      distributed_{ctx.distributed},
                                                      thread_pool_{ctx.thread_pool} {}
 
-<<<<<<< HEAD
 // This is a bit nasty, as we basically reimplement things from all cell kinds ...
 cell_label_range get_sources(cell_gid_type gid, const recipe& rec) {
     auto cell = rec.get_cell_description(gid);
@@ -65,8 +61,7 @@
     return result;
 }    
 
-void communicator::update_connections(const recipe& rec,
-=======
+
 constexpr inline
 bool is_external(cell_gid_type c) {
     // index of the MSB of cell_gid_type in bits
@@ -89,8 +84,7 @@
     return {c.gid | msb, c.index};
 }
 
-void communicator::update_connections(const connectivity& rec,
->>>>>>> 235b2913
+void communicator::update_connections(const recipe& rec,
                                       const domain_decomposition& dom_dec,
                                       const label_resolution_map& target_resolution_map) {
     PE(init:communicator:update:clear);
@@ -148,7 +142,7 @@
         part_ext_connections.push_back(gid_ext_connections.size());
     }
 
-<<<<<<< HEAD
+
     struct label_map {
         std::unique_ptr<label_resolution_map> map;
         resolver res;
@@ -164,8 +158,6 @@
     // The loop above gave the information required to construct in place
     // the connections as partitioned by the domain of their source gid.
     connections_.resize(n_cons);
-=======
->>>>>>> 235b2913
     util::make_partition(connection_part_, src_counts);
     auto n_cons = gid_connections.size();
     auto n_ext_cons = gid_ext_connections.size();
@@ -181,7 +173,7 @@
     std::size_t ext = 0;
     auto src_domain = src_domains.begin();
     auto target_resolver = resolver(&target_resolution_map);
-<<<<<<< HEAD
+
     for (const auto& cell: gid_infos) {
         auto index = cell.index_on_domain;
         auto sources = std::unordered_map<cell_gid_type, label_map>{};
@@ -190,17 +182,6 @@
             if (!sources.count(sgid)) sources.emplace(sgid, label_map{sgid, rec});
             auto src_lid = sources.at(sgid).resolve(c.source);
             auto tgt_lid = target_resolver.resolve({cell.gid, c.dest});
-=======
-    for (const auto index: util::make_span(num_local_cells_)) {
-        const auto tgt_gid = gids[index];
-        auto source_resolver = resolver(&source_resolution_map);
-        for (const auto cidx: util::make_span(part_connections[index], part_connections[index+1])) {
-            const auto& conn = gid_connections[cidx];
-            auto src_gid = conn.source.gid;
-            if(is_external(src_gid)) throw arb::source_gid_exceeds_limit(tgt_gid, src_gid);
-            auto src_lid = source_resolver.resolve(conn.source);
-            auto tgt_lid = target_resolver.resolve(tgt_gid, conn.target);
->>>>>>> 235b2913
             auto offset  = offsets[*src_domain]++;
             ++src_domain;
             connections_[offset] = {{src_gid, src_lid}, tgt_lid, conn.weight, conn.delay, index};
