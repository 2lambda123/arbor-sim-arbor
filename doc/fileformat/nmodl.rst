--- conflicted
+++ resolved
@@ -110,7 +110,11 @@
        g = g + (0.1*t)
     }
 
-<<<<<<< HEAD
+* Arbor allows a gap-junction mechanism to access the membrane potential at the peer site
+  of a gap-junction connection as well as the local site. The peer membrane potential is
+  made available through the ``v_peer`` variable while the local membrane potential
+  is available through ``v``, as usual.
+
 Nernst
 ------
 Many mechanisms make use of the reversal potential of an ion (``eX`` for ion ``X``).
@@ -157,10 +161,4 @@
 contain full ``segments``).
 
 Modelers are encouraged to verify the expected behavior of the reversal potentials of ions
-as it can lead to vastly different model behavior.
-=======
-* Arbor allows a gap-junction mechanism to access the membrane potential at the peer site
-  of a gap-junction connection as well as the local site. The peer membrane potential is
-  made available through the ``v_peer`` variable while the local membrane potential
-  is available through ``v``, as usual.
->>>>>>> ea25d7aa
+as it can lead to vastly different model behavior.