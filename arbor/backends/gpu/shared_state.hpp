#pragma once

#include <cstddef>
#include <iosfwd>
#include <unordered_map>
#include <utility>
#include <vector>

#include <arbor/fvm_types.hpp>

#include "fvm_layout.hpp"

#include "backends/gpu/rand.hpp"
#include "backends/gpu/gpu_store_types.hpp"
#include "backends/gpu/stimulus.hpp"
#include "backends/gpu/diffusion_state.hpp"
#include "backends/gpu/matrix_state_fine.hpp"

namespace arb {
namespace gpu {

/*
 * Ion state fields correspond to NMODL ion variables, where X
 * is replaced with the name of the ion. E.g. for calcium 'ca':
 *
 *     Field   NMODL variable   Meaning
 *     -------------------------------------------------------
 *     iX_     ica              calcium ion current density
 *     eX_     eca              calcium ion channel reversal potential
 *     Xi_     cai              internal calcium concentration
 *     Xo_     cao              external calcium concentration
 */
struct ARB_ARBOR_API ion_state {
    using solver_type = arb::gpu::diffusion_state<arb_value_type, arb_index_type>;
    using solver_ptr  = std::unique_ptr<solver_type>;

    bool write_eX_;          // is eX written?
    bool write_Xo_;          // is Xo written?
    bool write_Xi_;          // is Xi written?

    iarray node_index_; // Instance to CV map.
    array iX_;          // (A/m²) current density
    array eX_;          // (mV) reversal potential
    array Xi_;          // (mM) internal concentration
    array Xd_;          // (mM) diffusive concentration
    array Xo_;          // (mM) external concentration
    array gX_;             // (kS/m²) per-species conductivity

    array init_Xi_;     // (mM) area-weighted initial internal concentration
    array init_Xo_;     // (mM) area-weighted initial external concentration
    array reset_Xi_;    // (mM) area-weighted user-set internal concentration
    array reset_Xo_;    // (mM) area-weighted user-set internal concentration
    array init_eX_;     // (mM) initial reversal potential

    array charge;       // charge of ionic species (global, length 1)

    solver_ptr solver = nullptr;

    ion_state() = default;

    ion_state(
        int charge,
        const fvm_ion_config& ion_data,
        unsigned align,
        solver_ptr ptr);

    // Set ion concentrations to weighted proportion of default concentrations.
    void init_concentration();

    // Set ionic current density to zero.
    void zero_current();

    // Zero currents, reset concentrations, and reset reversal potential from
    // initial values.
    void reset();
};

struct ARB_ARBOR_API istim_state {
    // Immutable data (post construction/initialization):
    iarray accu_index_;     // Instance to accumulator index (accu_stim_ index) map.
    iarray accu_to_cv_;     // Accumulator index to CV map.

    array frequency_;       // (kHz) stimulus frequency per instance.
    array phase_;           // (rad) stimulus waveform phase at t=0.
    array envl_amplitudes_; // (A/m²) stimulus envelope amplitudes, partitioned by instance.
    array envl_times_;      // (A/m²) stimulus envelope timepoints, partitioned by instance.
    iarray envl_divs_;      // Partition divisions for envl_ arrays,

    // Mutable data:
    array accu_stim_;       // (A/m²) accumulated stim current / CV area, one per CV with a stimulus.
    iarray envl_index_;     // Per instance index into envl_ arrays, corresponding to last sample time.

    // Parameter pack presents pointers to state arrays, relevant shared state to GPU kernels.
    // Initialized at state construction.
    istim_pp ppack_;

    // Zero stim current.
    void zero_current();

    // Zero stim current, reset indices.
    void reset();

    // Contribute to current density:
<<<<<<< HEAD
    void add_current(const fvm_value_type& time, array& current_density);
=======
    void add_current(const arb_value_type& time, array& current_density);
>>>>>>> 52baa9e3

    // Number of stimuli:
    std::size_t size() const;

    // Construct state from i_clamp data; references to shared state vectors are used to initialize ppack.
    istim_state(const fvm_stimulus_config& stim_data);

    istim_state() = default;
};

struct ARB_ARBOR_API shared_state {

    struct mech_storage {
        array data_;
        iarray indices_;
        std::vector<arb_value_type>  globals_;
        std::vector<arb_value_type*> parameters_;
        std::vector<arb_value_type*> state_vars_;
        std::vector<arb_ion_state>   ion_states_;
        memory::device_vector<arb_value_type*> parameters_d_;
        memory::device_vector<arb_value_type*> state_vars_d_;
        memory::device_vector<arb_ion_state>   ion_states_d_;
        random_numbers random_numbers_;
    };

    using cable_solver = arb::gpu::matrix_state_fine<arb_value_type, arb_index_type>;
    cable_solver solver;

    static constexpr std::size_t alignment = std::max(array::alignment(), iarray::alignment());

    arb_size_type n_intdom = 0;   // Number of distinct integration domains.
    arb_size_type n_detector = 0; // Max number of detectors on all cells.
    arb_size_type n_cv = 0;       // Total number of CVs.

    iarray cv_to_cell;       // Maps CV index to cell index.
<<<<<<< HEAD
    fvm_value_type time;     // integration start time [ms].
    fvm_value_type time_to;  // integration end time [ms]
    fvm_value_type dt;       // dt [ms].
=======
    arb_value_type time;     // integration start time [ms].
    arb_value_type time_to;  // integration end time [ms]
    arb_value_type dt;       // dt [ms].
>>>>>>> 52baa9e3
    array voltage;           // Maps CV index to membrane voltage [mV].
    array current_density;   // Maps CV index to current density [A/m²].
    array conductivity;      // Maps CV index to membrane conductivity [kS/m²].

    array init_voltage;      // Maps CV index to initial membrane voltage [mV].
    array temperature_degC;  // Maps CV to local temperature (read only) [°C].
    array diam_um;           // Maps CV to local diameter (read only) [µm].

    array time_since_spike;   // Stores time since last spike on any detector, organized by cell.
    iarray src_to_spike;      // Maps spike source index to spike index

    arb_seed_type cbprng_seed; // random number generator seed

    istim_state stim_data;
    std::unordered_map<std::string, ion_state> ion_data;
    deliverable_event_stream deliverable_events;
    std::unordered_map<unsigned, mech_storage> storage;

    shared_state() = default;

    shared_state(
<<<<<<< HEAD
        fvm_size_type n_cell,
        fvm_size_type n_cv,
        fvm_size_type n_detector,
        const std::vector<fvm_index_type>& cv_to_cell_vec,
        const std::vector<fvm_value_type>& init_membrane_potential,
        const std::vector<fvm_value_type>& temperature_K,
        const std::vector<fvm_value_type>& diam,
        const std::vector<fvm_index_type>& src_to_spike,
        unsigned, // align parameter ignored
        arb_seed_type cbprng_seed_ = 0u
=======
        arb_size_type n_cell,
        arb_size_type n_cv,
        arb_size_type n_detector,
        const std::vector<arb_index_type>& cv_to_cell_vec,
        const std::vector<arb_value_type>& init_membrane_potential,
        const std::vector<arb_value_type>& temperature_K,
        const std::vector<arb_value_type>& diam,
        const std::vector<arb_index_type>& src_to_spike,
        unsigned // align parameter ignored
>>>>>>> 52baa9e3
    );

    // Setup a mechanism and tie its backing store to this object
    void instantiate(arb::mechanism&, unsigned, const mechanism_overrides&, const mechanism_layout&);

    void set_parameter(mechanism&, const std::string&, const std::vector<arb_value_type>&);

    void update_prng_state(mechanism&);

    // Note: returned pointer points to device memory.
    const arb_value_type* mechanism_state_data(const mechanism& m, const std::string& key);

    void add_ion(
        const std::string& ion_name,
        int charge,
        const fvm_ion_config& ion_data,
        ion_state::solver_ptr solver=nullptr);

    void configure_stimulus(const fvm_stimulus_config&);

    void zero_currents();

    void ions_init_concentration();

    // Set time_to to earliest of time+dt_step and tmax and set dt
<<<<<<< HEAD
    void update_time_to(fvm_value_type dt_step, fvm_value_type tmax);
=======
    void update_time_to(arb_value_type dt_step, arb_value_type tmax);
>>>>>>> 52baa9e3

    // Update stimulus state and add current contributions.
    void add_stimulus_current();

    // Integrate by matrix solve.
    void integrate_voltage();
    void integrate_diffusion();

<<<<<<< HEAD
    // Return minimum and maximum time value [ms] across cells.
    //   TODO: I comment this out, because I suspect it isn't needed...
    //std::pair<fvm_value_type, fvm_value_type> time_bounds() const;

=======
>>>>>>> 52baa9e3
    // Return minimum and maximum voltage value [mV] across cells.
    // (Used for solution bounds checking.)
    std::pair<arb_value_type, arb_value_type> voltage_bounds() const;

    // Take samples according to marked events in a sample_event_stream.
    void take_samples(
        const sample_event_stream::state& s,
        array& sample_time,
        array& sample_value);

    void reset();
};

// For debugging only
ARB_ARBOR_API std::ostream& operator<<(std::ostream& o, shared_state& s);

} // namespace gpu
} // namespace arb<|MERGE_RESOLUTION|>--- conflicted
+++ resolved
@@ -101,11 +101,7 @@
     void reset();
 
     // Contribute to current density:
-<<<<<<< HEAD
-    void add_current(const fvm_value_type& time, array& current_density);
-=======
     void add_current(const arb_value_type& time, array& current_density);
->>>>>>> 52baa9e3
 
     // Number of stimuli:
     std::size_t size() const;
@@ -141,15 +137,9 @@
     arb_size_type n_cv = 0;       // Total number of CVs.
 
     iarray cv_to_cell;       // Maps CV index to cell index.
-<<<<<<< HEAD
-    fvm_value_type time;     // integration start time [ms].
-    fvm_value_type time_to;  // integration end time [ms]
-    fvm_value_type dt;       // dt [ms].
-=======
     arb_value_type time;     // integration start time [ms].
     arb_value_type time_to;  // integration end time [ms]
     arb_value_type dt;       // dt [ms].
->>>>>>> 52baa9e3
     array voltage;           // Maps CV index to membrane voltage [mV].
     array current_density;   // Maps CV index to current density [A/m²].
     array conductivity;      // Maps CV index to membrane conductivity [kS/m²].
@@ -171,18 +161,6 @@
     shared_state() = default;
 
     shared_state(
-<<<<<<< HEAD
-        fvm_size_type n_cell,
-        fvm_size_type n_cv,
-        fvm_size_type n_detector,
-        const std::vector<fvm_index_type>& cv_to_cell_vec,
-        const std::vector<fvm_value_type>& init_membrane_potential,
-        const std::vector<fvm_value_type>& temperature_K,
-        const std::vector<fvm_value_type>& diam,
-        const std::vector<fvm_index_type>& src_to_spike,
-        unsigned, // align parameter ignored
-        arb_seed_type cbprng_seed_ = 0u
-=======
         arb_size_type n_cell,
         arb_size_type n_cv,
         arb_size_type n_detector,
@@ -191,8 +169,8 @@
         const std::vector<arb_value_type>& temperature_K,
         const std::vector<arb_value_type>& diam,
         const std::vector<arb_index_type>& src_to_spike,
-        unsigned // align parameter ignored
->>>>>>> 52baa9e3
+        unsigned, // align parameter ignored
+        arb_seed_type cbprng_seed_ = 0u
     );
 
     // Setup a mechanism and tie its backing store to this object
@@ -218,11 +196,7 @@
     void ions_init_concentration();
 
     // Set time_to to earliest of time+dt_step and tmax and set dt
-<<<<<<< HEAD
-    void update_time_to(fvm_value_type dt_step, fvm_value_type tmax);
-=======
     void update_time_to(arb_value_type dt_step, arb_value_type tmax);
->>>>>>> 52baa9e3
 
     // Update stimulus state and add current contributions.
     void add_stimulus_current();
@@ -231,13 +205,6 @@
     void integrate_voltage();
     void integrate_diffusion();
 
-<<<<<<< HEAD
-    // Return minimum and maximum time value [ms] across cells.
-    //   TODO: I comment this out, because I suspect it isn't needed...
-    //std::pair<fvm_value_type, fvm_value_type> time_bounds() const;
-
-=======
->>>>>>> 52baa9e3
     // Return minimum and maximum voltage value [mV] across cells.
     // (Used for solution bounds checking.)
     std::pair<arb_value_type, arb_value_type> voltage_bounds() const;
