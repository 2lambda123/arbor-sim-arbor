name: Arbor

on:
  push:
    branches: [ master ]
  pull_request:
    branches: [ master ]

jobs:
  build:
    name: "Default"
    runs-on: ${{ matrix.config.os }}
    strategy:
      matrix:
        config:
        - {
            name:  "Linux Min GCC",
            os:    "ubuntu-18.04",
            cc:    "gcc-8",
            cxx:   "g++-8",
            py:    "3.6",
            cmake: "3.12.x",
            mpi:   "ON",
            simd:  "OFF"
          }
        - {
            name:  "Linux Min Clang",
            os:    "ubuntu-18.04",
            cc:    "clang-8",
            cxx:   "clang++-8",
            py:    "3.6",
            cmake: "3.12.x",
            mpi:   "ON",
            simd:  "OFF"
          }
        - {
            name:  "MacOS Min",
            os:    "macos-10.15",
            cc:    "clang",
            cxx:   "clang++",
            py:    "3.6",
            cmake: "3.12.x",
            mpi:   "ON",
            simd:  "OFF"
          }
        - {
            name:  "Linux Max GCC",
            os:    "ubuntu-20.04",
            cc:    "gcc-10",
            cxx:   "g++-10",
            py:    "3.9",
            cmake: "3.19.x",
            mpi:   "ON",
            simd:  "OFF"
          }
        - {
            name:  "Linux SIMD",
            os:    "ubuntu-20.04",
            cc:    "gcc-10",
            cxx:   "g++-10",
            py:    "3.9",
            cmake: "3.19.x",
            mpi:   "OFF",
            simd:  "ON"
          }
        - {
            name:  "Linux Max Clang",
            os:    "ubuntu-20.04",
            cc:    "clang-10",
            cxx:   "clang++-10",
            py:    "3.9",
            cmake: "3.19.x",
            mpi:   "ON",
            simd:  "OFF"
          }
        - {
            name:  "MacOS Max",
            os:    "macos-10.15", # TODO: 11.0 is still private preview, fix later.
            cc:    "clang",
            cxx:   "clang++",
            py:    "3.9",
            cmake: "3.19.x",
            mpi:   "ON",
            simd:  "OFF"
          }
    env:
        CC:         ${{ matrix.config.cc }}
        CXX:        ${{ matrix.config.cxx }}
        # We set PYTHONPATH instead of installing arbor to avoid distribution/OS specific behaviour.
        PYTHONPATH: ${{ github.workspace }}/build/python
        # This is a workaround for the unfortunate interaction of MacOS and OpenMPI 4
        # See https://github.com/open-mpi/ompi/issues/6518
        OMPI_MCA_btl: "self,tcp"
    steps:
      - name: Get clang/gcc 8
        if: ${{ startsWith(matrix.config.os, 'ubuntu') }}
        run: |
          sudo apt-get update
          sudo apt-get install -y "clang-8" "lldb-8" "lld-8" "clang-format-8" g++-8
      - name: Set up cmake
        uses: jwlawson/actions-setup-cmake@v1.7
        with:
          cmake-version: ${{ matrix.config.cmake }}
      - name: Set up Python
        uses: actions/setup-python@v2
        with:
          python-version: ${{ matrix.config.py }}
      - name: OpenMPI cache
        uses: actions/cache@v2
        id:   cache-ompi
        with:
          path: ~/openmpi-4.0.2
          key:  ${{ matrix.config.os }}-openmpi-4.0.2-${{ matrix.config.cxx }}
      - name: Build OpenMPI
        if: ${{ steps.cache-ompi.outputs.cache-hit != 'true' }}
        run: |
           echo cache-hit='${{ steps.cache-ompi.outputs.cache-hit }}'
           cd ~
           wget https://download.open-mpi.org/release/open-mpi/v4.0/openmpi-4.0.2.tar.gz
           tar -xvf ./openmpi-4.0.2.tar.gz
           cd openmpi-4.0.2
           ./configure --disable-mpi-fortran
           make -j4
      - name: Install OpenMPI
        run: |
           echo "Going to install ompi"
           cd ~
           cd openmpi-4.0.2
           sudo make install
           cd -
      - name: Update shared library cache
        if: ${{ startsWith(matrix.config.os, 'ubuntu') }}
        run: sudo ldconfig
      - name: Install Python packages
        run:  pip install numpy sphinx svgwrite sphinx-rtd-theme mpi4py pandas seaborn
      - name: Clone w/ submodules
        uses: actions/checkout@v2
        with:
          submodules: recursive
      - name: Check config
        run: |
          $CC --version
          $CXX --version
          python --version
          mpic++ --show
          mpicc --show
          echo $PYTHONPATH
      - name: Build arbor
        run: |
          mkdir build
          cd build
<<<<<<< HEAD
          cmake .. -DCMAKE_INSTALL_PREFIX=$CMAKE_PREFIX_PATH -DCMAKE_CXX_COMPILER=$CXX -DCMAKE_C_COMPILER=$CC -DARB_WITH_PYTHON=ON -DARB_VECTORIZE=${{ matrix.config.simd }} -DPython3_EXECUTABLE=`which python` -DARB_WITH_MPI=${{ matrix.config.mpi }} -DARB_USE_BUNDLED_LIBS=ON
          make -j4 tests examples pyarb html install
=======
          cmake .. -DCMAKE_CXX_COMPILER=$CXX -DCMAKE_C_COMPILER=$CC -DARB_WITH_PYTHON=ON -DARB_VECTORIZE=${{ matrix.config.simd }} -DPython3_EXECUTABLE=`which python` -DARB_WITH_MPI=${{ matrix.config.mpi }} -DARB_USE_BUNDLED_LIBS=ON
          make -j4 tests examples pyarb html
          cd -
      - name: Install arbor
        run: |
          cd build
          sudo make install
>>>>>>> 57ae9a65
          cd -
      - name: Run unit tests
        run: |
          build/bin/unit
          build/bin/unit-modcc
      - if:   ${{ matrix.config.mpi == 'ON' }}
        name: Run MPI tests
        run:  mpirun -n 4 -oversubscribe build/bin/unit-mpi
      - if:   ${{ matrix.config.mpi == 'OFF' }}
        name: Run examples
        run: scripts/run_cpp_examples.sh
      - if:   ${{ matrix.config.mpi == 'ON' }}
        name: Run examples with MPI
        run: scripts/run_cpp_examples.sh "mpirun -n 4 -oversubscribe"
      - name: Run python tests
        run: |
          python -m unittest discover -s python
      - if:   ${{ matrix.config.mpi == 'ON' }}
        name: Run python+MPI tests
        run:  mpirun -n 4 -oversubscribe python -m unittest discover -s python
      - name: Run Python examples
        run: scripts/run_python_examples.sh
      - name: Build a catalogue
        run: build/build-catalogue -v default mechanisms/default<|MERGE_RESOLUTION|>--- conflicted
+++ resolved
@@ -149,10 +149,6 @@
         run: |
           mkdir build
           cd build
-<<<<<<< HEAD
-          cmake .. -DCMAKE_INSTALL_PREFIX=$CMAKE_PREFIX_PATH -DCMAKE_CXX_COMPILER=$CXX -DCMAKE_C_COMPILER=$CC -DARB_WITH_PYTHON=ON -DARB_VECTORIZE=${{ matrix.config.simd }} -DPython3_EXECUTABLE=`which python` -DARB_WITH_MPI=${{ matrix.config.mpi }} -DARB_USE_BUNDLED_LIBS=ON
-          make -j4 tests examples pyarb html install
-=======
           cmake .. -DCMAKE_CXX_COMPILER=$CXX -DCMAKE_C_COMPILER=$CC -DARB_WITH_PYTHON=ON -DARB_VECTORIZE=${{ matrix.config.simd }} -DPython3_EXECUTABLE=`which python` -DARB_WITH_MPI=${{ matrix.config.mpi }} -DARB_USE_BUNDLED_LIBS=ON
           make -j4 tests examples pyarb html
           cd -
@@ -160,7 +156,6 @@
         run: |
           cd build
           sudo make install
->>>>>>> 57ae9a65
           cd -
       - name: Run unit tests
         run: |
