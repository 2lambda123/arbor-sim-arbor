#include <utility>
#include <vector>

#include <arbor/assert.hpp>
#include <arbor/common_types.hpp>
#include <arbor/domain_decomposition.hpp>
#include <arbor/recipe.hpp>
#include <arbor/spike.hpp>
#include <include/arbor/arbexcept.hpp>

#include "communication/gathered_vector.hpp"
#include "connection.hpp"
#include "distributed_context.hpp"
#include "execution_context.hpp"
#include "profile/profiler_macro.hpp"
#include "threading/threading.hpp"
#include "util/partition.hpp"
#include "util/rangeutil.hpp"
#include "util/span.hpp"

#include "communication/communicator.hpp"

namespace arb {

communicator::communicator(const recipe& rec,
                           const domain_decomposition& dom_dec,
                           const label_resolution_map& source_resolution_map,
                           const label_resolution_map& target_resolution_map,
                           execution_context& ctx):  num_total_cells_{rec.num_cells()},
                                                     num_local_cells_{dom_dec.num_local_cells()},
                                                     num_local_groups_{dom_dec.num_groups()},
                                                     num_domains_{(cell_size_type) ctx.distributed->size()},
                                                     distributed_{ctx.distributed},
                                                     thread_pool_{ctx.thread_pool} {
    update_connections(rec, dom_dec, source_resolution_map, target_resolution_map);
}

void communicator::update_connections(const connectivity& rec,
                                      const domain_decomposition& dom_dec,
                                      const label_resolution_map& source_resolution_map,
                                      const label_resolution_map& target_resolution_map) {
    // Forget all lingering information
    connections_.clear();
    connection_part_.clear();
    index_divisions_.clear();

    // Make a list of local gid with their group index and connections
    //   -> gid_infos
    // Count the number of local connections (i.e. connections terminating on this domain)
    //   -> n_cons: scalar
    // Calculate and store domain id of the presynaptic cell on each local connection
    //   -> src_domains: array with one entry for every local connection
    // Also the count of presynaptic sources from each domain
    //   -> src_counts: array with one entry for each domain

    // Record all the gid in a flat vector.
    // These are used to map from local index to gid in the parallel loop
    // that populates gid_infos.
    std::vector<cell_gid_type> gids;
    gids.reserve(num_local_cells_);
    for (auto g: dom_dec.groups()) {
        util::append(gids, g.gids);
    }

// For caching information about each cell
    struct gid_info {
        cell_gid_type gid;                               // global identifier of cell
        cell_size_type index_on_domain;                  // index of cell in this domain
        std::vector<cell_connection> conns;              // list of connections terminating at this cell
        std::vector<external_cell_connection> ext_conns; // list of connections terminating at this cell                                    //
    };

    std::vector<gid_info> gid_infos(num_local_cells_, gid_info{});
    threading::parallel_for::apply(0, gids.size(), thread_pool_.get(),
        [&](cell_size_type i) {
            auto gid = gids[i];
            gid_infos[i] = {gid, i, rec.connections_on(gid), rec.external_connections_on(gid)};
        });

    cell_local_size_type
        n_cons = util::sum_by(gid_infos, [](const auto& g){ return g.conns.size(); }),
        n_ext_cons = util::sum_by(gid_infos, [](const auto& g){ return g.ext_conns.size(); });
    std::vector<unsigned> src_domains;
    src_domains.reserve(n_cons);
    std::vector<cell_size_type> src_counts(num_domains_);

    for (const auto& cell: gid_infos) {
        for (auto c: cell.conns) {
            auto sgid = c.source.gid;
            if (sgid >= num_total_cells_) {
                throw arb::bad_connection_source_gid(cell.gid, sgid, num_total_cells_);
            }
            const auto src = dom_dec.gid_domain(sgid);
            src_domains.push_back(src);
            src_counts[src]++;
        }
        // TODO Do we want/need to do something here for external connections?
    }

    // Construct the connections.
    // The loop above gave the information required to construct in place
    // the connections as partitioned by the domain of their source gid.
    connections_.resize(n_cons);
    ext_connections_.resize(n_ext_cons);
    util::make_partition(connection_part_, src_counts);
<<<<<<< HEAD
    auto offsets = connection_part_;
    std::size_t
        pos = 0,
        ext_pos = 0;
=======
    auto offsets = connection_part_; // Copy, as we use this as the list of current target indices to write into
    auto src_domain = src_domains.begin();
>>>>>>> 276fee90
    auto target_resolver = resolver(&target_resolution_map);
    for (const auto& cell: gid_infos) {
        auto index = cell.index_on_domain;
        auto source_resolver = resolver(&source_resolution_map);
        for (const auto& c: cell.conns) {
            auto src_lid = source_resolver.resolve(c.source);
            auto tgt_lid = target_resolver.resolve({cell.gid, c.dest});
            auto offset  = offsets[*src_domain]++;
            ++src_domain;
            connections_[offset] = {{c.source.gid, src_lid}, tgt_lid, c.weight, c.delay, index};
        }
        for (const auto& c: cell.ext_conns) {
            const auto i = ext_pos++;
            auto tgt_lid = target_resolver.resolve({cell.gid, c.dest});
            ext_connections_[i] = {c.source, tgt_lid, c.weight, c.delay, cell.index_on_domain};
        }
    }

    // Build cell partition by group for passing events to cell groups
    index_part_ = util::make_partition(index_divisions_,
        util::transform_view(
            dom_dec.groups(),
            [](const group_description& g){return g.gids.size();}));

    // Sort the connections for each domain.
    // This is num_domains_ independent sorts, so it can be parallelized trivially.
    const auto& cp = connection_part_;
    threading::parallel_for::apply(0, num_domains_, thread_pool_.get(),
<<<<<<< HEAD
        [&](cell_size_type i) {
            util::sort(util::subrange_view(connections_, cp[i], cp[i+1]));
        });
    // Sort
=======
                                   [&](cell_size_type i) { util::sort(util::subrange_view(connections_, cp[i], cp[i+1])); });
>>>>>>> 276fee90
}

std::pair<cell_size_type, cell_size_type> communicator::group_queue_range(cell_size_type i) {
    arb_assert(i<num_local_groups_);
    return index_part_[i];
}

time_type communicator::min_delay() {
    auto local_min = std::accumulate(connections_.begin(), connections_.end(),
                                     std::numeric_limits<time_type>::max(),
                                     [](auto&& acc, auto&& el) { return std::min(acc, time_type(el.delay)); });
    return distributed_->min(local_min);
}

gathered_vector<spike> communicator::exchange(std::vector<spike> local_spikes) {
    PE(communication:exchange:sort);
    // sort the spikes in ascending order of source gid
    util::sort_by(local_spikes, [](spike s){return s.source;});
    PL();

    PE(communication:exchange:gather);
    // global all-to-all to gather a local copy of the global spike list on each node.
    auto global_spikes = distributed_->gather_spikes(local_spikes);
    num_spikes_ += global_spikes.size();
    PL();

    return global_spikes;
}

<<<<<<< HEAD
void communicator::make_event_queues(
        const gathered_vector<spike>& global_spikes,
        const std::vector<ext_spike>& external_spikes,
        std::vector<pse_vector>& queues)
{
=======
void communicator::make_event_queues(const gathered_vector<spike>& global_spikes,
                                     std::vector<pse_vector>& queues) {
>>>>>>> 276fee90
    arb_assert(queues.size()==num_local_cells_);
    // Predicate for partitioning
    struct spike_pred {
        bool operator()(const spike& spk, const cell_member_type& src) { return spk.source < src; }
        bool operator()(const cell_member_type& src, const spike& spk) { return src < spk.source; }
    };
    const auto& sp = global_spikes.partition();
    const auto& cp = connection_part_;
    for (auto dom: util::make_span(num_domains_)) {
        auto cons = util::subrange_view(connections_,           cp[dom], cp[dom+1]);
        auto spks = util::subrange_view(global_spikes.values(), sp[dom], sp[dom+1]);
        auto sp = spks.begin(), se = spks.end();
        auto cn = cons.begin(), ce = cons.end();
        // We have a choice of whether to walk spikes or connections:
        // i.e., we can iterate over the spikes, and for each spike search
        // the for connections that have the same source; or alternatively
        // for each connection, we can search the list of spikes for spikes
        // with the same source.
        //
        // We iterate over whichever set is the smallest, which has
        // complexity of order max(S log(C), C log(S)), where S is the
        // number of spikes, and C is the number of connections.
        if (cons.size()<spks.size()) {
<<<<<<< HEAD
            auto sp = spks.begin();
            auto cn = cons.begin();
            while (cn!=cons.end() && sp!=spks.end()) {
                auto sources = std::equal_range(sp, spks.end(), cn->source(), spike_pred());
                for (auto s: make_range(sources)) {
                    queues[cn->index_on_domain()].push_back(make_event(*cn, s));
                }

=======
            while (cn!=ce && sp!=se) {
                auto& queue = queues[cn->index_on_domain];
                auto src = cn->source;
                auto sources = std::equal_range(sp, se, src, spike_pred());
                for (auto s: util::make_range(sources)) queue.push_back(cn->make_event(s));
>>>>>>> 276fee90
                sp = sources.first;
                ++cn;
            }
        }
        else {
<<<<<<< HEAD
            auto cn = cons.begin();
            auto sp = spks.begin();
            while (cn!=cons.end() && sp!=spks.end()) {
                auto targets = std::equal_range(cn, cons.end(), sp->source);
                for (auto c: make_range(targets)) {
                    queues[c.index_on_domain()].push_back(make_event(c, *sp));
                }

=======
            while (cn!=ce && sp!=se) {
                auto targets = std::equal_range(cn, ce, sp->source);
                for (auto c: util::make_range(targets)) queues[c.index_on_domain].push_back(c.make_event(*sp));
>>>>>>> 276fee90
                cn = targets.first;
                ++sp;
            }
        }
    }
}

std::uint64_t communicator::num_spikes() const {
    return num_spikes_;
}

void communicator::set_num_spikes(std::uint64_t n) {
    num_spikes_ = n;
}

cell_size_type communicator::num_local_cells() const {
    return num_local_cells_;
}

const std::vector<connection>& communicator::connections() const {
    return connections_;
}

const std::vector<ext_connection>& communicator::external_connections() const {
    return ext_connections_;
}

void communicator::reset() {
    num_spikes_ = 0;
}

} // namespace arb
<|MERGE_RESOLUTION|>--- conflicted
+++ resolved
@@ -103,15 +103,11 @@
     connections_.resize(n_cons);
     ext_connections_.resize(n_ext_cons);
     util::make_partition(connection_part_, src_counts);
-<<<<<<< HEAD
-    auto offsets = connection_part_;
     std::size_t
         pos = 0,
         ext_pos = 0;
-=======
     auto offsets = connection_part_; // Copy, as we use this as the list of current target indices to write into
     auto src_domain = src_domains.begin();
->>>>>>> 276fee90
     auto target_resolver = resolver(&target_resolution_map);
     for (const auto& cell: gid_infos) {
         auto index = cell.index_on_domain;
@@ -140,14 +136,9 @@
     // This is num_domains_ independent sorts, so it can be parallelized trivially.
     const auto& cp = connection_part_;
     threading::parallel_for::apply(0, num_domains_, thread_pool_.get(),
-<<<<<<< HEAD
         [&](cell_size_type i) {
             util::sort(util::subrange_view(connections_, cp[i], cp[i+1]));
         });
-    // Sort
-=======
-                                   [&](cell_size_type i) { util::sort(util::subrange_view(connections_, cp[i], cp[i+1])); });
->>>>>>> 276fee90
 }
 
 std::pair<cell_size_type, cell_size_type> communicator::group_queue_range(cell_size_type i) {
@@ -177,16 +168,9 @@
     return global_spikes;
 }
 
-<<<<<<< HEAD
 void communicator::make_event_queues(
         const gathered_vector<spike>& global_spikes,
-        const std::vector<ext_spike>& external_spikes,
-        std::vector<pse_vector>& queues)
-{
-=======
-void communicator::make_event_queues(const gathered_vector<spike>& global_spikes,
-                                     std::vector<pse_vector>& queues) {
->>>>>>> 276fee90
+        std::vector<pse_vector>& queues) {
     arb_assert(queues.size()==num_local_cells_);
     // Predicate for partitioning
     struct spike_pred {
@@ -210,7 +194,6 @@
         // complexity of order max(S log(C), C log(S)), where S is the
         // number of spikes, and C is the number of connections.
         if (cons.size()<spks.size()) {
-<<<<<<< HEAD
             auto sp = spks.begin();
             auto cn = cons.begin();
             while (cn!=cons.end() && sp!=spks.end()) {
@@ -218,20 +201,11 @@
                 for (auto s: make_range(sources)) {
                     queues[cn->index_on_domain()].push_back(make_event(*cn, s));
                 }
-
-=======
-            while (cn!=ce && sp!=se) {
-                auto& queue = queues[cn->index_on_domain];
-                auto src = cn->source;
-                auto sources = std::equal_range(sp, se, src, spike_pred());
-                for (auto s: util::make_range(sources)) queue.push_back(cn->make_event(s));
->>>>>>> 276fee90
                 sp = sources.first;
                 ++cn;
             }
         }
         else {
-<<<<<<< HEAD
             auto cn = cons.begin();
             auto sp = spks.begin();
             while (cn!=cons.end() && sp!=spks.end()) {
@@ -239,12 +213,6 @@
                 for (auto c: make_range(targets)) {
                     queues[c.index_on_domain()].push_back(make_event(c, *sp));
                 }
-
-=======
-            while (cn!=ce && sp!=se) {
-                auto targets = std::equal_range(cn, ce, sp->source);
-                for (auto c: util::make_range(targets)) queues[c.index_on_domain].push_back(c.make_event(*sp));
->>>>>>> 276fee90
                 cn = targets.first;
                 ++sp;
             }
