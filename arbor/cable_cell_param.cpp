#include <cfloat>
#include <cmath>
#include <memory>
#include <numeric>
#include <vector>
#include <variant>
#include <tuple>

#include <arbor/cable_cell.hpp>
#include <arbor/cable_cell_param.hpp>
#include <arbor/s_expr.hpp>

#include "util/maputil.hpp"

namespace arb {

ARB_ARBOR_API void check_global_properties(const cable_cell_global_properties& G) {
    auto& param = G.default_parameters;

    if (!param.init_membrane_potential) {
        throw cable_cell_error("missing global default parameter value: init_membrane_potential");
    }

    if (!param.temperature_K) {
        throw cable_cell_error("missing global default parameter value: temperature");
    }

    if (!param.axial_resistivity) {
        throw cable_cell_error("missing global default parameter value: axial_resistivity");
    }

    if (!param.membrane_capacitance) {
        throw cable_cell_error("missing global default parameter value: membrane_capacitance");
    }

    for (const auto& ion: util::keys(G.ion_species)) {
        if (!param.ion_data.count(ion)) {
            throw cable_cell_error("missing ion defaults for ion "+ion);
        }
    }

    for (const auto& [ion, data]: param.ion_data) {
        if (!data.init_int_concentration) {
            throw cable_cell_error("missing init_int_concentration for ion "+ion);
        }
        if (!data.init_ext_concentration) {
            throw cable_cell_error("missing init_ext_concentration for ion "+ion);
        }
        if (data.diffusivity && *data.diffusivity < 0.0) {
            throw cable_cell_error("negative diffusivity for ion "+ion);
        }
        if (!data.init_reversal_potential && !param.reversal_potential_method.count(ion)) {
            throw cable_cell_error("missing init_reversal_potential or reversal_potential_method for ion "+ion);
        }
    }
}

cable_cell_parameter_set neuron_parameter_defaults = {
    // initial membrane potential [mV]
    -65.0,
    // temperatue [K]
    6.3 + 273.15,
    // axial resistivity [Ω·cm]
    35.4,
    // membrane capacitance [F/m²]
    0.01,
    // ion defaults:
    // internal concentration [mM], external concentration [mM], reversal potential [mV], diffusivity [m^2/s]
    {{"na", {10.0,  140.0,  115 - 65.,               0.0}},
     {"k",  {54.4,    2.5,  -12 - 65.,               0.0}},
     {"ca", {5e-5,    2.0,  12.5*std::log(2.0/5e-5), 0.0}}
    },
};


std::vector<defaultable> cable_cell_parameter_set::serialize() const {
    std::vector<defaultable> D;
    if (init_membrane_potential) {
        D.push_back(arb::init_membrane_potential{*this->init_membrane_potential});
    }
    if (temperature_K) {
        D.push_back(arb::temperature_K{*this->temperature_K});
    }
    if (axial_resistivity) {
        D.push_back(arb::axial_resistivity{*this->axial_resistivity});
    }
    if (membrane_capacitance) {
        D.push_back(arb::membrane_capacitance{*this->membrane_capacitance});
    }

    for (const auto& [name, data]: ion_data) {
        if (data.init_int_concentration) {
            D.push_back(init_int_concentration{name, *data.init_int_concentration});
        }
        if (data.init_ext_concentration) {
            D.push_back(init_ext_concentration{name, *data.init_ext_concentration});
        }
        if (data.init_reversal_potential) {
            D.push_back(init_reversal_potential{name, *data.init_reversal_potential});
        }
<<<<<<< HEAD
        if (data.init_reversal_potential) {
=======
        if (data.diffusivity) {
>>>>>>> e01f799c
            D.push_back(ion_diffusivity{name, *data.diffusivity});
        }
    }

    for (const auto& [name, mech]: reversal_potential_method) {
        D.push_back(ion_reversal_potential_method{name, mech});
    }

    if (discretization) {
        D.push_back(*discretization);
    }

    return D;
}

decor& decor::paint(region where, paintable what) {
    paintings_.emplace_back(std::move(where), std::move(what));
    return *this;
}

decor& decor::place(locset where, placeable what, cell_tag_type label) {
    placements_.emplace_back(std::move(where), std::move(what), std::move(label));
    return *this;
}

decor& decor::set_default(defaultable what) {
    std::visit(
            [this] (auto&& p) {
                using T = std::decay_t<decltype(p)>;
                if constexpr (std::is_same_v<init_membrane_potential, T>) {
                    defaults_.init_membrane_potential = p.value;
                }
                else if constexpr (std::is_same_v<axial_resistivity, T>) {
                    defaults_.axial_resistivity = p.value;
                }
                else if constexpr (std::is_same_v<temperature_K, T>) {
                    defaults_.temperature_K = p.value;
                }
                else if constexpr (std::is_same_v<membrane_capacitance, T>) {
                    defaults_.membrane_capacitance = p.value;
                }
                else if constexpr (std::is_same_v<init_int_concentration, T>) {
                    defaults_.ion_data[p.ion].init_int_concentration = p.value;
                }
                else if constexpr (std::is_same_v<init_ext_concentration, T>) {
                    defaults_.ion_data[p.ion].init_ext_concentration = p.value;
                }
                else if constexpr (std::is_same_v<init_reversal_potential, T>) {
                    defaults_.ion_data[p.ion].init_reversal_potential = p.value;
                }
                else if constexpr (std::is_same_v<ion_reversal_potential_method, T>) {
                    defaults_.reversal_potential_method[p.ion] = p.method;
                }
                else if constexpr (std::is_same_v<cv_policy, T>) {
                    defaults_.discretization = std::forward<cv_policy>(p);
                }
                else if constexpr (std::is_same_v<ion_diffusivity, T>) {
                    defaults_.ion_data[p.ion].diffusivity = p.value;
                }
            },
            what);
    return *this;
}

} // namespace arb<|MERGE_RESOLUTION|>--- conflicted
+++ resolved
@@ -98,11 +98,7 @@
         if (data.init_reversal_potential) {
             D.push_back(init_reversal_potential{name, *data.init_reversal_potential});
         }
-<<<<<<< HEAD
-        if (data.init_reversal_potential) {
-=======
         if (data.diffusivity) {
->>>>>>> e01f799c
             D.push_back(ion_diffusivity{name, *data.diffusivity});
         }
     }
