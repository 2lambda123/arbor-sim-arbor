#include <functional>
#include <optional>
#include <unordered_set>
#include <variant>
#include <vector>

#include <arbor/assert.hpp>
#include <arbor/common_types.hpp>
#include <arbor/cable_cell.hpp>
#include <arbor/sampling.hpp>
#include <arbor/recipe.hpp>
#include <arbor/spike.hpp>

#include "backends/event.hpp"
#include "cell_group.hpp"
#include "fvm_lowered_cell.hpp"
#include "label_resolution.hpp"
#include "mc_cell_group.hpp"
#include "profile/profiler_macro.hpp"
#include "sampler_map.hpp"
#include "util/filter.hpp"
#include "util/maputil.hpp"
#include "util/partition.hpp"
#include "util/range.hpp"
#include "util/span.hpp"

namespace arb {

mc_cell_group::mc_cell_group(const std::vector<cell_gid_type>& gids,
                             const recipe& rec,
                             cell_label_range& cg_sources,
                             cell_label_range& cg_targets,
                             fvm_lowered_cell_ptr lowered):
    gids_(gids), lowered_(std::move(lowered))
{
    // Build lookup table for gid to local index.
    for (auto i: util::count_along(gids_)) {
        gid_index_map_[gids_[i]] = i;
    }

    // Construct cell implementation, retrieving handles and maps.
    auto fvm_info = lowered_->initialize(gids_, rec);

    for (auto [mech_id, n_targets] : fvm_info.num_targets_per_mech_id) {
        if (n_targets > 0u && mech_id >= staged_events_per_mech_id_.size()) {
            staged_events_per_mech_id_.resize(mech_id+1);
        }
    }

    // Propagate source and target ranges to the simulator object
    cg_sources = std::move(fvm_info.source_data);
    cg_targets = std::move(fvm_info.target_data);

    // Store consistent data from fvm_lowered_cell
    target_handles_ = std::move(fvm_info.target_handles);
    probe_map_ = std::move(fvm_info.probe_map);

    // Create lookup structure for target ids.
    util::make_partition(target_handle_divisions_,
        util::transform_view(gids_, [&](cell_gid_type i) { return fvm_info.num_targets[i]; }));

    // Create a list of the global identifiers for the spike sources
    for (auto source_gid: gids_) {
        for (cell_lid_type lid = 0; lid<fvm_info.num_sources[source_gid]; ++lid) {
            spike_sources_.push_back({source_gid, lid});
        }
    }
    spike_sources_.shrink_to_fit();
}

void mc_cell_group::reset() {
    spikes_.clear();

<<<<<<< HEAD
    for (auto& b: binners_) {
        b.reset();
=======
    for (auto &entry: sampler_map_) {
        entry.second.sched.reset();
>>>>>>> 2ec4db34
    }

    lowered_->reset();
}

// Probe-type specific sample data marshalling.

struct sampler_call_info {
    sampler_function sampler;
    cell_member_type probeset_id;
    probe_tag tag;
    unsigned index;
    const fvm_probe_data* pdata_ptr;

    // Offsets are into lowered cell sample time and event arrays.
    sample_size_type begin_offset;
    sample_size_type end_offset;
};

// Working space for computing and collating data for samplers.
using fvm_probe_scratch = std::tuple<std::vector<double>, std::vector<cable_sample_range>>;

template <typename VoidFn, typename... A>
void tuple_foreach(VoidFn&& f, std::tuple<A...>& t) {
    // executes functions in order (pack expansion)
    // uses comma operator (unary left fold)
    // avoids potentially overloaded comma operator (cast to void)
    std::apply(
        [g = std::forward<VoidFn>(f)](auto&& ...x){
            (..., static_cast<void>(g(std::forward<decltype(x)>(x))));},
        t);
}

void reserve_scratch(fvm_probe_scratch& scratch, std::size_t n) {
    tuple_foreach([n](auto& v) { v.reserve(n); }, scratch);
}

void run_samples(
    const missing_probe_info&,
    const sampler_call_info&,
    const arb_value_type*,
    const arb_value_type*,
    std::vector<sample_record>&,
    fvm_probe_scratch&)
{
    throw arbor_internal_error("invalid fvm_probe_data in sampler map");
}

void run_samples(
    const fvm_probe_scalar& p,
    const sampler_call_info& sc,
    const arb_value_type* raw_times,
    const arb_value_type* raw_samples,
    std::vector<sample_record>& sample_records,
    fvm_probe_scratch&)
{
    // Scalar probes do not need scratch space — provided that the user-presented
    // sample type (double) matches the raw type (arb_value_type).
    static_assert(std::is_same<double, arb_value_type>::value, "require sample value translation");

    sample_size_type n_sample = sc.end_offset-sc.begin_offset;
    sample_records.clear();
    for (auto i = sc.begin_offset; i!=sc.end_offset; ++i) {
       sample_records.push_back(sample_record{time_type(raw_times[i]), &raw_samples[i]});
    }

    sc.sampler({sc.probeset_id, sc.tag, sc.index, p.get_metadata_ptr()}, n_sample, sample_records.data());
}

void run_samples(
    const fvm_probe_interpolated& p,
    const sampler_call_info& sc,
    const arb_value_type* raw_times,
    const arb_value_type* raw_samples,
    std::vector<sample_record>& sample_records,
    fvm_probe_scratch& scratch)
{
    constexpr sample_size_type n_raw_per_sample = 2;
    sample_size_type n_sample = (sc.end_offset-sc.begin_offset)/n_raw_per_sample;
    arb_assert((sc.end_offset-sc.begin_offset)==n_sample*n_raw_per_sample);

    auto& tmp = std::get<std::vector<double>>(scratch);
    tmp.clear();
    sample_records.clear();

    for (sample_size_type j = 0; j<n_sample; ++j) {
        auto offset = j*n_raw_per_sample+sc.begin_offset;
        tmp.push_back(p.coef[0]*raw_samples[offset] + p.coef[1]*raw_samples[offset+1]);
    }

    const auto& ctmp = tmp;
    for (sample_size_type j = 0; j<n_sample; ++j) {
        auto offset = j*n_raw_per_sample+sc.begin_offset;
        sample_records.push_back(sample_record{time_type(raw_times[offset]), &ctmp[j]});
    }

    sc.sampler({sc.probeset_id, sc.tag, sc.index, p.get_metadata_ptr()}, n_sample, sample_records.data());
}

void run_samples(
    const fvm_probe_multi& p,
    const sampler_call_info& sc,
    const arb_value_type* raw_times,
    const arb_value_type* raw_samples,
    std::vector<sample_record>& sample_records,
    fvm_probe_scratch& scratch)
{
    const sample_size_type n_raw_per_sample = p.raw_handles.size();
    sample_size_type n_sample = (sc.end_offset-sc.begin_offset)/n_raw_per_sample;
    arb_assert((sc.end_offset-sc.begin_offset)==n_sample*n_raw_per_sample);

    auto& sample_ranges = std::get<std::vector<cable_sample_range>>(scratch);
    sample_ranges.clear();
    sample_records.clear();

    for (sample_size_type j = 0; j<n_sample; ++j) {
        auto offset = j*n_raw_per_sample+sc.begin_offset;
        sample_ranges.push_back({raw_samples+offset, raw_samples+offset+n_raw_per_sample});
    }

    const auto& csample_ranges = sample_ranges;
    for (sample_size_type j = 0; j<n_sample; ++j) {
        auto offset = j*n_raw_per_sample+sc.begin_offset;
        sample_records.push_back(sample_record{time_type(raw_times[offset]), &csample_ranges[j]});
    }

    sc.sampler({sc.probeset_id, sc.tag, sc.index, p.get_metadata_ptr()}, n_sample, sample_records.data());
}

void run_samples(
    const fvm_probe_weighted_multi& p,
    const sampler_call_info& sc,
    const arb_value_type* raw_times,
    const arb_value_type* raw_samples,
    std::vector<sample_record>& sample_records,
    fvm_probe_scratch& scratch)
{
    const sample_size_type n_raw_per_sample = p.raw_handles.size();
    sample_size_type n_sample = (sc.end_offset-sc.begin_offset)/n_raw_per_sample;
    arb_assert((sc.end_offset-sc.begin_offset)==n_sample*n_raw_per_sample);
    arb_assert((unsigned)n_raw_per_sample==p.weight.size());

    auto& sample_ranges = std::get<std::vector<cable_sample_range>>(scratch);
    sample_ranges.clear();
    sample_records.clear();

    auto& tmp = std::get<std::vector<double>>(scratch);
    tmp.clear();
    tmp.reserve(n_raw_per_sample*n_sample);

    for (sample_size_type j = 0; j<n_sample; ++j) {
        auto offset = j*n_raw_per_sample+sc.begin_offset;
        for (sample_size_type i = 0; i<n_raw_per_sample; ++i) {
            tmp.push_back(raw_samples[offset+i]*p.weight[i]);
        }
    }

    const double* tmp_ptr = tmp.data();
    for (sample_size_type j = 0; j<n_sample; ++j) {
        sample_ranges.push_back({tmp_ptr, tmp_ptr+n_raw_per_sample});
        tmp_ptr += n_raw_per_sample;
    }

    const auto& csample_ranges = sample_ranges;
    for (sample_size_type j = 0; j<n_sample; ++j) {
        auto offset = j*n_raw_per_sample+sc.begin_offset;
        sample_records.push_back(sample_record{time_type(raw_times[offset]), &csample_ranges[j]});
    }

    sc.sampler({sc.probeset_id, sc.tag, sc.index, p.get_metadata_ptr()}, n_sample, sample_records.data());
}

void run_samples(
    const fvm_probe_interpolated_multi& p,
    const sampler_call_info& sc,
    const arb_value_type* raw_times,
    const arb_value_type* raw_samples,
    std::vector<sample_record>& sample_records,
    fvm_probe_scratch& scratch)
{
    const sample_size_type n_raw_per_sample = p.raw_handles.size();
    const sample_size_type n_interp_per_sample = n_raw_per_sample/2;
    sample_size_type n_sample = (sc.end_offset-sc.begin_offset)/n_raw_per_sample;
    arb_assert((sc.end_offset-sc.begin_offset)==n_sample*n_raw_per_sample);
    arb_assert((unsigned)n_interp_per_sample==p.coef[0].size());
    arb_assert((unsigned)n_interp_per_sample==p.coef[1].size());

    auto& sample_ranges = std::get<std::vector<cable_sample_range>>(scratch);
    sample_ranges.clear();
    sample_records.clear();

    auto& tmp = std::get<std::vector<double>>(scratch);
    tmp.clear();
    tmp.reserve(n_interp_per_sample*n_sample);

    for (sample_size_type j = 0; j<n_sample; ++j) {
        auto offset = j*n_raw_per_sample+sc.begin_offset;
        const auto* raw_a = raw_samples + offset;
        const auto* raw_b = raw_a + n_interp_per_sample;
        for (sample_size_type i = 0; i<n_interp_per_sample; ++i) {
            tmp.push_back(raw_a[i]*p.coef[0][i]+raw_b[i]*p.coef[1][i]);
        }
    }

    const double* tmp_ptr = tmp.data();
    for (sample_size_type j = 0; j<n_sample; ++j) {
        sample_ranges.push_back({tmp_ptr, tmp_ptr+n_interp_per_sample});
        tmp_ptr += n_interp_per_sample;
    }

    const auto& csample_ranges = sample_ranges;
    for (sample_size_type j = 0; j<n_sample; ++j) {
        auto offset = j*n_interp_per_sample+sc.begin_offset;
        sample_records.push_back(sample_record{time_type(raw_times[offset]), &csample_ranges[j]});
    }

    sc.sampler({sc.probeset_id, sc.tag, sc.index, p.get_metadata_ptr()}, n_sample, sample_records.data());
}

void run_samples(
    const fvm_probe_membrane_currents& p,
    const sampler_call_info& sc,
    const arb_value_type* raw_times,
    const arb_value_type* raw_samples,
    std::vector<sample_record>& sample_records,
    fvm_probe_scratch& scratch)
{
    const sample_size_type n_raw_per_sample = p.raw_handles.size();
    sample_size_type n_sample = (sc.end_offset-sc.begin_offset)/n_raw_per_sample;
    arb_assert((sc.end_offset-sc.begin_offset)==n_sample*n_raw_per_sample);

    const auto n_cable = p.metadata.size();
    const auto n_cv = p.cv_parent_cond.size();
    const auto cables_by_cv = util::partition_view(p.cv_cables_divs);
    const auto n_stim = p.stim_scale.size();
    arb_assert(n_stim+n_cv==(unsigned)n_raw_per_sample);

    auto& sample_ranges = std::get<std::vector<cable_sample_range>>(scratch);
    sample_ranges.clear();

    auto& tmp = std::get<std::vector<double>>(scratch);
    tmp.assign(n_cable*n_sample, 0.);

    sample_records.clear();

    for (sample_size_type j = 0; j<n_sample; ++j) {
        auto offset = j*n_raw_per_sample+sc.begin_offset;
        auto tmp_base = tmp.data()+j*n_cable;

        // Each CV voltage contributes to the current sum of its parent's cables
        // and its own cables.

        const double* v = raw_samples+offset;
        for (auto cv: util::make_span(n_cv)) {
            arb_index_type parent_cv = p.cv_parent[cv];
            if (parent_cv+1==0) continue;

            double cond = p.cv_parent_cond[cv];

            double cv_I = v[cv]*cond;
            double parent_cv_I = v[parent_cv]*cond;

            for (auto cable_i: util::make_span(cables_by_cv[cv])) {
                tmp_base[cable_i] -= (cv_I-parent_cv_I)*p.weight[cable_i];
            }

            for (auto cable_i: util::make_span(cables_by_cv[parent_cv])) {
                tmp_base[cable_i] += (cv_I-parent_cv_I)*p.weight[cable_i];
            }
        }

        const double* stim = raw_samples+offset+n_cv;
        for (auto i: util::make_span(n_stim)) {
            double cv_stim_I = stim[i]*p.stim_scale[i];
            unsigned cv = p.stim_cv[i];
            arb_assert(cv<n_cv);

            for (auto cable_i: util::make_span(cables_by_cv[cv])) {
                tmp_base[cable_i] -= cv_stim_I*p.weight[cable_i];
            }
        }
        sample_ranges.push_back({tmp_base, tmp_base+n_cable});
    }

    const auto& csample_ranges = sample_ranges;
    for (sample_size_type j = 0; j<n_sample; ++j) {
        auto offset = j*n_raw_per_sample+sc.begin_offset;
        sample_records.push_back(sample_record{time_type(raw_times[offset]), &csample_ranges[j]});
    }

    sc.sampler({sc.probeset_id, sc.tag, sc.index, p.get_metadata_ptr()}, n_sample, sample_records.data());
}

// Generic run_samples dispatches on probe info variant type.
void run_samples(
    const sampler_call_info& sc,
    const arb_value_type* raw_times,
    const arb_value_type* raw_samples,
    std::vector<sample_record>& sample_records,
    fvm_probe_scratch& scratch)
{
    std::visit([&](auto& x) {run_samples(x, sc, raw_times, raw_samples, sample_records, scratch); }, sc.pdata_ptr->info);
}

void mc_cell_group::advance(epoch ep, time_type dt, const event_lane_subrange& event_lanes) {
    time_type tstart = lowered_->time();

    // Bin and collate deliverable events from event lanes.

    PE(advance:eventsetup:clear);
    // Split epoch into equally sized timesteps (last timestep is chosen to match end of epoch)
    timesteps_.reset(ep, dt);
    for (auto& vv : staged_events_per_mech_id_) {
        vv.resize(timesteps_.size());
        for (auto& v : vv) {
            v.clear();
        }
    }
    sample_events_.resize(timesteps_.size());
    for (auto& v : sample_events_) {
        v.clear();
    }
    PL();

    // Skip event handling if nothing to deliver.
<<<<<<< HEAD
    if (event_lanes.size()) {
        std::vector<cell_size_type> idx_sorted_by_intdom(cell_to_intdom_.size());
        std::iota(idx_sorted_by_intdom.begin(), idx_sorted_by_intdom.end(), 0);
        util::sort_by(idx_sorted_by_intdom, [&](cell_size_type i) { return cell_to_intdom_[i]; });

        /// Event merging on integration domain could benefit from the use of the logic from `tree_merge_events`
        arb_index_type ev_begin = 0, ev_mid = 0, ev_end = 0;
        arb_index_type prev_intdom = -1;
        for (auto i: util::count_along(gids_)) {
            unsigned count_staged = 0;

            auto lid = idx_sorted_by_intdom[i];
            auto& lane = event_lanes[lid];
            auto curr_intdom = cell_to_intdom_[lid];
            auto& division = target_handle_divisions_[lid];
            auto& binner = binners_[lid];

            for (auto e: lane) {
                if (e.time>=ep.t1) break;
                e.time = binner.bin(e.time, tstart);
                auto h = target_handles_[division + e.target];
                staged_events_.emplace_back(e.time, h, e.weight);
                count_staged++;
            }

            ev_end += count_staged;

            if (curr_intdom != prev_intdom) {
                ev_begin = ev_end - count_staged;
                prev_intdom = curr_intdom;
            }
            else {
                std::inplace_merge(staged_events_.begin() + ev_begin,
                                   staged_events_.begin() + ev_mid,
                                   staged_events_.begin() + ev_end);
=======
    PE(advance:eventsetup:push);
    if (util::sum_by(event_lanes, [] (const auto& l) {return l.size();})) {
        auto lid = 0;
        for (auto& lane: event_lanes) {
            arb_size_type timestep_index = 0;
            for (auto e: lane) {
                // Events coinciding with epoch's upper boundary belong to next epoch
                const auto time = e.time;
                if (time >= ep.t1) break;
                while(time >= timesteps_[timestep_index].t_end()) {
                    ++timestep_index;
                }
                arb_assert(timestep_index < timesteps_.size());
                const auto offset = target_handle_divisions_[lid]+e.target;
                const auto h = target_handles_[offset];
                staged_events_per_mech_id_[h.mech_id][timestep_index].emplace_back(e.time, h, e.weight);
>>>>>>> 2ec4db34
            }
            ++lid;
        }
    }
    PL();

    // Create sample events and delivery information.
    //
    // For each (schedule, sampler, probe set) in the sampler association
    // map that will be triggered in this integration interval, create
    // sample events for the lowered cell, one or more for each scheduled
    // sample time and probe in the probe set.
    //
    // Each event is associated with an offset into the sample data and
    // time buffers; these are assigned contiguously such that one call to
    // a sampler callback can be represented by a `sampler_call_info`
    // value as defined below, grouping together all the samples of the
    // same probe for this callback in this association.

    PE(advance:samplesetup);
    std::vector<sampler_call_info> call_info;

    sample_size_type n_samples = 0;
    sample_size_type max_samples_per_call = 0;

    if (!sampler_map_.empty()) { // NOTE: We avoid the lock here as often as possible
        // SAFETY: We need the lock here, as _schedule_ is not reentrant.
        std::lock_guard<std::mutex> guard(sampler_mex_);
        for (auto& [sk, sa]: sampler_map_) {
            if (sa.probeset_ids.empty()) continue; // No need to make any schedule
            auto sample_times = util::make_range(sa.sched.events(tstart, ep.t1));
            sample_size_type n_times = sample_times.size();
            if (n_times == 0) continue;
            max_samples_per_call = std::max(max_samples_per_call, n_times);
            for (const cell_member_type& pid: sa.probeset_ids) {
                probe_tag tag = probe_map_.tag.at(pid);
                unsigned index = 0;
                for (const fvm_probe_data& pdata: probe_map_.data_on(pid)) {
                    call_info.push_back({sa.sampler,
                                         pid,
                                         tag,
                                         index,
                                         &pdata,
                                         n_samples,
                                         n_samples + n_times*pdata.n_raw()});
                    index++;
                    for (auto t: sample_times) {
                        auto it = timesteps_.find(t);
                        arb_assert(it != timesteps_.end());
                        const auto timestep_index = it - timesteps_.begin();
                        for (probe_handle h: pdata.raw_handle_range()) {
                            sample_event ev{t, {h, n_samples++}};
                            sample_events_[timestep_index].push_back(ev);
                        }
                    }
                }
            }
            arb_assert(n_samples==call_info.back().end_offset);
        }
    }
    PL();

    // Run integration and collect samples, spikes.
<<<<<<< HEAD
    auto result = lowered_->integrate(ep.t1, dt, staged_events_, sample_events);
=======
    auto result = lowered_->integrate(timesteps_, staged_events_per_mech_id_, sample_events_);
>>>>>>> 2ec4db34

    // For each sampler callback registered in `call_info`, construct the
    // vector of sample entries from the lowered cell sample times and values
    // and then call the callback.

    PE(advance:sampledeliver);
    std::vector<sample_record> sample_records;
    sample_records.reserve(max_samples_per_call);

    fvm_probe_scratch scratch;
    reserve_scratch(scratch, max_samples_per_call);

    for (auto& sc: call_info) {
        run_samples(sc, result.sample_time.data(), result.sample_value.data(), sample_records, scratch);
    }
    PL();

    // Copy out spike voltage threshold crossings from the back end, then
    // generate spikes with global spike source ids. The threshold crossings
    // record the local spike source index, which must be converted to a
    // global index for spike communication.

    for (auto c: result.crossings) {
        spikes_.emplace_back(spike_sources_[c.index], time_type(c.time));
    }
}

void mc_cell_group::add_sampler(sampler_association_handle h, cell_member_predicate probeset_ids,
                                schedule sched, sampler_function fn)
{
    std::lock_guard<std::mutex> guard(sampler_mex_);

    std::vector<cell_member_type> probeset =
        util::assign_from(util::filter(util::keys(probe_map_.tag), probeset_ids));

    if (!probeset.empty()) {
        auto result = sampler_map_.insert({h, sampler_association{std::move(sched), std::move(fn), std::move(probeset)}});
        arb_assert(result.second);
    }
}

void mc_cell_group::remove_sampler(sampler_association_handle h) {
    std::lock_guard<std::mutex> guard(sampler_mex_);
    sampler_map_.erase(h);
}

void mc_cell_group::remove_all_samplers() {
    std::lock_guard<std::mutex> guard(sampler_mex_);
    sampler_map_.clear();
}

std::vector<probe_metadata> mc_cell_group::get_probe_metadata(cell_member_type probeset_id) const {
    // Probe associations are fixed after construction, so we do not need to grab the mutex.

    std::optional<probe_tag> maybe_tag = util::value_by_key(probe_map_.tag, probeset_id);
    if (!maybe_tag) {
        return {};
    }

    auto data = probe_map_.data_on(probeset_id);

    std::vector<probe_metadata> result;
    result.reserve(data.size());
    unsigned index = 0;
    for (const fvm_probe_data& item: data) {
        result.push_back(probe_metadata{probeset_id, *maybe_tag, index++, item.get_metadata_ptr()});
    }

    return result;
}
} // namespace arb<|MERGE_RESOLUTION|>--- conflicted
+++ resolved
@@ -70,16 +70,6 @@
 
 void mc_cell_group::reset() {
     spikes_.clear();
-
-<<<<<<< HEAD
-    for (auto& b: binners_) {
-        b.reset();
-=======
-    for (auto &entry: sampler_map_) {
-        entry.second.sched.reset();
->>>>>>> 2ec4db34
-    }
-
     lowered_->reset();
 }
 
@@ -403,43 +393,6 @@
     PL();
 
     // Skip event handling if nothing to deliver.
-<<<<<<< HEAD
-    if (event_lanes.size()) {
-        std::vector<cell_size_type> idx_sorted_by_intdom(cell_to_intdom_.size());
-        std::iota(idx_sorted_by_intdom.begin(), idx_sorted_by_intdom.end(), 0);
-        util::sort_by(idx_sorted_by_intdom, [&](cell_size_type i) { return cell_to_intdom_[i]; });
-
-        /// Event merging on integration domain could benefit from the use of the logic from `tree_merge_events`
-        arb_index_type ev_begin = 0, ev_mid = 0, ev_end = 0;
-        arb_index_type prev_intdom = -1;
-        for (auto i: util::count_along(gids_)) {
-            unsigned count_staged = 0;
-
-            auto lid = idx_sorted_by_intdom[i];
-            auto& lane = event_lanes[lid];
-            auto curr_intdom = cell_to_intdom_[lid];
-            auto& division = target_handle_divisions_[lid];
-            auto& binner = binners_[lid];
-
-            for (auto e: lane) {
-                if (e.time>=ep.t1) break;
-                e.time = binner.bin(e.time, tstart);
-                auto h = target_handles_[division + e.target];
-                staged_events_.emplace_back(e.time, h, e.weight);
-                count_staged++;
-            }
-
-            ev_end += count_staged;
-
-            if (curr_intdom != prev_intdom) {
-                ev_begin = ev_end - count_staged;
-                prev_intdom = curr_intdom;
-            }
-            else {
-                std::inplace_merge(staged_events_.begin() + ev_begin,
-                                   staged_events_.begin() + ev_mid,
-                                   staged_events_.begin() + ev_end);
-=======
     PE(advance:eventsetup:push);
     if (util::sum_by(event_lanes, [] (const auto& l) {return l.size();})) {
         auto lid = 0;
@@ -456,7 +409,6 @@
                 const auto offset = target_handle_divisions_[lid]+e.target;
                 const auto h = target_handles_[offset];
                 staged_events_per_mech_id_[h.mech_id][timestep_index].emplace_back(e.time, h, e.weight);
->>>>>>> 2ec4db34
             }
             ++lid;
         }
@@ -520,11 +472,7 @@
     PL();
 
     // Run integration and collect samples, spikes.
-<<<<<<< HEAD
-    auto result = lowered_->integrate(ep.t1, dt, staged_events_, sample_events);
-=======
     auto result = lowered_->integrate(timesteps_, staged_events_per_mech_id_, sample_events_);
->>>>>>> 2ec4db34
 
     // For each sampler callback registered in `call_info`, construct the
     // vector of sample entries from the lowered cell sample times and values
