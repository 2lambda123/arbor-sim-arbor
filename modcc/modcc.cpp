#include <exception>
#include <iostream>
#include <stdexcept>
#include <unordered_map>
#include <unordered_set>
#include <regex>

#include <tinyopt/tinyopt.h>

#include "printer/cprinter.hpp"
#include "printer/gpuprinter.hpp"
#include "printer/infoprinter.hpp"
#include "printer/printeropt.hpp"
#include "printer/simd.hpp"

#include "module.hpp"
#include "parser.hpp"
#include "perfvisitor.hpp"

#include "io/bulkio.hpp"
#include "io/pprintf.hpp"

#include <fmt/format.h>

using std::cout;
using std::cerr;

// Options and option parsing:

int report_error(const std::string& message) {
    cerr << red("error trace:\n") << message << "\n";
    return 1;
}

int report_ice(const std::string& message) {
    cerr << red("internal compiler error:\n") << message << "\n"
         << "\nPlease report this error to the modcc developers.\n";
    return 1;
}

enum class targetKind {
    cpu,
    gpu,
};

std::unordered_map<std::string, targetKind> targetKindMap = {
    {"cpu", targetKind::cpu},
    {"gpu", targetKind::gpu},
};

std::unordered_map<std::string, enum simd_spec::simd_abi> simdAbiMap = {
    {"none", simd_spec::none},
    {"neon", simd_spec::neon},
    {"sve", simd_spec::sve},
    {"avx",  simd_spec::avx},
    {"avx2", simd_spec::avx2},
    {"avx512", simd_spec::avx512},
    {"default_abi", simd_spec::default_abi},
    {"native", simd_spec::native}
};

template <typename Map, typename V>
auto key_by_value(const Map& map, const V& v) -> decltype(map.begin()->first) {
    for (const auto& kv: map) {
        if (kv.second==v) return kv.first;
    }
    throw std::out_of_range("value not found in map");
}

struct Options {
    std::string outprefix;
    std::vector<std::string> modfiles;
    std::string modulename;
    std::string catalogue;
    bool verbose = false;
    bool analysis = false;
    std::unordered_set<targetKind> targets;
};

// Helper for formatting tabulated output (option reporting).
struct table_prefix { std::string text; };
std::ostream& operator<<(std::ostream& out, const table_prefix& tb) {
    return out << cyan("| "+tb.text) << std::right << std::setw(58-tb.text.size());
};

std::ostream& operator<<(std::ostream& out, simd_spec simd) {
    std::stringstream s;
    s << key_by_value(simdAbiMap, simd.abi);
    if (simd.width!=0) {
        s << '/' << simd.width;
    }
    return out << s.str();
}

std::ostream& operator<<(std::ostream& out, const Options& opt) {
    static const char* noyes[2] = {"no", "yes"};
    static const std::string line_end = cyan(" |") + "\n";

    std::string targets;
    for (targetKind t: opt.targets) {
        targets += " "+key_by_value(targetKindMap, t);
    }

    for (const auto& f: opt.modfiles) {
        out << table_prefix{"file"} << f << line_end;
    }
    out << table_prefix{"output"} << (opt.outprefix.empty()? "-": opt.outprefix) << line_end <<
        table_prefix{"verbose"} << noyes[opt.verbose] << line_end <<
        table_prefix{"targets"} << targets << line_end <<
        table_prefix{"analysis"} << noyes[opt.analysis] << line_end;
    return out;
}

std::ostream& operator<<(std::ostream& out, const printer_options& popt) {
    static const std::string line_end = cyan(" |") + "\n";

    return out <<
        table_prefix{"namespace"} << popt.cpp_namespace << line_end <<
        table_prefix{"simd"} << popt.simd << line_end;
}

std::istream& operator>> (std::istream& i, simd_spec& spec) {
    auto npos = std::string::npos;
    std::string s;
    i >> s;
    unsigned width = no_size;

    auto suffix = s.find_last_of('/');
    if (suffix!=npos) {
        width = stoul(s.substr(suffix+1));
        s = s.substr(0, suffix);
    }

    spec = simd_spec(simdAbiMap.at(s.c_str()), width);
    return i;
}

const char* usage_str =
        "\n"
        "-o|--output            [Prefix for output file names]\n"
        "-N|--namespace         [Namespace for generated code]\n"
        "-t|--target            [Build module for target; Avaliable targets: 'cpu', 'gpu']\n"
        "-s|--simd              [Generate code with explicit SIMD vectorization]\n"
        "-S|--simd-abi          [Override SIMD ABI in generated code. Use /n suffix to force SIMD width to be size n. Examples: 'avx2', 'native/4', ...]\n"
        "-V|--verbose           [Toggle verbose mode]\n"
        "-A|--analyse           [Toggle analysis mode]\n"
        "-T|--trace-codegen     [Leave trace marks in generated source]\n"
        "<filenames>            [Files to be compiled]\n";

int main(int argc, char **argv) {
    using namespace to;

    Options opt;
    printer_options popt;
    try {
        std::vector<std::string> targets;

        auto help = [argv0 = argv[0]] {
            to::usage(argv0, usage_str);
        };

        auto enable_simd = [&popt] {
            if (popt.simd.abi==simd_spec::none) {
                popt.simd = simd_spec(simd_spec::native);
            }
        };

        auto add_target = [&opt](targetKind t) { opt.targets.insert(t); };

        to::option options[] = {
                { to::push_back(opt.modfiles)},
                { opt.outprefix,                                         "-o", "--output-dir" },
                { to::set(opt.verbose),  to::flag,                       "-V", "--verbose" },
                { to::set(opt.analysis), to::flag,                       "-A", "--analyse" },
                { opt.catalogue,                                         "-c", "--catalogue"},
                { popt.cpp_namespace,                                    "-N", "--namespace" },
                { to::action(enable_simd), to::flag,                     "-s", "--simd" },
                { popt.simd,                                             "-S", "--simd-abi" },
                { to::set(popt.trace_codegen), to::flag,                 "-T", "--trace-codegen"},
                { {to::action(add_target, to::keywords(targetKindMap))}, "-t", "--target" },
                { to::action(help), to::flag, to::exit,                  "-h", "--help" }
        };

        if (!to::run(options, argc, argv+1)) return 0;
    }
    catch (to::option_error& e) {
        to::usage_error(argv[0], usage_str, e.what());
        return 1;
    }

    if (!opt.catalogue.empty()) popt.cpp_namespace += "::" + opt.catalogue + "_catalogue";

    std::vector<std::string> modules;

    for (const auto& modfile: opt.modfiles) {
        try {
            auto emit_header = [&opt](const char* h) {
                if (opt.verbose) {
                    cout << green("[") << h << green("]") << "\n";
                }
            };

            if (opt.verbose) {
                static const std::string tableline = cyan("."+std::string(60, '-')+".")+"\n";
                cout << tableline;
                cout << opt;
                cout << popt;
                cout << tableline;
            }

            // Load module file and initialize Module object.
            Module m(io::read_all(modfile), modfile);

            if (m.empty()) {
                return report_error("empty file: "+modfile);
            }

            // Perform parsing and semantic analysis passes.

<<<<<<< HEAD
        emit_header("semantic analysis");
        m.semantic();
        if (m.has_warning()) {
            cerr << yellow("Warnings:\n");
            cerr << m.warning_string() << "\n";
        }
        if (m.has_error()) {
            return report_error(m.error_string());
        }
=======
            emit_header("parsing");
            Parser p(m, false);
            if (!p.parse()) {
                // Parser::parse() writes its own errors to stderr.
                return 1;
            }
>>>>>>> e01f799c

            emit_header("semantic analysis");
            m.semantic();
            if (m.has_warning()) {
                cerr << yellow("Warnings:\n");
                cerr << m.warning_string() << "\n";
            }
            if (m.has_error()) {
                return report_error(m.error_string());
            }

            // Generate backend-specific sources for each backend provided.

            emit_header("code generation");

            std::string prefix = m.module_name();
            if (!opt.outprefix.empty()) {
                if (opt.outprefix.back() != '/') opt.outprefix += "/";
                prefix = opt.outprefix + prefix;
            }

            bool have_cpu = opt.targets.find(targetKind::cpu) != opt.targets.end();
            bool have_gpu = opt.targets.find(targetKind::gpu) != opt.targets.end();

            io::write_all(build_info_header(m, popt, have_cpu, have_gpu), prefix+".hpp");
            for (targetKind target: opt.targets) {
                std::string outfile = prefix;
                switch (target) {
                    case targetKind::gpu:
                        io::write_all(emit_gpu_cpp_source(m, popt), outfile+"_gpu.cpp");
                        io::write_all(emit_gpu_cu_source(m, popt), outfile+"_gpu.cu");
                        break;
                    case targetKind::cpu:
                        io::write_all(emit_cpp_source(m, popt), outfile+"_cpu.cpp");
                        break;
                }
            }

            // Optional analysis report.

            if (opt.analysis) {
                cout << green("performance analysis\n");
                for (auto &symbol: m.symbols()) {
                    if (auto method = symbol.second->is_api_method()) {
                        cout << white("-------------------------\n");
                        cout << yellow("method " + method->name()) << "\n";
                        cout << white("-------------------------\n");

                        FlopVisitor flops;
                        method->accept(&flops);
                        cout << white("FLOPS\n") << flops.print() << "\n";

                        MemOpVisitor memops;
                        method->accept(&memops);
                        cout << white("MEMOPS\n") << memops.print() << "\n";
                    }
                }
            }

            modules.push_back(m.module_name());
        }
        catch (io::bulkio_error& e) {
            return report_error(e.what());
        }
        catch (compiler_exception& e) {
            return report_ice(pprintf("% @ %", e.what(), e.location()));
        }
        catch (std::exception& e) {
            return report_ice(e.what());
        }
        catch (...) {
            return report_ice("");
        }
    }

    if (!opt.catalogue.empty()) {
        const auto prefix = std::regex_replace(popt.cpp_namespace, std::regex{"::"}, "_");
        {
            std::ofstream out(opt.outprefix + opt.catalogue + "_catalogue.cpp");
            out << "// Automatically generated by modcc\n"
                "\n"
                "#include <arbor/mechanism_abi.h>\n"
                "\n";

            for (const auto& mod: modules) {
                out << fmt::format("#include \"{}.hpp\"\n", mod);
            }

            out << "\n"
                "#ifdef STANDALONE\n"
                "extern \"C\" {\n"
                "    [[gnu::visibility(\"default\")]] const void* get_catalogue(int* n) {\n";
            out << fmt::format("        *n = {0};\n"
                               "        static arb_mechanism cat[{0}] = {{\n",
                               opt.modfiles.size());
            for (const auto& mod: modules) {
                out << fmt::format("            make_{}_{}(),\n", prefix, mod);
            }
            out << "        };\n"
                "        return (void*)cat;\n"
                "    }\n"
                "}\n"
                "\n"
                "#else\n"
                "\n"
                "#include <arbor/mechanism.hpp>\n"
                "#include <arbor/assert.hpp>\n"
                "\n";
            out << fmt::format("#include \"{0}_catalogue.hpp\"\n"
                               "\n"
                               "namespace arb {{\n"
                               "mechanism_catalogue build_{0}_catalogue() {{\n"
                               "    mechanism_catalogue cat;\n",
                               opt.catalogue);
            for (const auto& mod: modules) {
                out << fmt::format("    {{\n"
                                   "        auto mech = make_{}_{}();\n"
                                   "        auto ty = mech.type();\n"
                                   "        auto nm = ty.name;\n"
                                   "        auto ig = mech.i_gpu();\n"
                                   "        auto ic = mech.i_cpu();\n"
                                   "        arb_assert(ic || ig);\n"
                                   "        cat.add(nm, ty);\n"
                                   "        if (ic) cat.register_implementation(nm, std::make_unique<arb::mechanism>(ty, *ic));\n"
                                   "        if (ig) cat.register_implementation(nm, std::make_unique<arb::mechanism>(ty, *ig));\n"
                                   "    }}\n",
                                   prefix, mod);
            }

            out << "    return cat;\n"
                "}\n"
                "\n";
            out << fmt::format("ARB_ARBOR_API const mechanism_catalogue& global_{0}_catalogue() {{\n"
                               "    static mechanism_catalogue cat = build_{0}_catalogue();\n"
                               "    return cat;\n"
                               "}}\n",
                               opt.catalogue);
            out << "} // namespace arb\n"
                "#endif\n";
        }
        {
        std::ofstream out(opt.outprefix + opt.catalogue + "_catalogue.hpp");
        out << fmt::format("#pragma once\n"
                           "\n"
                           "#include <arbor/mechcat.hpp>\n"
                           "#include <arbor/export.hpp>\n"
                           "\n"
                           "namespace arb {{\n"
                           "ARB_ARBOR_API const mechanism_catalogue& global_{0}_catalogue();\n"
                           "}}\n",
                           opt.catalogue);
        }
    }
}<|MERGE_RESOLUTION|>--- conflicted
+++ resolved
@@ -217,24 +217,12 @@
 
             // Perform parsing and semantic analysis passes.
 
-<<<<<<< HEAD
-        emit_header("semantic analysis");
-        m.semantic();
-        if (m.has_warning()) {
-            cerr << yellow("Warnings:\n");
-            cerr << m.warning_string() << "\n";
-        }
-        if (m.has_error()) {
-            return report_error(m.error_string());
-        }
-=======
             emit_header("parsing");
             Parser p(m, false);
             if (!p.parse()) {
                 // Parser::parse() writes its own errors to stderr.
                 return 1;
             }
->>>>>>> e01f799c
 
             emit_header("semantic analysis");
             m.semantic();
