#include <json/json.hpp>

#include <cell.hpp>
#include <common_types.hpp>
#include <fvm_multicell.hpp>
#include <model.hpp>
#include <recipe.hpp>
#include <simple_sampler.hpp>
#include <util/path.hpp>

#include "../gtest.h"

#include "../test_common_cells.hpp"
#include "convergence_test.hpp"
#include "trace_analysis.hpp"
#include "validation_data.hpp"

using namespace nest::mc;

template <
    typename lowered_cell,
    typename SamplerInfoSeq
>
void run_ncomp_convergence_test(
    const char* model_name,
    const util::path& ref_data_path,
    const cell& c,
    SamplerInfoSeq& samplers,
    float t_end=100.f)
{
    auto max_ncomp = g_trace_io.max_ncomp();
    auto dt = g_trace_io.min_dt();

    nlohmann::json meta = {
        {"name", "membrane voltage"},
        {"model", model_name},
        {"dt", dt},
        {"sim", "nestmc"},
        {"units", "mV"}
    };

    auto exclude = stimulus_ends(c);

    convergence_test_runner<int> R("ncomp", samplers, meta);
    R.load_reference_data(ref_data_path);

    for (int ncomp = 10; ncomp<max_ncomp; ncomp*=2) {
        for (auto& seg: c.segments()) {
            if (!seg->is_soma()) {
                seg->set_compartments(ncomp);
            }
        }
        model<lowered_cell> m(singleton_recipe{c});

        R.run(m, ncomp, t_end, dt, exclude);
    }
    R.report();
    R.assert_all_convergence();
}

<<<<<<< HEAD
TEST(ball_and_stick, neuron_ref) {
    using lowered_cell = fvm::fvm_multicell<multicore::backend>;
=======
TEST(ball_and_taper, neuron_ref) {
    using lowered_cell = fvm::fvm_multicell<double, cell_local_size_type>;
>>>>>>> 0ded25a6

    cell c = make_cell_ball_and_stick();
    add_common_voltage_probes(c);

    float sample_dt = 0.025f;
    sampler_info samplers[] = {
        {"soma.mid", {0u, 0u}, simple_sampler(sample_dt)},
        {"dend.mid", {0u, 1u}, simple_sampler(sample_dt)},
        {"dend.end", {0u, 2u}, simple_sampler(sample_dt)}
    };

    run_ncomp_convergence_test<lowered_cell>(
        "ball_and_stick",
        "neuron_ball_and_stick.json",
        c,
        samplers);
}

<<<<<<< HEAD
TEST(ball_and_taper, neuron_ref) {
    using lowered_cell = fvm::fvm_multicell<multicore::backend>;

    cell c = make_cell_ball_and_taper();
    add_common_voltage_probes(c);

    float sample_dt = 0.025f;
    sampler_info samplers[] = {
        {"soma.mid", {0u, 0u}, simple_sampler(sample_dt)},
        {"taper.mid", {0u, 1u}, simple_sampler(sample_dt)},
        {"taper.end", {0u, 2u}, simple_sampler(sample_dt)}
    };

    run_ncomp_convergence_test<lowered_cell>(
        "ball_and_taper",
        "neuron_ball_and_taper.json",
        c,
        samplers);
}

=======
>>>>>>> 0ded25a6
TEST(ball_and_3stick, neuron_ref) {
    using lowered_cell = fvm::fvm_multicell<multicore::backend>;

    cell c = make_cell_ball_and_3stick();
    add_common_voltage_probes(c);

    float sample_dt = 0.025f;
    sampler_info samplers[] = {
        {"soma.mid",  {0u, 0u}, simple_sampler(sample_dt)},
        {"dend1.mid", {0u, 1u}, simple_sampler(sample_dt)},
        {"dend1.end", {0u, 2u}, simple_sampler(sample_dt)},
        {"dend2.mid", {0u, 3u}, simple_sampler(sample_dt)},
        {"dend2.end", {0u, 4u}, simple_sampler(sample_dt)},
        {"dend3.mid", {0u, 5u}, simple_sampler(sample_dt)},
        {"dend3.end", {0u, 6u}, simple_sampler(sample_dt)}
    };

    run_ncomp_convergence_test<lowered_cell>(
        "ball_and_3stick",
        "neuron_ball_and_3stick.json",
        c,
        samplers);
}

TEST(rallpack1, numeric_ref) {
    using lowered_cell = fvm::fvm_multicell<multicore::backend>;

    cell c = make_cell_simple_cable();

    // three probes: left end, 30% along, right end.
    c.add_probe({{1, 0.0}, probeKind::membrane_voltage});
    c.add_probe({{1, 0.3}, probeKind::membrane_voltage});
    c.add_probe({{1, 1.0}, probeKind::membrane_voltage});

    float sample_dt = 0.025f;
    sampler_info samplers[] = {
        {"cable.x0.0", {0u, 0u}, simple_sampler(sample_dt)},
        {"cable.x0.3", {0u, 1u}, simple_sampler(sample_dt)},
        {"cable.x1.0", {0u, 2u}, simple_sampler(sample_dt)},
    };

    run_ncomp_convergence_test<lowered_cell>(
        "rallpack1",
        "numeric_rallpack1.json",
        c,
        samplers,
        250.f);
}

TEST(ball_and_squiggle, neuron_ref) {
    using lowered_cell = fvm::fvm_multicell<double, cell_local_size_type>;

    cell c = make_cell_ball_and_squiggle();
    add_common_voltage_probes(c);

    float sample_dt = 0.025f;
    sampler_info samplers[] = {
        {"soma.mid", {0u, 0u}, simple_sampler(sample_dt)},
        {"dend.mid", {0u, 1u}, simple_sampler(sample_dt)},
        {"dend.end", {0u, 2u}, simple_sampler(sample_dt)}
    };

#if 0
    // *temporarily* disabled: compartment division policy will
    // be moved into backend policy classes.

    run_ncomp_convergence_test<lowered_cell_div<div_compartment_sampler>>(
        "ball_and_squiggle_sampler",
        "neuron_ball_and_squiggle.json",
        c,
        samplers);
#endif

    run_ncomp_convergence_test<lowered_cell>(
        "ball_and_squiggle_integrator",
        "neuron_ball_and_squiggle.json",
        c,
        samplers);
}<|MERGE_RESOLUTION|>--- conflicted
+++ resolved
@@ -58,13 +58,8 @@
     R.assert_all_convergence();
 }
 
-<<<<<<< HEAD
-TEST(ball_and_stick, neuron_ref) {
+TEST(ball_and_taper, neuron_ref) {
     using lowered_cell = fvm::fvm_multicell<multicore::backend>;
-=======
-TEST(ball_and_taper, neuron_ref) {
-    using lowered_cell = fvm::fvm_multicell<double, cell_local_size_type>;
->>>>>>> 0ded25a6
 
     cell c = make_cell_ball_and_stick();
     add_common_voltage_probes(c);
@@ -83,29 +78,6 @@
         samplers);
 }
 
-<<<<<<< HEAD
-TEST(ball_and_taper, neuron_ref) {
-    using lowered_cell = fvm::fvm_multicell<multicore::backend>;
-
-    cell c = make_cell_ball_and_taper();
-    add_common_voltage_probes(c);
-
-    float sample_dt = 0.025f;
-    sampler_info samplers[] = {
-        {"soma.mid", {0u, 0u}, simple_sampler(sample_dt)},
-        {"taper.mid", {0u, 1u}, simple_sampler(sample_dt)},
-        {"taper.end", {0u, 2u}, simple_sampler(sample_dt)}
-    };
-
-    run_ncomp_convergence_test<lowered_cell>(
-        "ball_and_taper",
-        "neuron_ball_and_taper.json",
-        c,
-        samplers);
-}
-
-=======
->>>>>>> 0ded25a6
 TEST(ball_and_3stick, neuron_ref) {
     using lowered_cell = fvm::fvm_multicell<multicore::backend>;
 
@@ -156,7 +128,7 @@
 }
 
 TEST(ball_and_squiggle, neuron_ref) {
-    using lowered_cell = fvm::fvm_multicell<double, cell_local_size_type>;
+    using lowered_cell = fvm::fvm_multicell<multicore::backend>;
 
     cell c = make_cell_ball_and_squiggle();
     add_common_voltage_probes(c);
