# Copyright 2013-2023 Lawrence Livermore National Security, LLC and other
# Spack Project Developers. See the top-level COPYRIGHT file for details.
#
# SPDX-License-Identifier: (Apache-2.0 OR MIT)

from spack.package import *


class Arbor(CMakePackage, CudaPackage):
    """Arbor is a high-performance library for computational neuroscience
    simulations."""

    homepage = "https://arbor-sim.org"
    git = "https://github.com/arbor-sim/arbor.git"
    url = "https://github.com/arbor-sim/arbor/releases/download/v0.8.1/arbor-v0.9.0-full.tar.gz"
    maintainers = ("thorstenhater", "haampie")
    submodules = True

    version("master", branch="master", submodules=True)
    version("develop", branch="master", submodules=True)
    version(
        "0.10.0",
        sha256="6b6cc900b85fbf833fae94817b9406a0d690dc28",
        url="https://github.com/arbor-sim/arbor/releases/download/v0.10.1/arbor-v0.10.0-full.tar.gz",
        submodules=True,
    )

    version(
        "0.9.0",
        sha256="5f9740955c821aca81e23298c17ad64f33f635756ad9b4a0c1444710f564306a",
        url="https://github.com/arbor-sim/arbor/releases/download/v0.9.0/arbor-v0.9.0-full.tar.gz",
        submodules=True,
    )
    version(
        "0.8.1",
        sha256="caebf96676ace6a9c50436541c420ca4bb53f0639dcab825de6fa370aacf6baa",
        url="https://github.com/arbor-sim/arbor/releases/download/v0.8.1/arbor-v0.8.1-full.tar.gz",
    )
    version(
        "0.8.0",
        sha256="18df5600308841616996a9de93b55a105be0f59692daa5febd3a65aae5bc2c5d",
        url="https://github.com/arbor-sim/arbor/releases/download/v0.8/arbor-v0.8-full.tar.gz",
    )
    version(
        "0.7.0",
        sha256="c3a6b7193946aee882bb85f9c38beac74209842ee94e80840968997ba3b84543",
        url="https://github.com/arbor-sim/arbor/releases/download/v0.7/arbor-v0.7-full.tar.gz",
    )
    version(
        "0.6.0",
        sha256="4cd333b18effc8833428ddc0b99e7dc976804771bc85da90034c272c7019e1e8",
        url="https://github.com/arbor-sim/arbor/releases/download/v0.6/arbor-v0.6-full.tar.gz",
    )
    version(
        "0.5.2",
        sha256="290e2ad8ca8050db1791cabb6b431e7c0409c305af31b559e397e26b300a115d",
        url="https://github.com/arbor-sim/arbor/releases/download/v0.5.2/arbor-v0.5.2-full.tar.gz",
    )

    variant(
        "assertions",
        default=False,
        description="Enable arb_assert() assertions in code.",
    )
    variant("doc", default=False, description="Build documentation.")
    variant("mpi", default=False, description="Enable MPI support")
    variant("python", default=True, description="Enable Python frontend support")
    variant(
        "vectorize",
        default=False,
        description="Enable vectorization of computational kernels",
    )
    variant(
        "gpu_rng",
        default=False,
        description="Use GPU generated random numbers -- not bitwise equal to CPU version",
        when="+cuda",
    )

    # https://docs.arbor-sim.org/en/latest/install/build_install.html#compilers
    conflicts("%gcc@:8")
    conflicts("%clang@:9")
    # Cray compiler v9.2 and later is Clang-based.
    conflicts("%cce@:9.1")
    conflicts("%intel")

    depends_on("cmake@3.19:", type="build")

    # misc dependencies
    depends_on("fmt@7.1:", when="@0.5.3:")  # required by the modcc compiler
    depends_on("fmt@9.1:", when="@0.7.1:")
    depends_on("fmt@10.2:", when="@0.9.1:")
    depends_on("fmt@10.2:", when="@0.10.0:")
    depends_on("googletest@1.12.1:", when="@0.7.1:")
    depends_on("pugixml@1.11:", when="@0.7.1:")
    depends_on("pugixml@1.13:", when="@0.9.1:")
    depends_on("pugixml@1.14:", when="@0.10.0:")
    depends_on("nlohmann-json@3.11.3:")
    depends_on("random123@1.14.0:")
    with when("+cuda"):
        depends_on("cuda@10:")
        depends_on("cuda@11:", when="@0.7.1:")
        depends_on("cuda@12:", when="@0.9.1:")
        depends_on("cuda@12:", when="@0.10.0:")

    # mpi
    depends_on("mpi", when="+mpi")
    depends_on("py-mpi4py", when="+mpi+python", type=("build", "run"))

    # python (bindings)
    with when("+python"):
        extends("python")
        depends_on("python@3.7:", type=("build", "run"))
        depends_on("python@3.9:", when="@0.9.1:", type=("build", "run"))
        depends_on("py-numpy", type=("build", "run"))
        depends_on("py-pybind11@2.6:", type="build")
        depends_on("py-pybind11@2.8.1:", when="@0.5.3:", type="build")
        depends_on("py-pybind11@2.10.1:", when="@0.7.1:", type="build")
        depends_on("py-pybind11@2.10.1:", when="@0.7.1:", type="build")
        depends_on("py-pybind11@2.10.1:", when="@2.11.1:", type="build")

    # sphinx based documentation
    with when("+doc"):
        depends_on("python@3.10:", type="build")
        depends_on("py-sphinx", type="build")
        depends_on("py-svgwrite", type="build")

    @property
    def build_targets(self):
        return ["all", "html"] if "+doc" in self.spec else ["all"]

    def cmake_args(self):
        args = [
            self.define_from_variant("ARB_WITH_ASSERTIONS", "assertions"),
            self.define_from_variant("ARB_WITH_MPI", "mpi"),
            self.define_from_variant("ARB_WITH_PYTHON", "python"),
            self.define_from_variant("ARB_VECTORIZE", "vectorize"),
        ]

        if "+cuda" in self.spec:
            args.append("-DARB_GPU=cuda")
            args.append(self.define_from_variant("ARB_USE_GPU_RNG", "gpu_rng"))

        # query spack for the architecture-specific compiler flags set by its wrapper
        args.append("-DARB_ARCH=none")
        opt_flags = self.spec.target.optimization_flags(
            self.spec.compiler.name, str(self.spec.compiler.version)
        )
<<<<<<< HEAD
        args.append("-DARB_CXX_FLAGS_TARGET=" + opt_flags)
=======
        # Might return nothing
        if opt_flags:
            args.append("-DARB_CXX_FLAGS_TARGET=" + opt_flags)
        # Needed, spack has no units package
        args.append("-DARB_USE_BUNDLED_UNITS=ON")

>>>>>>> a4c3fa64
        return args

    @run_after("install", when="+python")
    @on_package_attributes(run_tests=True)
    def install_test(self):
        python("-c", "import arbor")<|MERGE_RESOLUTION|>--- conflicted
+++ resolved
@@ -146,16 +146,9 @@
         opt_flags = self.spec.target.optimization_flags(
             self.spec.compiler.name, str(self.spec.compiler.version)
         )
-<<<<<<< HEAD
-        args.append("-DARB_CXX_FLAGS_TARGET=" + opt_flags)
-=======
         # Might return nothing
         if opt_flags:
             args.append("-DARB_CXX_FLAGS_TARGET=" + opt_flags)
-        # Needed, spack has no units package
-        args.append("-DARB_USE_BUNDLED_UNITS=ON")
-
->>>>>>> a4c3fa64
         return args
 
     @run_after("install", when="+python")
