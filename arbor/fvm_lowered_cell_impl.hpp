--- conflicted
+++ resolved
@@ -439,11 +439,7 @@
 
                 // (builtin stimulus, for example, has no targets)
                 if (!config.target.empty()) {
-<<<<<<< HEAD
-                    target_handles[config.target[i]] = target_handle(mech_id, config.cv_loc[i], D.cv_to_cell[cv]);
-=======
-                    target_handles[config.target[i]] = target_handle(mech_id, i, cv_to_intdom[cv]);
->>>>>>> 7b0b69f3
+                    target_handles[config.target[i]] = target_handle(mech_id, config.cv_loc[i], D.cv_to_intdom[cv]);
                 }
             }
         }
