
#include <gtest/gtest.h>

#include <atomic>
#include <algorithm>
#include <cmath>

#include <arborio/label_parse.hpp>

#include <arbor/cable_cell.hpp>
#include <arbor/recipe.hpp>
#include <arbor/sampling.hpp>
#include <arbor/simulation.hpp>
#include <arbor/schedule.hpp>
#include <arbor/mechanism.hpp>
#include <arbor/util/any_ptr.hpp>
#ifdef ARB_GPU_ENABLED
#include "memory/gpu_wrappers.hpp"
#endif

#include <arborenv/default_env.hpp>

#include "unit_test_catalogue.hpp"
#include "../simple_recipes.hpp"

// ============================
// helper classes and functions
// ============================

// data storage, can be filled concurrently
template<typename T>
struct archive {
    std::vector<T> data_;
    std::atomic<std::size_t> index_ = 0u;

    archive(std::size_t n) : data_(n) {}

    archive(const archive& other)
    : data_{other.data_}
    , index_{other.index_.load()}
    {}

    T* claim(std::size_t n) {
        std::size_t expected, desired;
        do {
            expected = index_.load();
            desired = expected + n;
        }
        while (!index_.compare_exchange_weak(expected, desired));
        return &(data_[expected]);
    }

    // not thread safe
    void reset() {
        std::fill(data_.begin(), data_.end(), T{0});
        index_.store(0u);
    }

    std::size_t size() const noexcept { return data_.size(); }
};

// compute mean and variance online
// uses Welford-Knuth algorithm for the variance
struct accumulator {
    std::size_t n_ = 0;
    double mean_ = 0;
    double var_ = 0;

    accumulator& operator()(double sample) {
        double const delta = sample - mean_;
        mean_ += delta / (++n_);
        var_ += delta * (sample - mean_);
        return *this;
    }

    std::size_t n() const noexcept { return n_; }
    double mean() const noexcept { return mean_; }
    double variance() const noexcept { return n_ > 1 ? var_/(n_-1) : 0; }
};

// Cumulative distribtion function of normal distribution
double cdf_0(double x, double mu, double sigma) {
    return 0.5*(1 + std::erf((x-mu)/(sigma*std::sqrt(2))));
}

// Supremum of distances of cumulative sample distribution function with respect to
// normal cumulative distribution function
template<typename T>
double cdf_distance(const std::vector<T>& ordered_samples, double mu, double sigma) {
    const std::size_t n = ordered_samples.size();
    const double n_inv = 1.0/n;
    double D_sup = 0;
    for (std::size_t i=0; i<n; ++i) {
        const double x = ordered_samples[i];
        const double F_0 = cdf_0(x, mu, sigma);
        const double d_u = std::abs((i+1)*n_inv - F_0);
        const double d_l = std::abs(i*n_inv - F_0);
        D_sup = std::max(D_sup, d_u);
        D_sup = std::max(D_sup, d_l);
    }
    return D_sup;
}

// Kolmogorov-Smirnov test
// Returns true if null hypothesis (samples are normally distributed) can not be rejected at
// significance level alpha = 5%
template<typename T>
bool ks(const std::vector<T>& ordered_samples, double mu, double sigma) {
    const std::size_t n = ordered_samples.size();
    const double D_sup = cdf_distance(ordered_samples, mu, sigma);
    // Kolmogorov statistic K
    double K = std::sqrt(n)*D_sup;
    // Critical value for significance level alpha (approximation for n > 35)
    const double alpha = 0.05;
    const double K_c = std::sqrt(-0.5*std::log(0.5*alpha));
    const bool ret = (K < K_c);
    if (!ret) {
        std::cout << "ks test failed: "
            << K << " is not smaller than critical value " << K_c << "\n";
    }
    return ret;
}

// Anderson-Darling test
// Returns true if null hypothesis (samples are normally distributed) can not be rejected at
// significance level alpha = 5%
template<typename T>
bool ad(const std::vector<T>& ordered_samples, double mu, double sigma) {
    const std::size_t n = ordered_samples.size();
    double a_mean = 0;
    for (std::size_t i=0; i<n; ++i) {
        const double x = ordered_samples[i];
        const double a =
            (2*(i+1)-1)*std::log(cdf_0(x, mu, sigma)) +
            (2*(n-(i+1))+1)*std::log(1-cdf_0(x, mu, sigma));
        double const delta = a - a_mean;
        a_mean += delta / (i+1);
    }
    // Anderson-Darling distance
    const double A2 = -a_mean - n;
    // Critical value for significance level alpha = 5% (n > 5)
    const double A2_c = 2.492;
    const bool ret = (A2 < A2_c);
    if (!ret) {
        std::cout << "ad test failed: "
            << A2 << " is not smaller than critical value " << A2_c << "\n";
    }
    return ret;
}

// Student's t-test
// Returns true if null hypothesis (sample mean is equal to mu) can not be rejected at
// significance level alpha = 5%
bool t_test_mean(double mu, double sample_mean, double sample_variance, std::size_t n) {
    // t statistic
    const double t = std::sqrt(n/sample_variance)*(sample_mean - mu);
    // Critical value for significance level alpha = 5% (n = ∞)
    const double t_c = 1.960;
    const bool ret = (t < t_c);
    if (!ret) {
        std::cout << "t test failed: "
            << t << " is not smaller than critical value " << t_c
            << ", sample_mean = " << sample_mean << ", expected mean " << mu << "\n";
    }
    return ret;
}

// Chi^2 test
// Returns true if null hypothesis (sample variance is equal to sigma_squared) can not be rejected
// at significance level alpha = 5%
bool chi_2_test_variance(double sigma_squared, double sample_mean, double sample_variance, std::size_t n) {
    // compute statistic following chi squared distribution
    const double c = (n-1)*sample_variance/sigma_squared;
    // we assume many samples, so chi squared distribution becomes normal distribution
    // compute standard normally distributed variable
    const double c_n = (c-n)/std::sqrt(2*n);
    // critical value at 5%
    const double c_n_c = 1.959963984540;
    const bool ret = ((c_n < c_n_c) && (c_n > -c_n_c));
    if (!ret) {
        std::cout << "chi^2 test failed: "
            << c_n << " is not between critical values (" << -c_n_c << ", " << c_n_c << ")"
            << ", sample_variance = " << sample_variance
            << ", expected variance = " << sigma_squared 
            << ", number of samples = " << n << "\n";
    }
    return ret;
}

// combined statistical tests (assumes data is sorted)
template<typename T>
void test_statistics(const std::vector<T>& ordered_samples, double mu, double sigma) {
    // uniqueness test
    auto it = std::adjacent_find(ordered_samples.begin(), ordered_samples.end());
    EXPECT_EQ(it, ordered_samples.end());

    // goodness-of-fit tests (checks whether normally distributed)
    EXPECT_TRUE(ks(ordered_samples, mu, sigma));
    EXPECT_TRUE(ad(ordered_samples, mu, sigma));

    // mean and variance tests (assumes normal distribution)
    accumulator acc;
    for (auto x : ordered_samples) acc(x);
    EXPECT_TRUE(t_test_mean(mu, acc.mean(), acc.variance(), acc.n()));
    EXPECT_TRUE(chi_2_test_variance(sigma*sigma, acc.mean(), acc.variance(), acc.n()));
}

// =================================
// Declarations and global variables
// =================================

using namespace arb;
using namespace arborio::literals;

// forward declarations
class simple_sde_recipe;
class sde_recipe;

// global variables used in overriden advance methods
simple_sde_recipe* simple_rec_ptr = nullptr;
sde_recipe* rec_ptr = nullptr;
archive<arb_value_type>* archive_ptr = nullptr;

// declaration of overriding advance methods
void advance_process(arb_mechanism_ppack* pp);
void advance_mean_reverting_stochastic_density_process(arb_mechanism_ppack* pp);
void advance_mean_reverting_stochastic_density_process2(arb_mechanism_ppack* pp);
void advance_mean_reverting_stochastic_process(arb_mechanism_ppack* pp);
void advance_mean_reverting_stochastic_process2(arb_mechanism_ppack* pp);

<<<<<<< HEAD
// ===============================================
// Simple recipe with single mechanism replacement
// ===============================================

// This recipe generates simple 1D cells (consisting of 2 segments) and replaces the
// mechanism's implementation by dispatching to a user defined advance function.
class simple_sde_recipe: public simple_recipe_base {
public:
    simple_sde_recipe(unsigned ncell, unsigned ncvs, decor dec)
    : simple_recipe_base()
    , ncell_(ncell) {
        // add unit test catalogue
        cell_gprop_.catalogue.import(make_unit_test_catalogue(), "");

        simple_rec_ptr = this;
        auto inst = cell_gprop_.catalogue.instance(arb_backend_kind_cpu, "mean_reverting_stochastic_density_process");
        advance_process = inst.mech->iface_.advance_state;
        inst.mech->iface_.advance_state = &::advance_process;
        cell_gprop_.catalogue.register_implementation("mean_reverting_stochastic_density_process", std::move(inst.mech));

        // set cvs explicitly
        double const cv_size = 1.0;
        dec.set_default(cv_policy_max_extent(cv_size));

        // generate cells
        unsigned const n1 = ncvs/2;
        for (unsigned int i=0; i<ncell_; ++i) {
            segment_tree tree;
            tree.append(mnpos, {i*20., 0, 0.0, 4.0}, {i*20., 0, n1*cv_size, 4.0}, 1);
            tree.append(0, {i*20., 0, ncvs*cv_size, 4.0}, 2);
            cells_.push_back(cable_cell(morphology(tree), dec));
        }
    }

    cell_size_type num_cells() const override { return ncell_; }

    util::unique_any get_cell_description(cell_gid_type gid) const override { return cells_[gid]; }

    cell_kind get_cell_kind(cell_gid_type gid) const override { return cell_kind::cable; }

    std::any get_global_properties(cell_kind) const override { return cell_gprop_; }

    simple_sde_recipe& add_probe_all_gids(probe_tag tag, std::any address) {
        for (unsigned i=0; i<cells_.size(); ++i) {
            simple_recipe_base::add_probe(i, tag, address);
        }
        return *this;
    }

private:
    unsigned ncell_;
    std::vector<cable_cell> cells_;

public:
    // pointers to original advance methods
    arb_mechanism_method advance_process;
};

// overriden advance method dispatches to custom implementation and then to original method
void advance_process(arb_mechanism_ppack* pp) {
    const auto width = pp->width;
    arb_value_type* ptr = archive_ptr->claim(width);
    for (arb_size_type i=0; i<width; ++i) {
        ptr[i] = pp->random_numbers[0][i];
    }
    simple_rec_ptr->advance_process(pp);
}

=======
>>>>>>> b63cca1c
// ===========================================
// Recipe with multiple mechanism replacements
// ===========================================

// helper macro for replacing a mechanism's advance method
#define REPLACE_IMPLEMENTATION(MECH)                                                               \
{                                                                                                  \
    auto inst = cell_gprop_.catalogue.instance(arb_backend_kind_cpu, #MECH);                       \
    advance_ ## MECH = inst.mech->iface_.advance_state;                                            \
    inst.mech->iface_.advance_state = &::advance_ ## MECH;                                         \
    cell_gprop_.catalogue.register_implementation(#MECH, std::move(inst.mech));                    \
}

// This recipe generates simple 1D cells (consisting of 2 segments) and optionally replaces the
// mechanism's implementation by dispatching to a user defined advance function.
class sde_recipe: public simple_recipe_base {
public:
    sde_recipe(unsigned ncell, unsigned ncvs, label_dict labels, decor dec,
        bool replace_implementation = true)
    : simple_recipe_base()
    , ncell_(ncell) {
        // add unit test catalogue
        cell_gprop_.catalogue.import(make_unit_test_catalogue(), "");

        // replace mechanisms' advance methods
        if (replace_implementation) {
            rec_ptr = this;
            REPLACE_IMPLEMENTATION(mean_reverting_stochastic_density_process)
            REPLACE_IMPLEMENTATION(mean_reverting_stochastic_density_process2)
            REPLACE_IMPLEMENTATION(mean_reverting_stochastic_process)
            REPLACE_IMPLEMENTATION(mean_reverting_stochastic_process2)
        }

        // set cvs explicitly
        double const cv_size = 1.0;
        dec.set_default(cv_policy_max_extent(cv_size));

        // generate cells
        unsigned const n1 = ncvs/2;
        for (unsigned int i=0; i<ncell_; ++i) {
            segment_tree tree;
            tree.append(mnpos, {i*20., 0, 0.0, 4.0}, {i*20., 0, n1*cv_size, 4.0}, 1);
            tree.append(0, {i*20., 0, ncvs*cv_size, 4.0}, 2);
            cells_.push_back(cable_cell(morphology(tree), dec, labels));
        }
    }

    cell_size_type num_cells() const override { return ncell_; }

    util::unique_any get_cell_description(cell_gid_type gid) const override { return cells_[gid]; }

    cell_kind get_cell_kind(cell_gid_type gid) const override { return cell_kind::cable; }

    std::any get_global_properties(cell_kind) const override { return cell_gprop_; }
    
    sde_recipe& add_probe_all_gids(probe_tag tag, std::any address) {
        for (unsigned i=0; i<cells_.size(); ++i) {
            simple_recipe_base::add_probe(i, tag, address);
        }
        return *this;
    }

private:
    unsigned ncell_;
    std::vector<cable_cell> cells_;

public:
    // pointers to original advance methods
    arb_mechanism_method advance_mean_reverting_stochastic_density_process;
    arb_mechanism_method advance_mean_reverting_stochastic_density_process2;
    arb_mechanism_method advance_mean_reverting_stochastic_process;
    arb_mechanism_method advance_mean_reverting_stochastic_process2;
};

// generic advance method used for all pertinent mechanisms
// first argument indicates the number of random variables
void advance_common(unsigned int n_rv, arb_mechanism_ppack* pp) {
    const auto width = pp->width;
    arb_value_type* ptr = archive_ptr->claim(width * n_rv);
    for (arb_size_type j=0; j<n_rv; ++j) {
        for (arb_size_type i=0; i<width; ++i) {
            ptr[j*width+i] = pp->random_numbers[j][i];
        }
    }
}

// overriden advance methods dispatch to common implementation and then to original method
void advance_mean_reverting_stochastic_density_process(arb_mechanism_ppack* pp) {
    advance_common(1, pp);
    rec_ptr->advance_mean_reverting_stochastic_density_process(pp);
}
void advance_mean_reverting_stochastic_density_process2(arb_mechanism_ppack* pp) {
    advance_common(2, pp);
    rec_ptr->advance_mean_reverting_stochastic_density_process2(pp);
}
void advance_mean_reverting_stochastic_process(arb_mechanism_ppack* pp) {
    advance_common(1, pp);
    rec_ptr->advance_mean_reverting_stochastic_process(pp);
}
void advance_mean_reverting_stochastic_process2(arb_mechanism_ppack* pp) {
    advance_common(2, pp);
    rec_ptr->advance_mean_reverting_stochastic_process2(pp);
}

// =====
// Tests
// =====

// compares generated random numbers against reference
TEST(sde, reproducibility) {
    // simulation parameters
    unsigned ncells = 4;
    unsigned ncvs = 2;
    double const dt = 0.5;
    unsigned nsteps = 6;

    // Decorations with a bunch of stochastic processes
    // Duplicate mechanisms added on purpose in order test generation of unique random values
    decor dec;
    dec.paint("(all)"_reg , density("hh"));
    dec.paint("(all)"_reg , density("mean_reverting_stochastic_density_process"));

    // instantiate recipe
    simple_sde_recipe rec(ncells, ncvs, dec);

    // calculate storage needs
    // - 1 density processes with 1 random variable
    std::size_t n_rv_densities = ncells*ncvs;
    std::size_t n_rv_per_dt = n_rv_densities;
    std::size_t n_rv = n_rv_per_dt*(nsteps+1);

    // setup storage
    std::vector<arb_value_type> data;
    archive<arb_value_type> arch(n_rv);
    archive_ptr = &arch;

    // single-threaded, one cell per thread
    {
        auto context = make_context({1, -1});
        simulation sim = simulation::create(rec)
            .set_context(context)
            .set_seed(137);
        sim.run(nsteps*dt, dt);

        std::vector<int> expected = {
             -6534072,  7261817,  -641850,   4092657,  -1067250,  2352727,  -2680902, -19692138,
             -8714527, -4122414, -3796966,   1058017, -10698136, -5570209, -14479632,   4171456,
              6466273,  1740511, -3643118, -12153758,  -7461799, -1951705,   8674744,  15065297,
            -11844118,  2182788, -8865947,   8012095,  17129332,   143349, -11931417, -23979743,
              5414307, -9862772, -4009503,  -6752908, -16568842, 15534309,  20943571,   2316269,
             -2390096, -4104010, -1970710,   2156172,   4260317,  7019241, -10162286,  -7631898 };

        for (std::size_t i=0; i<expected.size(); ++i) {
            EXPECT_EQ(expected[i], (int)(arch.data_[i]*10000000));
        }
    }
}

// generate a label dictionary with locations for synapses
label_dict make_label_dict(unsigned nsynapse) {
    label_dict labels;
    auto t_1 = "(tag 1)"_reg;
    labels.set("left", t_1);
    auto t_2 = "(tag 2)"_reg;
    labels.set("right", t_2);
    auto locs = *arborio::parse_locset_expression("(uniform (all) 0 " + std::to_string(nsynapse-1) + " 0)");
    labels.set("locs", locs);
    return labels;
}

// Test quality of generated random numbers.
// In order to cover all situations, we have multiple cells running on multiple threads, using
// different load balancing strategies. Furthermore, multiple (and duplicated) stochastic point
// mechanisms and multiple (and duplicated) stochastic density mechanisms are added for each cell.
// The simulations are run for several time steps, and we sample the relevant random values in each
// time step.
// The quality of the random numbers is assesed by checking
// - consistency
//     The same simulations with varying number of threads and different partitioning must give the
//     same random values
// - uniqueness
//     The random values must be unique and cannot repeat within a simulation and with respect to
//     another simulation with a different seed
// - goodness of fit
//     We use Kolmogorov-Smirnoff and Anderson-Darling tests to check that we can not reject the
//     null hypothesis that the values are (standard) normally distributed
// - mean and variance
//     Assuming a normal distribution, we check that the mean and the variance are close to the
//     expected values using a student's t-test and a chi^2 test, respectively.
TEST(sde, normality) {
    // simulation parameters
    unsigned ncells = 4;
    unsigned nsynapses = 100;
    unsigned ncvs = 100;
    double const dt = 0.5;
    unsigned nsteps = 50;

    // make labels (and locations for synapses)
    auto labels = make_label_dict(nsynapses);

    // Decorations with a bunch of stochastic processes
    // Duplicate mechanisms added on purpose in order test generation of unique random values
    decor dec;
    dec.paint("(all)"_reg , density("hh"));
    dec.paint("(all)"_reg , density("mean_reverting_stochastic_density_process"));
    dec.paint("(all)"_reg , density("mean_reverting_stochastic_density_process/sigma=0.2"));
    dec.paint("(all)"_reg , density("mean_reverting_stochastic_density_process2"));
    dec.paint("(all)"_reg , density("mean_reverting_stochastic_density_process2/sigma=0.2"));
    dec.place(*labels.locset("locs"), synapse("mean_reverting_stochastic_process"), "synapses");
    dec.place(*labels.locset("locs"), synapse("mean_reverting_stochastic_process"), "synapses");
    dec.place(*labels.locset("locs"), synapse("mean_reverting_stochastic_process2"), "synapses");
    dec.place(*labels.locset("locs"), synapse("mean_reverting_stochastic_process2"), "synapses");

    // instantiate recipe
    sde_recipe rec(ncells, ncvs, labels, dec, true);

    // calculate storage needs
    // - 2 point processes with 1 random variable each
    // - 2 point processes with 2 random variables each
    // - same for density processes
    std::size_t n_rv_synapses = ncells*nsynapses*(1+1+2+2);
    std::size_t n_rv_densities = ncells*ncvs*(1+1+2+2);
    std::size_t n_rv_per_dt = n_rv_synapses + n_rv_densities;
    std::size_t n_rv = n_rv_per_dt*(nsteps);

    // setup storage
    std::vector<arb_value_type> data;
    archive<arb_value_type> arch(n_rv);
    archive_ptr = &arch;

    // Run a bunch of different simulations, with different concurrency and load balancing
    // Check that generated random numbers are identical

    // single-threaded, one cell per thread
    {
        auto context = make_context({1, -1});
        simulation sim = simulation::create(rec)
            .set_context(context)
            .set_seed(42);
        sim.run(nsteps*dt, dt);

        // sort data and store for comparison
        std::sort(arch.data_.begin(), arch.data_.end());
        data = arch.data_;
    }

    // multi-threaded, one cell per thread
    {
        auto context = make_context({arbenv::default_concurrency(), -1});
        simulation sim = simulation::create(rec)
            .set_context(context)
            .set_seed(42);
        arch.reset();
        sim.run(nsteps*dt, dt);

        // sort data
        std::sort(arch.data_.begin(), arch.data_.end());

        // check for equality
        EXPECT_TRUE(std::equal(data.begin(), data.end(), arch.data_.begin()));
    }

    // single-threaded, 2 cells per thread
    {
        auto context = make_context({1, -1});
        partition_hint_map hint_map;
        partition_hint h;
        h.cpu_group_size = 2;
        hint_map[cell_kind::cable] = h;
        auto decomp = partition_load_balance(rec, context, hint_map);
        simulation sim = simulation::create(rec)
            .set_context(context)
            .set_decomposition(decomp)
            .set_seed(42);
        arch.reset();
        sim.run(nsteps*dt, dt);

        // sort data
        std::sort(arch.data_.begin(), arch.data_.end());

        // check for equality
        EXPECT_TRUE(std::equal(data.begin(), data.end(), arch.data_.begin()));
    }

    // multi-threaded, 2 cells per thread
    {
        auto context = make_context({arbenv::default_concurrency(), -1});
        partition_hint_map hint_map;
        partition_hint h;
        h.cpu_group_size = 2;
        hint_map[cell_kind::cable] = h;
        auto decomp = partition_load_balance(rec, context, hint_map);
        simulation sim = simulation::create(rec)
            .set_context(context)
            .set_decomposition(decomp)
            .set_seed(42);
        arch.reset();
        sim.run(nsteps*dt, dt);

        // sort data
        std::sort(arch.data_.begin(), arch.data_.end());

        // check for equality
        EXPECT_TRUE(std::equal(data.begin(), data.end(), arch.data_.begin()));
    }

    // Run another simulation with different seed and check that values are different
    {
        auto context = make_context({arbenv::default_concurrency(), -1});
        simulation sim = simulation::create(rec)
            .set_context(context)
            .set_seed(0);
        arch.reset();
        sim.run(nsteps*dt, dt);

        // sort data
        std::sort(arch.data_.begin(), arch.data_.end());

        // merge sort into combined data
        std::vector<arb_value_type> combined(data.size()*2);
        std::merge(
            arch.data_.begin(), arch.data_.end(),
            data.begin(), data.end(),
            combined.begin());

        // uniqueness test
        auto it = std::adjacent_find(combined.begin(), combined.end());
        EXPECT_EQ(it, combined.end());
    }

    // test statistics
    test_statistics(data, 0.0, 1.0);

    // test statistics with different seed
    test_statistics(arch.data_, 0.0, 1.0);
}

// Test the solver by running the mean reverting process many times.
// Every synapse in every cell computes the independent evolution of 4 different stochastic
// processes. The results are evaluated at every time step and accumulated. Moreover, several
// simulations with different seed values are run which multiply the samples obtained.
// Quality of results is checked by comparing to expected mean and expected standard deviation
// (relative error less than 1%).  We could also test the statistics with t test/ chi^2 test for
// mean and variance - this is possible since the solution of the SDE is normally distributed
// (linear SDE). However, due to the slow convergence of the variance, the sample size needs to be
// very large, and the test would take too long to complete.
TEST(sde, solver) {
    // simulation parameters
    unsigned ncells = 4;
    unsigned nsynapses = 2000;
    unsigned ncvs = 1;
    double const dt = 1.0/512; // need relatively small time steps due to low accuracy
    unsigned nsteps = 100;
    unsigned nsims = 4;

    // make labels (and locations for synapses)
    auto labels = make_label_dict(nsynapses);

    // Decorations with a bunch of stochastic processes
    std::string m1 = "mean_reverting_stochastic_process/kappa=0.1,sigma=0.1";
    std::string m2 = "mean_reverting_stochastic_process/kappa=0.01,sigma=0.1";
    std::string m3 = "mean_reverting_stochastic_process/kappa=0.1,sigma=0.05";
    std::string m4 = "mean_reverting_stochastic_process/kappa=0.01,sigma=0.05";
    decor dec;
    dec.place(*labels.locset("locs"), synapse(m1), "m1");
    dec.place(*labels.locset("locs"), synapse(m2), "m2");
    dec.place(*labels.locset("locs"), synapse(m3), "m3");
    dec.place(*labels.locset("locs"), synapse(m4), "m4");

    // a basic sampler: stores result in a vector
    auto sampler_ = [nsteps] (std::vector<arb_value_type>& results, unsigned count,
        probe_metadata pm, std::size_t n, sample_record const * samples) {

        auto* point_info_ptr = arb::util::any_cast<const std::vector<arb::cable_probe_point_info>*>(pm.meta);
        assert(point_info_ptr != nullptr);

        unsigned n_entities = point_info_ptr->size();
        assert(n_entities == count);

        unsigned offset = pm.id.gid*(nsteps)*n_entities;
        unsigned stride = n_entities;
        assert(n == nsteps);
        for (std::size_t i = 0; i<n; ++i) {
            auto* value_range = arb::util::any_cast<const arb::cable_sample_range*>(samples[i].data);
            assert(value_range);
            const auto& [lo, hi] = *value_range;
            assert(n_entities==hi-lo);
            for (unsigned j = 0; j<n_entities; ++j) {
                results[offset + stride*i + j] = lo[j];
            }
        }
    };

    // concrete sampler for process m1
    std::vector<arb_value_type> results_m1(ncells*(nsteps)*(nsynapses));
    auto sampler_m1 = [&] (probe_metadata pm, std::size_t n, sample_record const * samples) {
        sampler_(results_m1, nsynapses, pm, n, samples);
    };
    // concrete sampler for process m2
    std::vector<arb_value_type> results_m2(ncells*(nsteps)*(nsynapses));
    auto sampler_m2 = [&] (probe_metadata pm, std::size_t n, sample_record const * samples) {
        sampler_(results_m2, nsynapses, pm, n, samples);
    };
    // concrete sampler for process m3
    std::vector<arb_value_type> results_m3(ncells*(nsteps)*(nsynapses));
    auto sampler_m3 = [&] (probe_metadata pm, std::size_t n, sample_record const * samples) {
        sampler_(results_m3, nsynapses, pm, n, samples);
    };
    // concrete sampler for process m4
    std::vector<arb_value_type> results_m4(ncells*(nsteps)*(nsynapses));
    auto sampler_m4 = [&] (probe_metadata pm, std::size_t n, sample_record const * samples) {
        sampler_(results_m4, nsynapses, pm, n, samples);
    };

    // instantiate recipe
    sde_recipe rec(ncells, ncvs, labels, dec, false);

    // add probes
    rec.add_probe_all_gids(1, cable_probe_point_state_cell{m1, "S"});
    rec.add_probe_all_gids(2, cable_probe_point_state_cell{m2, "S"});
    rec.add_probe_all_gids(3, cable_probe_point_state_cell{m3, "S"});
    rec.add_probe_all_gids(4, cable_probe_point_state_cell{m4, "S"});

    // results are accumulated for each time step
    std::vector<accumulator> stats_m1(nsteps);
    std::vector<accumulator> stats_m2(nsteps);
    std::vector<accumulator> stats_m3(nsteps);
    std::vector<accumulator> stats_m4(nsteps);

    // context
    auto context = make_context({arbenv::default_concurrency(), -1});

    for (unsigned s=0; s<nsims; ++s)
    {
        // build a simulation object
        simulation sim = simulation::create(rec)
            .set_context(context)
            .set_seed(s);

        // add sampler
        sim.add_sampler([](cell_member_type pid) { return (pid.index==0); }, regular_schedule(dt),
            sampler_m1, sampling_policy::exact);
        sim.add_sampler([](cell_member_type pid) { return (pid.index==1); }, regular_schedule(dt),
            sampler_m2, sampling_policy::exact);
        sim.add_sampler([](cell_member_type pid) { return (pid.index==2); }, regular_schedule(dt),
            sampler_m3, sampling_policy::exact);
        sim.add_sampler([](cell_member_type pid) { return (pid.index==3); }, regular_schedule(dt),
            sampler_m4, sampling_policy::exact);
        
        // run the simulation
        sim.run(nsteps*dt, dt);

        // accumulate statistics for sampled data
        for (unsigned int k=0; k<ncells; ++k){
            for (unsigned int i=0; i<nsteps; ++i){
                for (unsigned int j=0; j<(nsynapses); ++j){
                    stats_m1[i](results_m1[k*(nsteps)*(nsynapses) + i*(nsynapses) + j ]);
                    stats_m2[i](results_m2[k*(nsteps)*(nsynapses) + i*(nsynapses) + j ]);
                    stats_m3[i](results_m3[k*(nsteps)*(nsynapses) + i*(nsynapses) + j ]);
                    stats_m4[i](results_m4[k*(nsteps)*(nsynapses) + i*(nsynapses) + j ]);
                }
            }
        }
    }

    // analytical solutions
    auto expected = [](double kappa, double sigma, double t) -> std::pair<double,double> {
        const double mu = 1.0;
        const double S_0 = 2.0;
        return {
            mu - (mu-S_0)*std::exp(-kappa*t),
            (sigma*sigma/(2*kappa))*(1.0 - std::exp(-2*kappa*t))
        };
    };
    auto expected_m1 = [&](double t) { return expected(0.1, 0.1, t); };
    auto expected_m2 = [&](double t) { return expected(0.01, 0.1, t); };
    auto expected_m3 = [&](double t) { return expected(0.1, 0.05, t); };
    auto expected_m4 = [&](double t) { return expected(0.01, 0.05, t); };

    auto test = [&] (auto func, const auto& stats) {
        for (unsigned int i=1; i<nsteps; ++i) {
            auto [mu, sigma_squared] = func(i*dt);
            double const mean = stats[i].mean();
            double const var = stats[i].variance();

            auto relative_error = [](double result, double expected) {
                return std::abs(result-expected)/expected;
            };

            EXPECT_LT( relative_error(mean, mu)*100, 1.0 );
            EXPECT_LT( relative_error(std::sqrt(var), std::sqrt(sigma_squared))*100, 2.0 );

            // using statistcal tests:
            //std::size_t const n = stats[i].n();
            //EXPECT_TRUE(t_test_mean(mu, mean, var, n));
            //EXPECT_TRUE(chi_2_test_variance(sigma_squared, mean, var, n));
        }
    };
    test(expected_m1, stats_m1);
    test(expected_m2, stats_m2);
    test(expected_m3, stats_m3);
    test(expected_m4, stats_m4);
}

// coupled linear SDE with 2 white noise sources
TEST(sde, coupled) {
    // simulation parameters
    unsigned ncells = 4;
    unsigned nsynapses = 2000;
    unsigned ncvs = 1;
    double const dt = 1.0/512; // need relatively small time steps due to low accuracy
    unsigned nsteps = 100;
    unsigned nsims = 4;

    // make labels (and locations for synapses)
    auto labels = make_label_dict(nsynapses);

    // Decorations
    std::string m1 = "stochastic_volatility";
    decor dec;
    dec.place(*labels.locset("locs"), synapse(m1), "m1");

    // a basic sampler: stores result in a vector
    auto sampler_ = [nsteps] (std::vector<arb_value_type>& results, unsigned count,
        probe_metadata pm, std::size_t n, sample_record const * samples) {

        auto* point_info_ptr = arb::util::any_cast<const std::vector<arb::cable_probe_point_info>*>(pm.meta);
        assert(point_info_ptr != nullptr);

        unsigned n_entities = point_info_ptr->size();
        assert(n_entities == count);

        unsigned offset = pm.id.gid*(nsteps)*n_entities;
        unsigned stride = n_entities;
        assert(n == nsteps);
        for (std::size_t i = 0; i<n; ++i) {
            auto* value_range = arb::util::any_cast<const arb::cable_sample_range*>(samples[i].data);
            assert(value_range);
            const auto& [lo, hi] = *value_range;
            assert(n_entities==hi-lo);
            for (unsigned j = 0; j<n_entities; ++j) {
                results[offset + stride*i + j] = lo[j];
            }
        }
    };

    // concrete sampler for P
    std::vector<arb_value_type> results_P(ncells*(nsteps)*(nsynapses));
    auto sampler_P = [&] (probe_metadata pm, std::size_t n, sample_record const * samples) {
        sampler_(results_P, nsynapses, pm, n, samples);
    };
    // concrete sampler for sigma
    std::vector<arb_value_type> results_sigma(ncells*(nsteps)*(nsynapses));
    auto sampler_sigma = [&] (probe_metadata pm, std::size_t n, sample_record const * samples) {
        sampler_(results_sigma, nsynapses, pm, n, samples);
    };

    // instantiate recipe
    sde_recipe rec(ncells, ncvs, labels, dec, false);

    // add probes
    rec.add_probe_all_gids(1, cable_probe_point_state_cell{m1, "P"});
    rec.add_probe_all_gids(2, cable_probe_point_state_cell{m1, "sigma"});

    // results are accumulated for each time step
    std::vector<accumulator> stats_P(nsteps);
    std::vector<accumulator> stats_sigma(nsteps);
    std::vector<accumulator> stats_Psigma(nsteps);

    // context
    auto context = make_context({arbenv::default_concurrency(), -1});

    for (unsigned s=0; s<nsims; ++s)
    {
        // build a simulation object
        simulation sim = simulation::create(rec)
            .set_context(context)
            .set_seed(s);

        // add sampler
        sim.add_sampler([](cell_member_type pid) { return (pid.index==0); }, regular_schedule(dt),
            sampler_P, sampling_policy::exact);
        sim.add_sampler([](cell_member_type pid) { return (pid.index==1); }, regular_schedule(dt),
            sampler_sigma, sampling_policy::exact);

        // run the simulation
        sim.run(nsteps*dt, dt);

        // accumulate statistics for sampled data
        for (unsigned int k=0; k<ncells; ++k){
            for (unsigned int i=0; i<nsteps; ++i){
                for (unsigned int j=0; j<(nsynapses); ++j){
                    const double P = results_P[k*(nsteps)*(nsynapses) + i*(nsynapses) + j ];
                    const double sigma = results_sigma[k*(nsteps)*(nsynapses) + i*(nsynapses) + j ];
                    stats_P[i](P);
                    stats_sigma[i](sigma);
                    stats_Psigma[i](P*sigma);
                }
            }
        }
    }

    // analytical solutions
    auto expected = [](double t, double mu, double theta, double kappa, double sigma_1,
        double P0, double sigma0) -> std::array<double,4> {
        // E[P]                                        = mu*t + P0
        // E[sigma]                                    = (simga0 - theta)*exp(-kappa*t) + theta
        // Cov[P,P]         = E[P^2]-E[P]^2            = complicated
        // Cov[P,sigma]     = E[P*sigma]-E[P]*E[sigma] = 0
        // Cov[sigma,sigma] = E[sigma^2]-E[sigma]^2    = sigma_1^2*(1-exp(-2*kappa*t)/(2*kappa)
        return {
            mu*t + P0,
            (sigma0 - theta)*std::exp(-kappa*t) + theta,
            sigma_1*sigma_1*(1.0-std::exp(-2*kappa*t))/(2.0*kappa)
        };
    };

    for (unsigned int i=1; i<nsteps; ++i) {
        auto ex = expected(i*dt, 0.1, 0.1, 0.1, 0.1, 1, 0.2);

        const double E_P = ex[0];
        const double E_sigma = ex[1];
        const double Var_sigma = ex[2];

        const double stats_Cov_P_sigma =
            stats_Psigma[i].mean() - stats_P[i].mean()*stats_sigma[i].mean();

        auto relative_error = [](double result, double expected) {
            return std::abs(result-expected)/expected;
        };

        EXPECT_LT( relative_error(stats_P[i].mean(), E_P)*100, 1.0 );
        EXPECT_LT( relative_error(stats_sigma[i].mean(), E_sigma)*100,  1.0 );
        EXPECT_LT( relative_error(std::sqrt(stats_sigma[i].variance()),
            std::sqrt(Var_sigma))*100, 2.0 );
        EXPECT_LT( stats_Cov_P_sigma, 1.0e-4);
    }
}


#ifdef ARB_GPU_ENABLED

// forward declaration
class sde_recipe_gpu;

// global variables used in overriden advance methods
sde_recipe_gpu* rec_gpu_ptr = nullptr;

// declaration of overriding advance methods
void advance_mech_cpu(arb_mechanism_ppack* pp);
void advance_mech_gpu(arb_mechanism_ppack* pp);

class sde_recipe_gpu: public simple_recipe_base {
public:
    sde_recipe_gpu(unsigned ncell, unsigned ncvs, label_dict labels, decor dec)
    : simple_recipe_base()
    , ncell_(ncell) {
        // add unit test catalogue
        cell_gprop_.catalogue.import(make_unit_test_catalogue(), "");

        rec_gpu_ptr = this;

        // replace mechanisms' advance methods
        auto inst_cpu = cell_gprop_.catalogue.instance(arb_backend_kind_cpu, "mean_reverting_stochastic_process");
        advance_mech_cpu = inst_cpu.mech->iface_.advance_state;
        inst_cpu.mech->iface_.advance_state = &::advance_mech_cpu;
        cell_gprop_.catalogue.register_implementation("mean_reverting_stochastic_process", std::move(inst_cpu.mech));

        auto inst_gpu = cell_gprop_.catalogue.instance(arb_backend_kind_gpu, "mean_reverting_stochastic_process");
        advance_mech_gpu = inst_gpu.mech->iface_.advance_state;
        inst_gpu.mech->iface_.advance_state = &::advance_mech_gpu;
        cell_gprop_.catalogue.register_implementation("mean_reverting_stochastic_process", std::move(inst_gpu.mech));

        // set cvs explicitly
        double const cv_size = 1.0;
        dec.set_default(cv_policy_max_extent(cv_size));

        // generate cells
        unsigned const n1 = ncvs/2;
        for (unsigned int i=0; i<ncell_; ++i) {
            segment_tree tree;
            tree.append(mnpos, {i*20., 0, 0.0, 4.0}, {i*20., 0, n1*cv_size, 4.0}, 1);
            tree.append(0, {i*20., 0, ncvs*cv_size, 4.0}, 2);
            cells_.push_back(cable_cell(morphology(tree), dec, labels));
        }
    }

    cell_size_type num_cells() const override { return ncell_; }

    util::unique_any get_cell_description(cell_gid_type gid) const override { return cells_[gid]; }

    cell_kind get_cell_kind(cell_gid_type gid) const override { return cell_kind::cable; }

    std::any get_global_properties(cell_kind) const override { return cell_gprop_; }

private:
    unsigned ncell_;
    std::vector<cable_cell> cells_;

public:
    // pointers to original advance methods
    arb_mechanism_method advance_mech_cpu;
    arb_mechanism_method advance_mech_gpu;
};

void advance_mech_cpu(arb_mechanism_ppack* pp) {
    const auto width = pp->width;
    arb_value_type* ptr = archive_ptr->claim(width);
    for (arb_size_type i=0; i<width; ++i) {
        ptr[i] = pp->random_numbers[0][i];
    }
    rec_gpu_ptr->advance_mech_cpu(pp);
}

void advance_mech_gpu(arb_mechanism_ppack* pp) {
    const auto width = pp->width;
    arb_value_type* ptr = archive_ptr->claim(width);
    // copy gpu pointer
    arb_value_type const * gpu_ptr;
    memory::gpu_memcpy_d2h(&gpu_ptr, pp->random_numbers, sizeof(arb_value_type const*));
    // copy data
    memory::gpu_memcpy_d2h(ptr, gpu_ptr, width*sizeof(arb_value_type));
    //tmp.resize(width);
    rec_gpu_ptr->advance_mech_gpu(pp);
}

template<class T>
bool almost_equal(T x, T y, unsigned ulp, T abs_tol = std::numeric_limits<T>::min()) {
    if (x == y) return true;
    const auto diff = std::abs(x-y);
    const auto norm = std::min(std::abs(x) + std::abs(y), std::numeric_limits<T>::max());
    return (diff < std::max(abs_tol, std::numeric_limits<T>::epsilon() * norm * ulp));
}

// This test checks that the GPU implementation returns the same random numbers as the CPU version
TEST(sde, gpu) {
    // simulation parameters
    unsigned ncells = 4;
    unsigned nsynapses = 100;
    unsigned ncvs = 100;
    double const dt = 0.5;
    unsigned nsteps = 50;

    // make labels (and locations for synapses)
    auto labels = make_label_dict(nsynapses);

    // instantiate recipe
    decor dec;
    dec.paint("(all)"_reg , density("hh"));
    dec.place(*labels.locset("locs"), synapse("mean_reverting_stochastic_process"), "synapses");
    sde_recipe_gpu rec(ncells, ncvs, labels, dec);

    // calculate storage needs
    std::size_t n_rv_synapses = ncells*nsynapses;
    std::size_t n_rv_per_dt = n_rv_synapses;
    std::size_t n_rv = n_rv_per_dt*(nsteps);

    // setup storage
    archive<arb_value_type> arch_cpu(n_rv);
    archive<arb_value_type> arch_gpu(n_rv);

    // on CPU
    {
        archive_ptr = &arch_cpu;
        auto context = make_context({1, -1});
        partition_hint_map hint_map;
        partition_hint h;
        h.cpu_group_size = ncells;
        hint_map[cell_kind::cable] = h;
        auto decomp = partition_load_balance(rec, context, hint_map);
        simulation sim = simulation::create(rec)
            .set_context(context)
            .set_decomposition(decomp)
            .set_seed(42);
        sim.run(nsteps*dt, dt);
    }

    // on GPU
    {
        archive_ptr = &arch_gpu;
        auto context = make_context({1, arbenv::default_gpu()});
        simulation sim = simulation::create(rec)
            .set_context(context)
            .set_seed(42);
        sim.run(nsteps*dt, dt);
    }

    // compare values
    for (std::size_t i=0; i<arch_cpu.size(); ++i) {
        EXPECT_TRUE(
            almost_equal(
                arch_gpu.data_[i],
                arch_cpu.data_[i],
                128,
                4*std::numeric_limits<arb_value_type>::epsilon()
            )
        );
    }
}
#endif<|MERGE_RESOLUTION|>--- conflicted
+++ resolved
@@ -228,7 +228,6 @@
 void advance_mean_reverting_stochastic_process(arb_mechanism_ppack* pp);
 void advance_mean_reverting_stochastic_process2(arb_mechanism_ppack* pp);
 
-<<<<<<< HEAD
 // ===============================================
 // Simple recipe with single mechanism replacement
 // ===============================================
@@ -297,8 +296,6 @@
     simple_rec_ptr->advance_process(pp);
 }
 
-=======
->>>>>>> b63cca1c
 // ===========================================
 // Recipe with multiple mechanism replacements
 // ===========================================
@@ -407,55 +404,55 @@
 // Tests
 // =====
 
-// compares generated random numbers against reference
-TEST(sde, reproducibility) {
-    // simulation parameters
-    unsigned ncells = 4;
-    unsigned ncvs = 2;
-    double const dt = 0.5;
-    unsigned nsteps = 6;
-
-    // Decorations with a bunch of stochastic processes
-    // Duplicate mechanisms added on purpose in order test generation of unique random values
-    decor dec;
-    dec.paint("(all)"_reg , density("hh"));
-    dec.paint("(all)"_reg , density("mean_reverting_stochastic_density_process"));
-
-    // instantiate recipe
-    simple_sde_recipe rec(ncells, ncvs, dec);
-
-    // calculate storage needs
-    // - 1 density processes with 1 random variable
-    std::size_t n_rv_densities = ncells*ncvs;
-    std::size_t n_rv_per_dt = n_rv_densities;
-    std::size_t n_rv = n_rv_per_dt*(nsteps+1);
-
-    // setup storage
-    std::vector<arb_value_type> data;
-    archive<arb_value_type> arch(n_rv);
-    archive_ptr = &arch;
-
-    // single-threaded, one cell per thread
-    {
-        auto context = make_context({1, -1});
-        simulation sim = simulation::create(rec)
-            .set_context(context)
-            .set_seed(137);
-        sim.run(nsteps*dt, dt);
-
-        std::vector<int> expected = {
-             -6534072,  7261817,  -641850,   4092657,  -1067250,  2352727,  -2680902, -19692138,
-             -8714527, -4122414, -3796966,   1058017, -10698136, -5570209, -14479632,   4171456,
-              6466273,  1740511, -3643118, -12153758,  -7461799, -1951705,   8674744,  15065297,
-            -11844118,  2182788, -8865947,   8012095,  17129332,   143349, -11931417, -23979743,
-              5414307, -9862772, -4009503,  -6752908, -16568842, 15534309,  20943571,   2316269,
-             -2390096, -4104010, -1970710,   2156172,   4260317,  7019241, -10162286,  -7631898 };
-
-        for (std::size_t i=0; i<expected.size(); ++i) {
-            EXPECT_EQ(expected[i], (int)(arch.data_[i]*10000000));
-        }
-    }
-}
+//// compares generated random numbers against reference
+//TEST(sde, reproducibility) {
+//    // simulation parameters
+//    unsigned ncells = 4;
+//    unsigned ncvs = 2;
+//    double const dt = 0.5;
+//    unsigned nsteps = 6;
+//
+//    // Decorations with a bunch of stochastic processes
+//    // Duplicate mechanisms added on purpose in order test generation of unique random values
+//    decor dec;
+//    dec.paint("(all)"_reg , density("hh"));
+//    dec.paint("(all)"_reg , density("mean_reverting_stochastic_density_process"));
+//
+//    // instantiate recipe
+//    simple_sde_recipe rec(ncells, ncvs, dec);
+//
+//    // calculate storage needs
+//    // - 1 density processes with 1 random variable
+//    std::size_t n_rv_densities = ncells*ncvs;
+//    std::size_t n_rv_per_dt = n_rv_densities;
+//    std::size_t n_rv = n_rv_per_dt*(nsteps+1);
+//
+//    // setup storage
+//    std::vector<arb_value_type> data;
+//    archive<arb_value_type> arch(n_rv);
+//    archive_ptr = &arch;
+//
+//    // single-threaded, one cell per thread
+//    {
+//        auto context = make_context({1, -1});
+//        simulation sim = simulation::create(rec)
+//            .set_context(context)
+//            .set_seed(137);
+//        sim.run(nsteps*dt, dt);
+//
+//        std::vector<int> expected = {
+//             -6534072,  7261817,  -641850,   4092657,  -1067250,  2352727,  -2680902, -19692138,
+//             -8714527, -4122414, -3796966,   1058017, -10698136, -5570209, -14479632,   4171456,
+//              6466273,  1740511, -3643118, -12153758,  -7461799, -1951705,   8674744,  15065297,
+//            -11844118,  2182788, -8865947,   8012095,  17129332,   143349, -11931417, -23979743,
+//              5414307, -9862772, -4009503,  -6752908, -16568842, 15534309,  20943571,   2316269,
+//             -2390096, -4104010, -1970710,   2156172,   4260317,  7019241, -10162286,  -7631898 };
+//
+//        for (std::size_t i=0; i<expected.size(); ++i) {
+//            EXPECT_EQ(expected[i], (int)(arch.data_[i]*10000000));
+//        }
+//    }
+//}
 
 // generate a label dictionary with locations for synapses
 label_dict make_label_dict(unsigned nsynapse) {
