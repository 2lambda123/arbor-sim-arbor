#pragma once

#include <algorithm>
#include <cstddef>
#include <cmath>
#include <string>
#include <utility>
#include <vector>

#include <arbor/common_types.hpp>
#include <arbor/fvm_types.hpp>
#include <arbor/mechanism.hpp>

#include "backends/multicore/multicore_common.hpp"
#include "backends/multicore/partition_by_constraint.hpp"
#include "backends/multicore/fvm.hpp"


namespace arb {
namespace multicore {

// Base class for all generated mechanisms for multicore back-end.

class mechanism: public arb::concrete_mechanism<arb::multicore::backend> {
public:
    using value_type = fvm_value_type;
    using index_type = fvm_index_type;
    using size_type = fvm_size_type;

protected:
    using backend = arb::multicore::backend;
    using deliverable_event_stream = backend::deliverable_event_stream;

    using array  = arb::multicore::array;
    using iarray = arb::multicore::iarray;

    struct ion_state_view {
        value_type* current_density;
        value_type* reversal_potential;
        value_type* internal_concentration;
        value_type* external_concentration;
        value_type* ionic_charge;
    };

public:
    std::size_t size() const override {
        return width_;
    }

    std::size_t memory() const override {
        std::size_t s = object_sizeof();

        s += sizeof(value_type) * data_.size();
        s += sizeof(size_type) * width_padded_ * (n_ion_ + 1); // node and ion indices.
        return s;
    }

    void instantiate(fvm_size_type id, backend::shared_state& shared, const mechanism_overrides&, const mechanism_layout&) override;
    void initialize() override;

    void deliver_events() override {
        // Delegate to derived class, passing in event queue state.
        deliver_events(event_stream_ptr_->marked_events());
    }
    void update_current() override {
        vec_t_ = vec_t_ptr_->data();
        nrn_current();
    }
    void update_state() override {
        vec_t_ = vec_t_ptr_->data();
        nrn_state();
    }
    void update_ions() override {
        vec_t_ = vec_t_ptr_->data();
        write_ions();
    }

    void set_parameter(const std::string& key, const std::vector<fvm_value_type>& values) override;

    // Peek into mechanism state variable; implements arb::multicore::backend::mechanism_field_data.
    fvm_value_type* field_data(const std::string& state_var);

protected:
    size_type width_ = 0;        // Instance width (number of CVs/sites)
    size_type width_padded_ = 0; // Width rounded up to multiple of pad/alignment.
    size_type n_ion_ = 0;
    size_type n_detectors_ = 0;

    // Non-owning views onto shared cell state, excepting ion state.

    const index_type* vec_ci_;    // CV to cell index
    const index_type* vec_di_;    // CV to indom index
    const value_type* vec_t_;     // Cell index to cell-local time.
    const value_type* vec_t_to_;  // Cell index to cell-local integration step time end.
    const value_type* vec_dt_;    // CV to integration time step.
    const value_type* vec_v_;     // CV to cell membrane voltage.
    value_type* vec_i_;           // CV to cell membrane current density.
    value_type* vec_g_;           // CV to cell membrane conductivity.
    const value_type* temperature_degC_; // CV to temperature.
    const value_type* diam_um_;   // CV to diameter.
<<<<<<< HEAD
    const value_type* time_since_spike_; // Vector containing time since last spike, indexed by cell index and n_detectors_
=======

    const array* vec_t_ptr_;
    const array* vec_t_to_ptr_;
>>>>>>> 92fdf6c5
    deliverable_event_stream* event_stream_ptr_;

    // Per-mechanism index and weight data, excepting ion indices.

    iarray node_index_;
    iarray multiplicity_;
    bool mult_in_place_;
    constraint_partition index_constraints_;
    const value_type* weight_;    // Points within data_ after instantiation.

    // Bulk storage for state and parameter variables.

    array data_;

    // Generated mechanism field, global and ion table lookup types.
    // First component is name, second is pointer to corresponing member in 
    // the mechanism's parameter pack, or for field_default_table,
    // the scalar value used to initialize the field.

    using global_table_entry = std::pair<const char*, value_type*>;
    using mechanism_global_table = std::vector<global_table_entry>;

    using state_table_entry = std::pair<const char*, value_type**>;
    using mechanism_state_table = std::vector<state_table_entry>;

    using field_table_entry = std::pair<const char*, value_type**>;
    using mechanism_field_table = std::vector<field_table_entry>;

    using field_default_entry = std::pair<const char*, value_type>;
    using mechanism_field_default_table = std::vector<field_default_entry>;

    using ion_state_entry = std::pair<const char*, ion_state_view*>;
    using mechanism_ion_state_table = std::vector<ion_state_entry>;

    using ion_index_entry = std::pair<const char*, iarray*>;
    using mechanism_ion_index_table = std::vector<ion_index_entry>;

    virtual void nrn_init() = 0;

    // Generated mechanisms must implement the following methods, together with
    // fingerprint(), clone(), kind(), nrn_init(), nrn_state(), nrn_current()
    // and deliver_events() (if required) from arb::mechanism.

    // Member tables: introspection into derived mechanism fields, views etc.
    // Default implementations correspond to no corresponding fields/globals/ions.

    virtual mechanism_field_table field_table() { return {}; }
    virtual mechanism_field_default_table field_default_table() { return {}; }
    virtual mechanism_global_table global_table() { return {}; }
    virtual mechanism_state_table state_table() { return {}; }
    virtual mechanism_ion_state_table ion_state_table() { return {}; }
    virtual mechanism_ion_index_table ion_index_table() { return {}; }

    // Simd width used in mechanism.

    virtual unsigned simd_width() const { return 1; }

    // Report raw size in bytes of mechanism object.

    virtual std::size_t object_sizeof() const = 0;

    // Event delivery, given event queue state:

    virtual void nrn_state() {};
    virtual void nrn_current() {};
    virtual void deliver_events(deliverable_event_stream::state) {};
    virtual void write_ions() {};
};

} // namespace multicore
} // namespace arb<|MERGE_RESOLUTION|>--- conflicted
+++ resolved
@@ -98,13 +98,10 @@
     value_type* vec_g_;           // CV to cell membrane conductivity.
     const value_type* temperature_degC_; // CV to temperature.
     const value_type* diam_um_;   // CV to diameter.
-<<<<<<< HEAD
     const value_type* time_since_spike_; // Vector containing time since last spike, indexed by cell index and n_detectors_
-=======
 
     const array* vec_t_ptr_;
     const array* vec_t_to_ptr_;
->>>>>>> 92fdf6c5
     deliverable_event_stream* event_stream_ptr_;
 
     // Per-mechanism index and weight data, excepting ion indices.
