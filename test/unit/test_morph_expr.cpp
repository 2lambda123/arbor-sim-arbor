--- conflicted
+++ resolved
@@ -647,11 +647,7 @@
         lhs  = cable({0,0,.5});
         rhs  = cable({1,0,.5});
         rand = cl{{0,0,0}};
-<<<<<<< HEAD
-        ror  = cl{{0,0,.5},{1,0,.5}};;
-=======
         ror  = cl{{0,0,.5},{1,0,.5}};
->>>>>>> 2f6e3b2d
         EXPECT_EQ(thingify(intersect(lhs, rhs), mp), rand);
         EXPECT_EQ(thingify(join(lhs, rhs), mp), ror);
 
@@ -669,11 +665,7 @@
         lhs  = cable({2,0,.5});
         rhs  = cable({3,0,.5});
         rand = cl{{1,1,1}};
-<<<<<<< HEAD
-        ror  = cl{{2,0,.5},{3,0,.5}};;
-=======
         ror  = cl{{2,0,.5},{3,0,.5}};
->>>>>>> 2f6e3b2d
         EXPECT_EQ(thingify(intersect(lhs, rhs), mp), rand);
         EXPECT_EQ(thingify(join(lhs, rhs), mp), ror);
 
@@ -681,43 +673,6 @@
         std::swap(lhs, rhs);
         EXPECT_EQ(thingify(intersect(lhs, rhs), mp), rand);
         EXPECT_EQ(thingify(join(lhs, rhs), mp), ror);
-<<<<<<< HEAD
-    }
-
-    // Test multi-level morphologies.
-    //
-    // Eight samples
-    //
-    //  sample ids:
-    //            0
-    //            1
-    //           2 3
-    //          4   5
-    {
-        pvec parents = {mnpos, 0, 1, 1, 2, 3};
-        svec samples = {
-                {{  0, 10, 10,  1}, 1},
-                {{  0, 30, 30,  1}, 2},
-                {{  0, 60,-20,  1}, 2},
-                {{  0, 90, 70,  1}, 2},
-                {{  0, 80,-10,  1}, 2},
-                {{  0,100,-40,  1}, 2}
-        };
-        sample_tree sm(samples, parents);
-
-        // Without spherical root
-        mprovider mp(morphology(sm, false));
-
-        using reg::all;
-        using reg::projection_lt;
-        using reg::projection_gt;
-        using reg::cable;
-
-        // Test radius_le
-        EXPECT_TRUE(cablelist_eq(thingify(projection_lt(20), mp), (mcable_list{{0,0,0.5}, {1,0.14456272544548071,1}, {2,0.6699940078464377,0.88999800261547934}})));
-        EXPECT_TRUE(cablelist_eq(thingify(projection_gt(20), mp), (mcable_list{{0,0.5,1}, {1,0,0.14456272544548071}, {2,0,0.6699940078464377}, {2,0.88999800261547934,1}})));
-        EXPECT_TRUE(cablelist_eq(thingify(join(projection_lt(20), projection_gt(20)), mp), thingify(all(), mp)));
-=======
 
         //       b0        b3
         //    123456789 123456789
@@ -772,6 +727,5 @@
             auto expected = cl{{1,0,0.5},{3,1,1},{4,0,1},{5,1,1},{7,0,1}};
             EXPECT_TRUE(cablelist_eq(out, expected));
         }
->>>>>>> 2f6e3b2d
     }
 }