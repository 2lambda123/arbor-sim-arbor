--- conflicted
+++ resolved
@@ -76,11 +76,7 @@
     //   current density [A.m^-2]  (per control volume and species)
     //   diffusivity     [???]     (per control volume)
     //   charge          [e]
-<<<<<<< HEAD
-    void assemble(value_type dt, const_view concentration, const_view voltage, const_view current, const_view conductivity, fvm_value_type q) {
-=======
-    void assemble(const_view dt_intdom, const_view concentration, const_view voltage, const_view current, const_view conductivity, arb_value_type q) {
->>>>>>> 93f13310
+    void assemble(value_type dt, const_view concentration, const_view voltage, const_view current, const_view conductivity, arb_value_type q) {
         auto cell_cv_part = util::partition_view(cell_cv_divs);
         index_type ncells = cell_cv_part.size();
         // loop over submatrices
