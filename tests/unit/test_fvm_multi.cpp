#include <fstream>

#include "gtest.h"

#include <common_types.hpp>
#include <cell.hpp>
#include <fvm_multicell.hpp>
#include <util/rangeutil.hpp>

#include "../test_util.hpp"
#include "../test_common_cells.hpp"

using fvm_cell =
    nest::mc::fvm::fvm_multicell<nest::mc::multicore::fvm_policy>;

TEST(fvm_multi, cable)
{
    using namespace nest::mc;

    nest::mc::cell cell=make_cell_ball_and_3stick();

    std::vector<fvm_cell::target_handle> targets;
    std::vector<fvm_cell::detector_handle> detectors;
    std::vector<fvm_cell::probe_handle> probes;

    fvm_cell fvcell;
    fvcell.initialize(util::singleton_view(cell), detectors, targets, probes);

    auto& J = fvcell.jacobian();

    // 1 (soma) + 3 (dendritic segments) × 4 compartments
    EXPECT_EQ(cell.num_compartments(), 13u);

    // assert that the matrix has one row for each compartment
    EXPECT_EQ(J.size(), cell.num_compartments());

    fvcell.setup_matrix(0.02);

    // assert that the number of cv areas is the same as the matrix size
    // i.e. both should equal the number of compartments
    EXPECT_EQ(fvcell.cv_areas().size(), J.size());
}

TEST(fvm_multi, init)
{
    using namespace nest::mc;

    nest::mc::cell cell = make_cell_ball_and_stick();

    const auto m = cell.model();
    EXPECT_EQ(m.tree.num_segments(), 2u);

    auto& soma_hh = cell.soma()->mechanism("hh");

    soma_hh.set("gnabar", 0.12);
    soma_hh.set("gkbar", 0.036);
    soma_hh.set("gl", 0.0003);
    soma_hh.set("el", -54.3);

    // check that parameter values were set correctly
    EXPECT_EQ(cell.soma()->mechanism("hh").get("gnabar").value, 0.12);
    EXPECT_EQ(cell.soma()->mechanism("hh").get("gkbar").value, 0.036);
    EXPECT_EQ(cell.soma()->mechanism("hh").get("gl").value, 0.0003);
    EXPECT_EQ(cell.soma()->mechanism("hh").get("el").value, -54.3);

    cell.segment(1)->set_compartments(10);

    std::vector<fvm_cell::target_handle> targets;
    std::vector<fvm_cell::detector_handle> detectors;
    std::vector<fvm_cell::probe_handle> probes;

    fvm_cell fvcell;
    fvcell.initialize(util::singleton_view(cell), detectors, targets, probes);

    auto& J = fvcell.jacobian();
    EXPECT_EQ(J.size(), 11u);

    // test that the matrix is initialized with sensible values
    fvcell.setup_matrix(0.01);
    auto test_nan = [](decltype(J.l()) v) {
        for(auto val : v) if(val != val) return false;
        return true;
    };
    EXPECT_TRUE(test_nan(J.l()(1, J.size())));
    EXPECT_TRUE(test_nan(J.u()(1, J.size())));
    EXPECT_TRUE(test_nan(J.d()));
    EXPECT_TRUE(test_nan(J.rhs()));

    // test matrix diagonals for sign
    auto is_pos = [](decltype(J.l()) v) {
        for(auto val : v) if(val<=0.) return false;
        return true;
    };
    auto is_neg = [](decltype(J.l()) v) {
        for(auto val : v) if(val>=0.) return false;
        return true;
    };
    EXPECT_TRUE(is_neg(J.l()(1, J.size())));
    EXPECT_TRUE(is_neg(J.u()(1, J.size())));
    EXPECT_TRUE(is_pos(J.d()));

}

TEST(fvm_multi, multi_init)
{
    using namespace nest::mc;

    nest::mc::cell cells[] = {
        make_cell_ball_and_stick(),
        make_cell_ball_and_3stick()
    };

    EXPECT_EQ(cells[0].num_segments(), 2u);
    EXPECT_EQ(cells[0].segment(1)->num_compartments(), 4u);
    EXPECT_EQ(cells[1].num_segments(), 4u);
    EXPECT_EQ(cells[1].segment(1)->num_compartments(), 4u);
    EXPECT_EQ(cells[1].segment(2)->num_compartments(), 4u);
    EXPECT_EQ(cells[1].segment(3)->num_compartments(), 4u);

    cells[0].add_synapse({1, 0.4}, parameter_list("expsyn"));
    cells[0].add_synapse({1, 0.4}, parameter_list("expsyn"));
    cells[1].add_synapse({2, 0.4}, parameter_list("exp2syn"));
    cells[1].add_synapse({3, 0.4}, parameter_list("expsyn"));

    cells[1].add_detector({0, 0}, 3.3);

    std::vector<fvm_cell::target_handle> targets(4);
    std::vector<fvm_cell::detector_handle> detectors(1);
    std::vector<fvm_cell::probe_handle> probes;

    fvm_cell fvcell;
    fvcell.initialize(cells, detectors, targets, probes);

    auto& J = fvcell.jacobian();
    EXPECT_EQ(J.size(), 5u+13u);

    // check indices in instantiated mechanisms
    for (const auto& mech: fvcell.mechanisms()) {
        if (mech->name()=="hh") {
            // HH on somas of two cells, with group compartment indices
            // 0 and 5.
            ASSERT_EQ(mech->node_index().size(), 2u);
            EXPECT_EQ(mech->node_index()[0], 0u);
            EXPECT_EQ(mech->node_index()[1], 5u);
        }
        if (mech->name()=="expsyn") {
            // Three expsyn synapses, two in second compartment
            // of dendrite segment of first cell, one in second compartment
            // of last segment of second cell.
            ASSERT_EQ(mech->node_index().size(), 3u);
            EXPECT_EQ(mech->node_index()[0], 2u);
            EXPECT_EQ(mech->node_index()[1], 2u);
            EXPECT_EQ(mech->node_index()[2], 15u);
        }
        if (mech->name()=="exp2syn") {
            // One exp2syn synapse, in second compartment
            // of penultimate segment of second cell.
            ASSERT_EQ(mech->node_index().size(), 1u);
            EXPECT_EQ(mech->node_index()[0], 11u);
        }
    }

    fvcell.setup_matrix(0.01);
}

// test that stimuli are added correctly
TEST(fvm_multi, stimulus)
{
    using namespace nest::mc;
    using util::singleton_view;

    // the default ball and stick has one stimulus at the terminal end of the dendrite
    auto cell = make_cell_ball_and_stick();

    // ... so add a second at the soma to make things more interesting
    cell.add_stimulus({0,0.5}, {1., 2., 0.1});

    // now we have two stims :
    //
    //           |stim0 |stim1
    // -----------------------
    // delay     |   5  |    1
    // duration  |  80  |    2
    // amplitude | 0.3  |  0.1
    // compmnt   |   4  |    0


<<<<<<< HEAD
=======
    using fvm_cell = fvm::fvm_multicell<double, cell_lid_type>;
>>>>>>> 5c09594e
    std::vector<fvm_cell::target_handle> targets;
    std::vector<fvm_cell::detector_handle> detectors;
    std::vector<fvm_cell::probe_handle> probes;

    fvm_cell fvcell;
    fvcell.initialize(singleton_view(cell), detectors, targets, probes);

    auto& stim = fvcell.stimuli();
    EXPECT_EQ(stim.size(), 2u);

    EXPECT_EQ(stim[0].first, 4u);
    EXPECT_EQ(stim[1].first, 0u);

    EXPECT_EQ(stim[0].second.delay(), 5.);
    EXPECT_EQ(stim[1].second.delay(), 1.);
    EXPECT_EQ(stim[0].second.duration(), 80.);
    EXPECT_EQ(stim[1].second.duration(),  2.);
    EXPECT_EQ(stim[0].second.amplitude(), 0.3);
    EXPECT_EQ(stim[1].second.amplitude(), 0.1);
}

// test that mechanism indexes are computed correctly
<<<<<<< HEAD
// also test ion channel indexes while we are at it
=======
>>>>>>> 5c09594e
TEST(fvm_multi, mechanism_indexes)
{
    using namespace nest::mc;

    // create a cell with 4 sements:
    // a soma with a branching dendrite
    // - hh on soma and first branch of dendrite (segs 0 and 2)
    // - pas on main dendrite and second branch (segs 1 and 3)
    //
    //              /
    //             pas
    //            /
    // hh---pas--.
    //            \.
    //             hh
    //              \.

    cell c;
    auto soma = c.add_soma(12.6157/2.0);
    soma->add_mechanism(hh_parameters());

    // add dendrite of length 200 um and diameter 1 um with passive channel
    c.add_cable(0, segmentKind::dendrite, 0.5, 0.5, 100);
    c.add_cable(1, segmentKind::dendrite, 0.5, 0.5, 100);
    c.add_cable(1, segmentKind::dendrite, 0.5, 0.5, 100);

    auto& segs = c.segments();
    segs[1]->add_mechanism(pas_parameters());
    segs[2]->add_mechanism(hh_parameters());
    segs[3]->add_mechanism(pas_parameters());

    for (auto& seg: segs) {
        if (seg->is_dendrite()) {
            seg->mechanism("membrane").set("r_L", 100);
            seg->set_compartments(4);
        }
    }

    // generate the lowered fvm cell
<<<<<<< HEAD
=======
    using fvm_cell = fvm::fvm_multicell<double, cell_lid_type>;
>>>>>>> 5c09594e
    std::vector<fvm_cell::target_handle> targets;
    std::vector<fvm_cell::detector_handle> detectors;
    std::vector<fvm_cell::probe_handle> probes;

    fvm_cell fvcell;
    fvcell.initialize(util::singleton_view(c), detectors, targets, probes);

    // make vectors with the expected CV indexes for each mechanism
    std::vector<unsigned> hh_index  = {0u, 4u, 5u, 6u, 7u, 8u};
    std::vector<unsigned> pas_index = {0u, 1u, 2u, 3u, 4u, 9u, 10u, 11u, 12u};
    // iterate over mechanisms and test whether they were assigned to the correct CVs
    // TODO : this fails because we do not handle CVs at branching points (including soma) correctly
    for(auto& mech : fvcell.mechanisms()) {
        auto const& n = mech->node_index();
        std::vector<unsigned> ni(n.begin(), n.end());
        if(mech->name()=="hh") {
            EXPECT_EQ(ni, hh_index);
        }
        else if(mech->name()=="pas") {
            EXPECT_EQ(ni, pas_index);
        }
    }
<<<<<<< HEAD

    // similarly, test that the different ion channels were assigned to the correct
    // compartments. In this case, the passive channel has no ion species
    // associated with it, while the hh channel has both pottassium and sodium
    // channels. Hence, we expect sodium and potassium to be present in the same
    // compartments as the hh mechanism.
    {
        auto ni = fvcell.ion_na().node_index();
        std::vector<unsigned> na(ni.begin(), ni.end());
        EXPECT_EQ(na, hh_index);
    }
    {
        auto ni = fvcell.ion_k().node_index();
        std::vector<unsigned> k(ni.begin(), ni.end());
        EXPECT_EQ(k, hh_index);
    }
    {
        // calcium channel should be empty
        EXPECT_EQ(0u, fvcell.ion_ca().node_index().size());
    }
=======
>>>>>>> 5c09594e
}<|MERGE_RESOLUTION|>--- conflicted
+++ resolved
@@ -185,10 +185,6 @@
     // compmnt   |   4  |    0
 
 
-<<<<<<< HEAD
-=======
-    using fvm_cell = fvm::fvm_multicell<double, cell_lid_type>;
->>>>>>> 5c09594e
     std::vector<fvm_cell::target_handle> targets;
     std::vector<fvm_cell::detector_handle> detectors;
     std::vector<fvm_cell::probe_handle> probes;
@@ -211,10 +207,6 @@
 }
 
 // test that mechanism indexes are computed correctly
-<<<<<<< HEAD
-// also test ion channel indexes while we are at it
-=======
->>>>>>> 5c09594e
 TEST(fvm_multi, mechanism_indexes)
 {
     using namespace nest::mc;
@@ -254,10 +246,6 @@
     }
 
     // generate the lowered fvm cell
-<<<<<<< HEAD
-=======
-    using fvm_cell = fvm::fvm_multicell<double, cell_lid_type>;
->>>>>>> 5c09594e
     std::vector<fvm_cell::target_handle> targets;
     std::vector<fvm_cell::detector_handle> detectors;
     std::vector<fvm_cell::probe_handle> probes;
@@ -280,7 +268,6 @@
             EXPECT_EQ(ni, pas_index);
         }
     }
-<<<<<<< HEAD
 
     // similarly, test that the different ion channels were assigned to the correct
     // compartments. In this case, the passive channel has no ion species
@@ -301,6 +288,4 @@
         // calcium channel should be empty
         EXPECT_EQ(0u, fvcell.ion_ca().node_index().size());
     }
-=======
->>>>>>> 5c09594e
 }