#pragma once

#include <set>
#include <sstream>

#include "backends/simd.hpp"
#include "cprinter.hpp"
#include "modccutil.hpp"
#include "options.hpp"
#include "textbuffer.hpp"


using namespace nest::mc;

template<targetKind Arch>
class SimdPrinter : public CPrinter {
public:
    SimdPrinter()
        : cprinter_(make_unique<CPrinter>())
    {}

    // Initialize our base CPrinter in default unoptimized mode; we handle the
    // vectorization ourselves
    SimdPrinter(Module& m, bool optimize = false)
        : CPrinter(m),
          cprinter_(make_unique<CPrinter>(m))
    { }

    void visit(NumberExpression *e) override {
        simd_backend::emit_set_value(text_, e->value());
    }

    void visit(UnaryExpression *e) override;
    void visit(BinaryExpression *e) override;
    void visit(PowBinaryExpression *e) override;
    void visit(ProcedureExpression *e) override;
    void visit(AssignmentExpression *e) override;
    void visit(VariableExpression *e) override;
    void visit(LocalVariable *e) override {
        const std::string& name = e->name();
        text_ << name;
    }

    void visit(CellIndexedVariable *e) override;
    void visit(IndexedVariable *e) override;
    void visit(APIMethod *e) override;
    void visit(BlockExpression *e) override;
    void visit(CallExpression *e) override;

    void emit_headers() override {
        CPrinter::emit_headers();
        text_.add_line("#include <climits>");
        text_ << simd_backend::emit_headers();
        text_.add_line();
    }

    void emit_api_loop(APIMethod* e,
                       const std::string& start,
                       const std::string& end,
                       const std::string& inc) override;

private:
    using simd_backend = modcc::simd_intrinsics<Arch>;

    void emit_indexed_view(LocalVariable* var, std::set<std::string>& decls);
    void emit_indexed_view_simd(LocalVariable* var, std::set<std::string>& decls);

    // variable naming conventions
    std::string emit_member_name(const std::string& varname) {
        return varname + "_";
    }


    std::string emit_rawptr_name(const std::string& varname) {
        return "r_" + varname;
    }

    std::pair<std::string, std::string>
    emit_rawptr_ion(const std::string& iname, const std::string& ifield) {
        return std::make_pair(emit_rawptr_name(iname),
                              emit_rawptr_name(iname + "_" + ifield));
    }

    std::string emit_vindex_name(const std::string& varname) {
        return "v_" + varname + "_index";
    }

    std::string emit_vtmp_name(const std::string& varname) {
        return "v_" + varname;
    }

    // CPrinter to delegate generation of unvectorised code
    std::unique_ptr<CPrinter> cprinter_;

    // Treat range access as loads
    bool range_load_ = true;
};

template<targetKind Arch>
void SimdPrinter<Arch>::visit(APIMethod *e) {
    text_.add_gutter() << "void " << e->name() << "() override {\n";
    if (!e->scope()) { // error: semantic analysis has not been performed
        throw compiler_exception(
            "SimdPrinter attempt to print APIMethod " + e->name()
            + " for which semantic analysis has not been performed",
            e->location());
    }

    // only print the body if it has contents
    if (e->is_api_method()->body()->statements().size()) {
        text_.increase_indentation();

        // First emit the raw pointer of node_index_ and vec_ci_
        text_.add_line("constexpr size_t simd_width = " +
                       simd_backend::emit_simd_width() +
                       " / (CHAR_BIT*sizeof(value_type));");
        text_.add_line("const size_type* " + emit_rawptr_name("node_index_") +
                       " = node_index_.data();");
        text_.add_line("const size_type* " + emit_rawptr_name("vec_ci_") +
                       " = vec_ci_.data();");
        text_.add_line();

        // create local indexed views
        std::set<std::string> index_decls;
        for (auto const& symbol : e->scope()->locals()) {
            auto var = symbol.second->is_local_variable();
            if (var->is_indexed()) {
                emit_indexed_view(var, index_decls);
                emit_indexed_view_simd(var, index_decls);
                text_.add_line();
            }
        }

        // get loop dimensions
        text_.add_line("int n_ = node_index_.size();");

        // print the vectorized version of the loop
        emit_api_loop(e, "int i_ = 0", "i_ < n_/simd_width", "++i_");
        text_.add_line();

        // delegate the printing of the remainder unvectorized loop
        auto cprinter = cprinter_.get();
        cprinter->clear_text();
        cprinter->set_gutter(text_.get_gutter());
        cprinter->emit_api_loop(e, "int i_ = n_ - n_ % simd_width", "i_ < n_", "++i_");
        text_ << cprinter->text();

        text_.decrease_indentation();
    }

    text_.add_line("}\n");
}

template<targetKind Arch>
void SimdPrinter<Arch>::emit_indexed_view(LocalVariable* var,
                                          std::set<std::string>& decls) {
    auto const& name = var->name();
    auto external = var->external_variable();
    auto const& index_name = external->index_name();
    text_.add_gutter();

    if (decls.find(index_name) == decls.cend()) {
        text_ << "auto ";
        decls.insert(index_name);
    }

    text_ << index_name << " = ";

    if (external->is_cell_indexed_variable()) {
        text_ << "util::indirect_view(util::indirect_view("
              << emit_member_name(index_name) << ", vec_ci_), node_index_);\n";
    }
    else if (external->is_ion()) {
        auto channel = external->ion_channel();
        auto iname = ion_store(channel);
        text_ << "util::indirect_view(" << iname << "." << name << ", "
              << ion_store(channel) << ".index);\n";
    }
    else {
        text_ << " util::indirect_view(" + emit_member_name(index_name) + ", node_index_);\n";
    }
}

template<targetKind Arch>
void SimdPrinter<Arch>::emit_indexed_view_simd(LocalVariable* var,
                                               std::set<std::string>& decls) {
    auto const& name = var->name();
    auto external = var->external_variable();
    auto const& index_name = external->index_name();

    // We need to work with with raw pointers in the vectorized version
    auto channel = var->external_variable()->ion_channel();
    if (channel==ionKind::none) {
        auto raw_index_name = emit_rawptr_name(index_name);
        if (decls.find(raw_index_name) == decls.cend()) {
            text_.add_gutter();
            if (var->is_read())
                text_ << "const ";

            text_ << "value_type* ";
            decls.insert(raw_index_name);
            text_ << raw_index_name << " = "
                  << emit_member_name(index_name) << ".data()";
        }
    }
    else {
        auto iname = ion_store(channel);
        auto ion_var_names = emit_rawptr_ion(iname, name);
        if (decls.find(ion_var_names.first) == decls.cend()) {
            text_.add_gutter();
            text_ << "size_type* ";
            decls.insert(ion_var_names.first);
            text_ << ion_var_names.first << " = " << iname << ".index.data()";
            text_.end_line(";");
        }

        if (decls.find(ion_var_names.second) == decls.cend()) {
            text_.add_gutter();
            if (var->is_read())
                text_ << "const ";

            text_ << "value_type* ";
            decls.insert(ion_var_names.second);
            text_ << ion_var_names.second << " = " << iname << "."
                  << name << ".data()";
        }
    }

    text_.end_line(";");
}

template<targetKind Arch>
void SimdPrinter<Arch>::emit_api_loop(APIMethod* e,
                                      const std::string& start,
                                      const std::string& end,
                                      const std::string& inc) {
    text_.add_gutter();
    text_ << "for (" << start << "; " << end << "; " << inc << ") {";
    text_.end_line();
    text_.increase_indentation();
    text_.add_line("int off_ = i_*simd_width;");

    // First load the index vectors of all involved ions
    std::set<std::string> declared_ion_vars;
    for (auto& symbol : e->scope()->locals()) {
        auto var = symbol.second->is_local_variable();
        if (var->is_indexed()) {
            auto external = var->external_variable();
            auto channel = external->ion_channel();
            std::string cast_type =
                "(const " + simd_backend::emit_index_type() + " *) ";

            std::string vindex_name, index_ptr_name;
            if (channel == ionKind::none) {
                vindex_name = emit_vtmp_name("node_index_");
                index_ptr_name = emit_rawptr_name("node_index_");
            }
            else {
                auto iname = ion_store(channel);
                vindex_name = emit_vindex_name(iname);
                index_ptr_name = emit_rawptr_name(iname);

            }

            if (declared_ion_vars.find(vindex_name) == declared_ion_vars.cend()) {
                declared_ion_vars.insert(vindex_name);
                text_.add_gutter();
                text_ << simd_backend::emit_index_type() << " "
                      << vindex_name << " = ";
                // FIXME: cast should better go inside `emit_load_index()`
                simd_backend::emit_load_index(
                    text_, cast_type + "&" + index_ptr_name + "[off_]");
                text_.end_line(";");
            }

            if (external->is_cell_indexed_variable()) {
                std::string vci_name = emit_vtmp_name("vec_ci_");
                std::string ci_ptr_name = emit_rawptr_name("vec_ci_");

                if (declared_ion_vars.find(vci_name) == declared_ion_vars.cend()) {
                    declared_ion_vars.insert(vci_name);
                    text_.add_gutter();
                    text_ << simd_backend::emit_index_type() << " "
                          << vci_name << " = ";
                    simd_backend::emit_gather_index(text_, "(int *)"+ci_ptr_name, vindex_name, "sizeof(size_type)");
                    text_.end_line(";");
                }
            }
        }
    }

    text_.add_line();
    for (auto& symbol : e->scope()->locals()) {
        auto var = symbol.second->is_local_variable();
        if (is_input(var)) {
            auto ext = var->external_variable();
            text_.add_gutter() << simd_backend::emit_value_type() << " ";
            var->accept(this);
            text_ << " = ";
            ext->accept(this);
            text_.end_line(";");
        }
    }

    text_.add_line();
    e->body()->accept(this);

    std::vector<LocalVariable*> aliased_variables;

    // perform update of external variables (currents etc)
    for (auto &symbol : e->scope()->locals()) {
        auto var = symbol.second->is_local_variable();
        if (is_output(var)      &&
            !is_point_process() &&
            simd_backend::has_scatter()) {
            // We can safely use scatter, but we need to fetch the variable
            // first
            text_.add_line();
            auto ext = var->external_variable();
            auto ext_tmpname = "_" + ext->index_name();
            text_.add_gutter() << simd_backend::emit_value_type() << " "
                               << ext_tmpname << " = ";
            ext->accept(this);
            text_.end_line(";");
            text_.add_gutter();
            text_ << ext_tmpname << " = ";
            simd_backend::emit_binary_op(text_, ext->op(), ext_tmpname,
                                         [this,var](TextBuffer& tb) {
                                             var->accept(this);
                                         });
            text_.end_line(";");
            text_.add_gutter();

            // Build up the index name
            std::string vindex_name, raw_index_name;
            auto channel = ext->ion_channel();
            if (channel != ionKind::none) {
                auto iname = ion_store(channel);
                vindex_name = emit_vindex_name(iname);
                raw_index_name = emit_rawptr_ion(iname, ext->name()).second;
            }
            else {
                vindex_name = emit_vtmp_name("node_index_");
                raw_index_name = emit_rawptr_name(ext->index_name());
            }

            simd_backend::emit_scatter(text_, raw_index_name, vindex_name,
                                       ext_tmpname, "sizeof(value_type)");
            text_.end_line(";");
        }
        else if (is_output(var)) {
            // var is aliased; collect all the aliased variables and we will
            // update them later in a fused loop all at once
            aliased_variables.push_back(var);
        }
    }

    // Emit update code for the aliased variables
    // First, define their scalar equivalents
    constexpr auto scalar_var_prefix = "s_";
    for (auto& v: aliased_variables) {
        text_.add_gutter();
        text_ << "value_type* " << scalar_var_prefix << v->name()
              << " = (value_type*) &" << v->name();
        text_.end_line(";");
    }

    if (aliased_variables.size() > 0) {
        // Update them all in a single loop
        text_.add_line("for (int k_ = 0; k_ < simd_width; ++k_) {");
        text_.increase_indentation();
        for (auto& v: aliased_variables) {
            auto ext = v->external_variable();
            text_.add_gutter();
            text_ << ext->index_name() << "[off_+k_]";
            text_ << (ext->op() == tok::plus ? " += " : " -= ");
            text_ << scalar_var_prefix << v->name() << "[k_]";
            text_.end_line(";");
        }
        text_.decrease_indentation();
        text_.add_line("}");
    }

    text_.decrease_indentation();
    text_.add_line("}");
}

template<targetKind Arch>
void SimdPrinter<Arch>::visit(IndexedVariable *e) {
    std::string vindex_name, value_name;

    auto channel = e->ion_channel();
    if (channel != ionKind::none) {
        auto iname = ion_store(channel);
        vindex_name = emit_vindex_name(iname);
        value_name = emit_rawptr_ion(iname, e->name()).second;
    }
    else {
        vindex_name = emit_vtmp_name("node_index_");
        value_name = emit_rawptr_name(e->index_name());
    }

    simd_backend::emit_gather(text_, value_name, vindex_name, "sizeof(value_type)");
<<<<<<< HEAD
}

template<targetKind Arch>
void SimdPrinter<Arch>::visit(CellIndexedVariable *e) {
    std::string vindex_name, value_name;

    vindex_name = emit_vtmp_name("vec_ci_");
    value_name = emit_rawptr_name(e->index_name());

    simd_backend::emit_gather(text_, vindex_name, value_name, "sizeof(value_type)");
=======
>>>>>>> 153aeaee
}

template<targetKind Arch>
void SimdPrinter<Arch>::visit(BlockExpression *e) {
    if (!e->is_nested()) {
        std::vector<std::string> names;
        for(auto& symbol : e->scope()->locals()) {
            auto sym = symbol.second.get();
            // input variables are declared earlier, before the
            // block body is printed
            if (is_stack_local(sym) && !is_input(sym)) {
                names.push_back(sym->name());
            }
        }

        if (names.size() > 0) {
            text_.add_gutter() << simd_backend::emit_value_type() << " "
                               << *(names.begin());
            for(auto it=names.begin()+1; it!=names.end(); ++it) {
                text_ << ", " << *it;
            }
            text_.end_line(";");
        }
    }

    for (auto& stmt : e->statements()) {
        if (stmt->is_local_declaration())
            continue;

        // these all must be handled
        text_.add_gutter();
        stmt->accept(this);
        if (not stmt->is_if()) {
            text_.end_line(";");
        }
    }
}

template<targetKind Arch>
void SimdPrinter<Arch>::visit(BinaryExpression *e) {
    auto lhs = e->lhs();
    auto rhs = e->rhs();

    auto emit_lhs = [this, lhs](TextBuffer& tb) {
        lhs->accept(this);
    };
    auto emit_rhs = [this, rhs](TextBuffer& tb) {
        rhs->accept(this);
    };

    try {
        simd_backend::emit_binary_op(text_, e->op(), emit_lhs, emit_rhs);
    } catch (const std::exception& exc) {
        // Rethrow it as a compiler_exception
        throw compiler_exception(
            "SimdPrinter: " + std::string(exc.what()) + ": " +
            yellow(token_string(e->op())), e->location());
    }
}

template<targetKind Arch>
void SimdPrinter<Arch>::visit(AssignmentExpression *e) {
    auto is_memop = [](Expression *e) {
        auto ident = e->is_identifier();
        auto var = (ident) ? ident->symbol()->is_variable() : nullptr;
        return var != nullptr && var->is_range();
    };

    auto lhs = e->lhs();
    auto rhs = e->rhs();
    if (is_memop(lhs)) {
        // that's a store; change printer's state so as not to emit a load
        // instruction for the lhs visit
        simd_backend::emit_store_unaligned(text_,
                                           [this, lhs](TextBuffer&) {
                                               auto range_load_save = range_load_;
                                               range_load_ = false;
                                               lhs->accept(this);
                                               range_load_ = range_load_save;
                                           },
                                           [this, rhs](TextBuffer&) {
                                               rhs->accept(this);
                                           });
    }
    else {
        // that's an ordinary assignment; use base printer
        CPrinter::visit(e);
    }
}


template<targetKind Arch>
void SimdPrinter<Arch>::visit(VariableExpression *e) {
    if (e->is_range() && range_load_) {
        simd_backend::emit_load_unaligned(text_, "&" + e->name() + "[off_]");
    }
    else if (e->is_range()) {
        text_ << "&" << e->name() << "[off_]";
    }
    else {
        simd_backend::emit_set_value(text_, e->name());
    }
}

template<targetKind Arch>
void SimdPrinter<Arch>::visit(UnaryExpression *e) {

    auto arg = e->expression();
    auto emit_arg = [this, arg](TextBuffer& tb) { arg->accept(this); };

    try {
        simd_backend::emit_unary_op(text_, e->op(), emit_arg);
    } catch (std::exception& exc) {
        throw compiler_exception(
            "SimdPrinter: " + std::string(exc.what()) + ": " +
            yellow(token_string(e->op())), e->location());
    }
}

template<targetKind Arch>
void SimdPrinter<Arch>::visit(PowBinaryExpression *e) {
    auto lhs = e->lhs();
    auto rhs = e->rhs();
    auto emit_lhs = [this, lhs](TextBuffer&) { lhs->accept(this); };
    auto emit_rhs = [this, rhs](TextBuffer&) { rhs->accept(this); };
    simd_backend::emit_pow(text_, emit_lhs, emit_rhs);
}

template<targetKind Arch>
void SimdPrinter<Arch>::visit(CallExpression *e) {
    text_ << e->name() << "(off_";
    for (auto& arg: e->args()) {
        text_ << ", ";
        arg->accept(this);
    }
    text_ << ")";
}

template<targetKind Arch>
void SimdPrinter<Arch>::visit(ProcedureExpression *e) {
    auto emit_procedure_unoptimized = [this](ProcedureExpression* e) {
        auto cprinter = cprinter_.get();
        cprinter->clear_text();
        cprinter->set_gutter(text_.get_gutter());
        cprinter->visit(e);
        text_ << cprinter->text();
    };

    if (e->kind() == procedureKind::net_receive) {
        // Use non-vectorized printer for printing net_receive
        emit_procedure_unoptimized(e);
        return;
    }

    // Two versions of each procedure are needed: vectorized and unvectorized
    text_.add_gutter() << "void " << e->name() << "(int off_";
    for(auto& arg : e->args()) {
        text_ << ", " << simd_backend::emit_value_type() << " "
              << arg->is_argument()->name();
    }
    text_ << ") {\n";

    if (!e->scope()) {
        // error: semantic analysis has not been performed
        throw compiler_exception(
            "SimdPrinter attempt to print Procedure " + e->name()
            + " for which semantic analysis has not been performed",
            e->location());
    }

    // print body
    increase_indentation();
    e->body()->accept(this);

    // close the function body
    decrease_indentation();

    text_.add_line("}");
    text_.add_line();

    // Emit also the unvectorised version of the procedure
    emit_procedure_unoptimized(e);
}<|MERGE_RESOLUTION|>--- conflicted
+++ resolved
@@ -401,7 +401,6 @@
     }
 
     simd_backend::emit_gather(text_, value_name, vindex_name, "sizeof(value_type)");
-<<<<<<< HEAD
 }
 
 template<targetKind Arch>
@@ -412,8 +411,6 @@
     value_name = emit_rawptr_name(e->index_name());
 
     simd_backend::emit_gather(text_, vindex_name, value_name, "sizeof(value_type)");
-=======
->>>>>>> 153aeaee
 }
 
 template<targetKind Arch>
