#include <numeric>
#include <utility>
#include <vector>
#include <limits>

#include <arbor/assert.hpp>
#include <arbor/common_types.hpp>
#include <arbor/domain_decomposition.hpp>
#include <arbor/recipe.hpp>
#include <arbor/spike.hpp>
#include <include/arbor/arbexcept.hpp>

#include "communication/gathered_vector.hpp"
#include "connection.hpp"
#include "distributed_context.hpp"
#include "execution_context.hpp"
#include "network_impl.hpp"
#include "profile/profiler_macro.hpp"
#include "threading/threading.hpp"
#include "util/partition.hpp"
#include "util/rangeutil.hpp"
#include "util/span.hpp"

#include "communication/communicator.hpp"

namespace arb {

communicator::communicator(const recipe& rec, const domain_decomposition& dom_dec, context ctx):
    num_total_cells_{rec.num_cells()},
    num_local_cells_{dom_dec.num_local_cells()},
    num_local_groups_{dom_dec.num_groups()},
    num_domains_{(cell_size_type)ctx->distributed->size()},
    ctx_(std::move(ctx)) {}

constexpr inline
bool is_external(cell_gid_type c) {
    // index of the MSB of cell_gid_type in bits
    constexpr auto msb = static_cast<cell_gid_type>(1 << (std::numeric_limits<cell_gid_type>::digits - 1));
    // If set, we are external
    return bool(c & msb);
}

constexpr inline
cell_member_type global_cell_of(const cell_remote_label_type& c) {
    constexpr auto msb = static_cast<cell_gid_type>(1 << (std::numeric_limits<cell_gid_type>::digits - 1));
    // set the MSB
    return {c.rid | msb, c.index};
}

constexpr inline
cell_member_type global_cell_of(const cell_member_type& c) {
    constexpr auto msb = static_cast<cell_gid_type>(1 << (std::numeric_limits<cell_gid_type>::digits - 1));
    // set the MSB
    return {c.gid | msb, c.index};
}

void communicator::update_connections(const recipe& rec,
                                      const domain_decomposition& dom_dec,
                                      const label_resolution_map& source_resolution_map,
                                      const label_resolution_map& target_resolution_map) {
    PE(init:communicator:update:clear);
    // Forget all lingering information
    connections_.clear();
    ext_connections_.clear();
    connection_part_.clear();
    index_divisions_.clear();
    PL();

    // Construct connections from high-level specification
    auto generated_connections = generate_connections(rec, ctx_, dom_dec);

    // Make a list of local cells' connections
    //   -> gid_connections
    // Count the number of local connections (i.e. connections terminating on this domain)
    //   -> n_cons: scalar
    // Calculate and store domain id of the presynaptic cell on each local connection
    //   -> src_domains: array with one entry for every local connection
    // Also the count of presynaptic sources from each domain
    //   -> src_counts: array with one entry for each domain

    // Record all the gid in a flat vector.

    PE(init:communicator:update:collect_gids);
    std::vector<cell_gid_type> gids; gids.reserve(num_local_cells_);
    for (const auto& g: dom_dec.groups()) util::append(gids, g.gids);
    PL();

    // Build the connection information for local cells.
    PE(init:communicator:update:gid_connections);
    std::vector<cell_connection> gid_connections;
    std::vector<ext_cell_connection> gid_ext_connections;
    std::vector<size_t> part_connections;
    part_connections.reserve(num_local_cells_);
    part_connections.push_back(0);
    std::vector<size_t> part_ext_connections;
    part_ext_connections.reserve(num_local_cells_);
    part_ext_connections.push_back(0);
    std::vector<unsigned> src_domains;
    std::vector<cell_size_type> src_counts(num_domains_);
    for (const auto gid: gids) {
        // Local
        const auto& conns = rec.connections_on(gid);
        for (const auto& conn: conns) {
            const auto sgid = conn.source.gid;
            if (sgid >= num_total_cells_) throw arb::bad_connection_source_gid(gid, sgid, num_total_cells_);
            const auto src = dom_dec.gid_domain(sgid);
            src_domains.push_back(src);
            src_counts[src]++;
            gid_connections.emplace_back(conn);
        }
        part_connections.push_back(gid_connections.size());
        // Remote
        const auto& ext_conns = rec.external_connections_on(gid);
        for (const auto& conn: ext_conns) {
            gid_ext_connections.emplace_back(conn);
        }
        part_ext_connections.push_back(gid_ext_connections.size());
    }
    for (const auto& c: generated_connections) {
        auto sgid = c.source.gid;
        if (sgid >= num_total_cells_) {
            throw arb::bad_connection_source_gid(c.source.gid, sgid, num_total_cells_);
        }
        const auto src = dom_dec.gid_domain(sgid);
        src_domains.push_back(src);
        src_counts[src]++;
    }

    util::make_partition(connection_part_, src_counts);
    auto n_cons = gid_connections.size() + generated_connections.size();
    auto n_ext_cons = gid_ext_connections.size();
    PL();

    // Construct the connections. The loop above gave us the information needed
    // to do this in place.
    // NOTE: The connections are partitioned by the domain of their source gid.
    PE(init:communicator:update:connections);
    std::vector<connection> connections(n_cons);
    std::vector<connection> ext_connections(n_ext_cons);
    auto offsets = connection_part_; // Copy, as we use this as the list of current target indices to write into
    std::size_t ext = 0;
    auto src_domain = src_domains.begin();
    auto target_resolver = resolver(&target_resolution_map);
    for (const auto index: util::make_span(num_local_cells_)) {
        const auto tgt_gid = gids[index];
        auto source_resolver = resolver(&source_resolution_map);
        for (const auto cidx: util::make_span(part_connections[index], part_connections[index+1])) {
            const auto& conn = gid_connections[cidx];
            auto src_gid = conn.source.gid;
            if(is_external(src_gid)) throw arb::source_gid_exceeds_limit(tgt_gid, src_gid);
            auto src_lid = source_resolver.resolve(conn.source);
            auto tgt_lid = target_resolver.resolve(tgt_gid, conn.target);
            auto offset  = offsets[*src_domain]++;
            ++src_domain;
<<<<<<< HEAD
            connections_[offset] = {{src_gid, src_lid},
                tgt_lid,
                conn.weight,
                conn.delay,
                dom_dec.index_on_domain(tgt_gid)};
=======
            connections[offset] = {{src_gid, src_lid}, tgt_lid, conn.weight, conn.delay, index};
>>>>>>> 97ca7a4e
        }
        for (const auto cidx: util::make_span(part_ext_connections[index], part_ext_connections[index+1])) {
            const auto& conn = gid_ext_connections[cidx];
            auto src = global_cell_of(conn.source);
            auto src_gid = conn.source.rid;
            if(is_external(src_gid)) throw arb::source_gid_exceeds_limit(tgt_gid, src_gid);
            auto tgt_lid = target_resolver.resolve(tgt_gid, conn.target);
<<<<<<< HEAD
            ext_connections_[ext] = {
                src, tgt_lid, conn.weight, conn.delay, dom_dec.index_on_domain(tgt_gid)};
=======
            ext_connections[ext] = {src, tgt_lid, conn.weight, conn.delay, index};
>>>>>>> 97ca7a4e
            ++ext;
        }
    }
    for (const auto& c: generated_connections) {
        auto offset = offsets[*src_domain]++;
        ++src_domain;
        connections_[offset] = c;
    }
    PL();

    PE(init:communicator:update:index);
    // Build cell partition by group for passing events to cell groups
    index_part_ = util::make_partition(index_divisions_,
        util::transform_view(
            dom_dec.groups(),
            [](const group_description& g){ return g.gids.size(); }));
    PL();

    PE(init:communicator:update:sort_connections);
    // Sort the connections for each domain.
    // This is num_domains_ independent sorts, so it can be parallelized trivially.
    const auto& cp = connection_part_;
    threading::parallel_for::apply(0, num_domains_, ctx_->thread_pool.get(),
                                   [&](cell_size_type i) {
                                       util::sort(util::subrange_view(connections, cp[i], cp[i+1]));
                                   });
    std::sort(ext_connections.begin(), ext_connections.end());
    PL();

    PE(init:communicator:update:destructure_connections);
    connections_.make(connections);
    ext_connections_.make(ext_connections);
    PL();
}

std::pair<cell_size_type, cell_size_type> communicator::group_queue_range(cell_size_type i) {
    arb_assert(i<num_local_groups_);
    return index_part_[i];
}

time_type communicator::min_delay() {
    time_type res = std::numeric_limits<time_type>::max();
<<<<<<< HEAD
    res = std::accumulate(connections_.begin(), connections_.end(),
                                res,
                                [](auto&& acc, auto&& el) { return std::min(acc, time_type(el.delay)); });
    res = std::accumulate(ext_connections_.begin(), ext_connections_.end(),
                                res,
                                [](auto&& acc, auto&& el) { return std::min(acc, time_type(el.delay)); });
    res = ctx_->distributed->min(res);
=======
    res = std::accumulate(connections_.delays.begin(), connections_.delays.end(),
                          res,
                          [](auto&& acc, time_type del) { return std::min(acc, del); });
    res = std::accumulate(ext_connections_.delays.begin(), ext_connections_.delays.end(),
                          res,
                          [](auto&& acc, time_type del) { return std::min(acc, del); });
    res = distributed_->min(res);
>>>>>>> 97ca7a4e
    return res;
}

communicator::spikes
communicator::exchange(std::vector<spike> local_spikes) {
    PE(communication:exchange:sort);
    // sort the spikes in ascending order of source gid
    util::sort_by(local_spikes, [](spike s){return s.source;});
    PL();

    PE(communication:exchange:gather);
    // global all-to-all to gather a local copy of the global spike list on each node.
    auto global_spikes = ctx_->distributed->gather_spikes(local_spikes);
    num_spikes_ += global_spikes.size();
    PL();

    // Get remote spikes
    PE(communication:exchange:gather:remote);
    if (remote_spike_filter_) {
        local_spikes.erase(std::remove_if(local_spikes.begin(),
                                          local_spikes.end(),
                                          [this] (const auto& s) { return !remote_spike_filter_(s); }));
    }
    auto remote_spikes = ctx_->distributed->remote_gather_spikes(local_spikes);
    PL();

    PE(communication:exchange:gather:remote:post_process);
    // set the remote bit on all incoming spikes
    std::for_each(remote_spikes.begin(), remote_spikes.end(),
                  [](spike& s) { s.source = global_cell_of(s.source); });
    // sort, since we cannot trust our peers
    std::sort(remote_spikes.begin(), remote_spikes.end());
    PL();
    return {global_spikes, remote_spikes};
}

void communicator::set_remote_spike_filter(const spike_predicate& p) { remote_spike_filter_ = p; }
void communicator::remote_ctrl_send_continue(const epoch& e) { ctx_->distributed->remote_ctrl_send_continue(e); }
void communicator::remote_ctrl_send_done() { ctx_->distributed->remote_ctrl_send_done(); }

// Given
// * a set of connections and an index into the set
// * a range of spikes
// * an output queue,
// append events for that sub-range of spikes to the
// queue that has the same source as the connection
// at index.
template<typename It>
void enqueue_from_source(const communicator::connection_list& cons,
                         const size_t idx,
                         It& spk,
                         const It end,
                         std::vector<pse_vector>& out) {
    // const refs to connection.
    auto src = cons.srcs[idx];
    auto dst = cons.dests[idx];
    auto del = cons.delays[idx];
    auto wgt = cons.weights[idx];
    auto dom = cons.idx_on_domain[idx];
    auto& que = out[dom];
    for (; spk != end && spk->source == src; ++spk) {
        que.emplace_back(dst, spk->time + del, wgt);
    }
}
    
// Internal helper to append to the event queues
<<<<<<< HEAD
template <typename S, typename C>
void append_events_from_domain(C cons, S spks, std::vector<pse_vector>& queues) {
    // Predicate for partitioning
    struct spike_pred {
        bool operator()(const spike& spk, const cell_member_type& src) { return spk.source < src; }
        bool operator()(const cell_member_type& src, const spike& spk) { return src < spk.source; }
    };

=======
template<typename S>
void append_events_from_domain(const communicator::connection_list& cons, size_t cn, const size_t ce,
                               const S& spks,
                               std::vector<pse_vector>& queues) {
>>>>>>> 97ca7a4e
    auto sp = spks.begin(), se = spks.end();
    if (se == sp) return;
    // We have a choice of whether to walk spikes or connections:
    // i.e., we can iterate over the spikes, and for each spike search
    // the for connections that have the same source; or alternatively
    // for each connection, we can search the list of spikes for spikes
    // with the same source.
    //
    // We iterate over whichever set is the smallest, which has
    // complexity of order max(S log(C), C log(S)), where S is the
    // number of spikes, and C is the number of connections.
    if (cons.size() < spks.size()) {
        for (; sp != se && cn < ce; ++cn) {
            // sp is now the beginning of a range of spikes from the same
            // source.
            sp = std::lower_bound(sp, se,
                                  cons.srcs[cn],
                                  [](const auto& spk, const auto& src) { return spk.source < src; });
            // now, sp is at the end of the equal source range.
            enqueue_from_source(cons, cn, sp, se, queues);
        }
    }
    else {
        while (sp != se) {
            auto beg = sp;
            auto src = beg->source;
            // Here, `cn` is the index of the first connection whose source
            // is larger or equal to the spike's source. It may be `ce` if
            // all elements compare < to spk.source.
            cn = std::lower_bound(cons.srcs.begin() + cn,
                                  cons.srcs.begin() + ce,
                                  src)
                - cons.srcs.begin();
            for (;  cn < ce && cons.srcs[cn] == src; ++cn) {
                // Reset the spike iterator as we walk the same sub-range
                // for each connection with the same source.
                sp = beg;
                // If we ever get multiple spikes from the same source, treat
                // them all. This is mostly rare.
                enqueue_from_source(cons, cn, sp, se, queues);
            }
            while (sp != se && sp->source == src) ++sp;
        }
    }
}

void communicator::make_event_queues(communicator::spikes& spikes,
                                     std::vector<pse_vector>& queues) {
    arb_assert(queues.size()==num_local_cells_);
    const auto& sp = spikes.from_local.partition();
    const auto& cp = connection_part_;
    for (auto dom: util::make_span(num_domains_)) {
<<<<<<< HEAD
        append_events_from_domain(util::subrange_view(connections_, cp[dom], cp[dom + 1]),
            util::subrange_view(global_spikes.values(), sp[dom], sp[dom + 1]),
            queues);
=======
        append_events_from_domain(connections_, cp[dom], cp[dom+1],
                                  util::subrange_view(spikes.from_local.values(), sp[dom], sp[dom+1]),
                                  queues);
>>>>>>> 97ca7a4e
    }
    num_local_events_ = util::sum_by(queues, [](const auto& q) {return q.size();}, num_local_events_);
    // Now that all local spikes have been processed; consume the remote events coming in.
    // - turn all gids into externals
    std::for_each(spikes.from_remote.begin(), spikes.from_remote.end(),
                  [](auto& s) { s.source = global_cell_of(s.source); });
    append_events_from_domain(ext_connections_, 0, ext_connections_.size(), spikes.from_remote, queues);
}

std::uint64_t communicator::num_spikes() const { return num_spikes_; }
void communicator::set_num_spikes(std::uint64_t n) { num_spikes_ = n; }
cell_size_type communicator::num_local_cells() const { return num_local_cells_; }
const communicator::connection_list& communicator::connections() const { return connections_; }

void communicator::reset() {
    num_spikes_ = 0;
    num_local_events_ = 0;
}

} // namespace arb
<|MERGE_RESOLUTION|>--- conflicted
+++ resolved
@@ -152,15 +152,11 @@
             auto tgt_lid = target_resolver.resolve(tgt_gid, conn.target);
             auto offset  = offsets[*src_domain]++;
             ++src_domain;
-<<<<<<< HEAD
-            connections_[offset] = {{src_gid, src_lid},
+            connections[offset] = {{src_gid, src_lid},
                 tgt_lid,
                 conn.weight,
                 conn.delay,
                 dom_dec.index_on_domain(tgt_gid)};
-=======
-            connections[offset] = {{src_gid, src_lid}, tgt_lid, conn.weight, conn.delay, index};
->>>>>>> 97ca7a4e
         }
         for (const auto cidx: util::make_span(part_ext_connections[index], part_ext_connections[index+1])) {
             const auto& conn = gid_ext_connections[cidx];
@@ -168,19 +164,15 @@
             auto src_gid = conn.source.rid;
             if(is_external(src_gid)) throw arb::source_gid_exceeds_limit(tgt_gid, src_gid);
             auto tgt_lid = target_resolver.resolve(tgt_gid, conn.target);
-<<<<<<< HEAD
-            ext_connections_[ext] = {
+            ext_connections[ext] = {
                 src, tgt_lid, conn.weight, conn.delay, dom_dec.index_on_domain(tgt_gid)};
-=======
-            ext_connections[ext] = {src, tgt_lid, conn.weight, conn.delay, index};
->>>>>>> 97ca7a4e
             ++ext;
         }
     }
     for (const auto& c: generated_connections) {
         auto offset = offsets[*src_domain]++;
         ++src_domain;
-        connections_[offset] = c;
+        connections[offset] = c;
     }
     PL();
 
@@ -216,23 +208,13 @@
 
 time_type communicator::min_delay() {
     time_type res = std::numeric_limits<time_type>::max();
-<<<<<<< HEAD
-    res = std::accumulate(connections_.begin(), connections_.end(),
-                                res,
-                                [](auto&& acc, auto&& el) { return std::min(acc, time_type(el.delay)); });
-    res = std::accumulate(ext_connections_.begin(), ext_connections_.end(),
-                                res,
-                                [](auto&& acc, auto&& el) { return std::min(acc, time_type(el.delay)); });
-    res = ctx_->distributed->min(res);
-=======
     res = std::accumulate(connections_.delays.begin(), connections_.delays.end(),
                           res,
                           [](auto&& acc, time_type del) { return std::min(acc, del); });
     res = std::accumulate(ext_connections_.delays.begin(), ext_connections_.delays.end(),
                           res,
                           [](auto&& acc, time_type del) { return std::min(acc, del); });
-    res = distributed_->min(res);
->>>>>>> 97ca7a4e
+    res = ctx_->distributed->min(res);
     return res;
 }
 
@@ -299,21 +281,10 @@
 }
     
 // Internal helper to append to the event queues
-<<<<<<< HEAD
-template <typename S, typename C>
-void append_events_from_domain(C cons, S spks, std::vector<pse_vector>& queues) {
-    // Predicate for partitioning
-    struct spike_pred {
-        bool operator()(const spike& spk, const cell_member_type& src) { return spk.source < src; }
-        bool operator()(const cell_member_type& src, const spike& spk) { return src < spk.source; }
-    };
-
-=======
 template<typename S>
 void append_events_from_domain(const communicator::connection_list& cons, size_t cn, const size_t ce,
                                const S& spks,
                                std::vector<pse_vector>& queues) {
->>>>>>> 97ca7a4e
     auto sp = spks.begin(), se = spks.end();
     if (se == sp) return;
     // We have a choice of whether to walk spikes or connections:
@@ -366,15 +337,9 @@
     const auto& sp = spikes.from_local.partition();
     const auto& cp = connection_part_;
     for (auto dom: util::make_span(num_domains_)) {
-<<<<<<< HEAD
-        append_events_from_domain(util::subrange_view(connections_, cp[dom], cp[dom + 1]),
-            util::subrange_view(global_spikes.values(), sp[dom], sp[dom + 1]),
-            queues);
-=======
         append_events_from_domain(connections_, cp[dom], cp[dom+1],
                                   util::subrange_view(spikes.from_local.values(), sp[dom], sp[dom+1]),
                                   queues);
->>>>>>> 97ca7a4e
     }
     num_local_events_ = util::sum_by(queues, [](const auto& q) {return q.size();}, num_local_events_);
     // Now that all local spikes have been processed; consume the remote events coming in.
