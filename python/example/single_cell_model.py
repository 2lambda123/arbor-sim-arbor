--- conflicted
+++ resolved
@@ -22,14 +22,8 @@
 # (5) Attach voltage probe sampling at 10 kHz (every 0.1 ms).
 m.probe('voltage', '"center"', frequency=10000)
 
-<<<<<<< HEAD
-# (6) Run simulation for 100 ms of simulated activity.
-m.run(tfinal=100)
-print("Simulation done.")
-=======
 # (6) Run simulation for 30 ms of simulated activity.
 m.run(tfinal=30)
->>>>>>> 6e1d0482
 
 # (7) Print spike times, if any.
 if len(m.spikes)>0:
@@ -40,12 +34,8 @@
     print('no spikes')
 
 # (8) Plot the recorded voltages over time.
-<<<<<<< HEAD
 print("Plotting results ...")
-=======
-import pandas, seaborn # You may have to pip install these.
 seaborn.set_theme() # Apply some styling to the plot
->>>>>>> 6e1d0482
 df = pandas.DataFrame({'t/ms': m.traces[0].time, 'U/mV': m.traces[0].value})
 seaborn.relplot(data=df, kind="line", x="t/ms", y="U/mV").savefig('single_cell_model_result.svg')
 
