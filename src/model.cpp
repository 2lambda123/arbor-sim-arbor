--- conflicted
+++ resolved
@@ -15,9 +15,9 @@
 
 namespace arb {
 
-model::model(const recipe& rec, const domain_decomposition& decomp):
-    communicator_(rec, decomp)
-{
+  model::model(const recipe& rec, const domain_decomposition& decomp):
+  communicator_(rec, decomp)
+  {
     const auto num_local_cells = communicator_.num_local_cells();
 
     // Cache the minimum delay of the network
@@ -30,29 +30,25 @@
     cell_local_size_type lidx = 0;
     const auto& grps = decomp.groups;
     for (auto i: util::make_span(0, grps.size())) {
-        for (auto gid: grps[i].gids) {
-            // Store mapping of gid to local cell index.
-            gid_to_local_[gid] = lidx;
-
-            // Set up the event generators for cell gid.
-            auto rec_gens = rec.event_generators(gid);
-            auto& gens = event_generators_[lidx];
-            if (rec_gens.size()) {
-                // Allocate two empty event generators that will be used to
-                // merge events from the communicator and those already queued
-                // for delivery in future epochs.
-                gens.reserve(2+rec_gens.size());
-                gens.resize(2);
-                for (auto& g: rec_gens) {
-                    gens.push_back(std::move(g));
-                }
-            }
-<<<<<<< HEAD
-            lidx++;
-=======
-            ++lidx;
->>>>>>> 81d8d0b5
+      for (auto gid: grps[i].gids) {
+        // Store mapping of gid to local cell index.
+        gid_to_local_[gid] = lidx;
+
+        // Set up the event generators for cell gid.
+        auto rec_gens = rec.event_generators(gid);
+        auto& gens = event_generators_[lidx];
+        if (rec_gens.size()) {
+          // Allocate two empty event generators that will be used to
+          // merge events from the communicator and those already queued
+          // for delivery in future epochs.
+          gens.reserve(2+rec_gens.size());
+          gens.resize(2);
+          for (auto& g: rec_gens) {
+            gens.push_back(std::move(g));
+          }
         }
+        ++lidx;
+      }
     }
 
     // Generate the cell groups in parallel, with one task per cell group.
@@ -67,15 +63,9 @@
     // Create event lane buffers.
     // There is one set for each epoch: current (0) and next (1).
     // For each epoch there is one lane for each cell in the cell group.
-<<<<<<< HEAD
-    event_lanes_[0].resize(communicator_.num_local_cells());
-    event_lanes_[1].resize(communicator_.num_local_cells());
-  }
-=======
     event_lanes_[0].resize(num_local_cells);
     event_lanes_[1].resize(num_local_cells);
-}
->>>>>>> 81d8d0b5
+  }
 
   void model::reset() {
     t_ = 0.;
@@ -94,16 +84,16 @@
 
     // Reset all event generators, and advance to t_.
     for (auto& lane: event_generators_) {
-        for (auto& gen: lane) {
-            if (gen) {
-                gen->reset();
-                gen->advance(t_);
-            }
+      for (auto& gen: lane) {
+        if (gen) {
+          gen->reset();
+          gen->advance(t_);
         }
+      }
     }
 
     for (auto& lane: pending_events_) {
-        lane.clear();
+      lane.clear();
     }
 
     communicator_.reset();
@@ -146,29 +136,29 @@
     // events that must be delivered at the start of the next
     // integration period at the latest.
     auto exchange = [&] () {
-        PE("stepping", "communication");
-
-        PE("exchange");
-        auto local_spikes = previous_spikes().gather();
-        auto global_spikes = communicator_.exchange(local_spikes);
-        PL();
-
-        PE("spike output");
-        local_export_callback_(local_spikes);
-        global_export_callback_(global_spikes.values());
-        PL();
-
-        PE("events","from-spikes");
-        communicator_.make_event_queues(global_spikes, pending_events_);
-        PL();
-
-        PE("enqueue");
-        const auto t0 = epoch_.tfinal;
-        const auto t1 = std::min(tfinal, t0+t_interval);
-        setup_events(t0, t1, epoch_.id);
-        PL(2);
-
-        PL(2);
+      PE("stepping", "communication");
+
+      PE("exchange");
+      auto local_spikes = previous_spikes().gather();
+      auto global_spikes = communicator_.exchange(local_spikes);
+      PL();
+
+      PE("spike output");
+      local_export_callback_(local_spikes);
+      global_export_callback_(global_spikes.values());
+      PL();
+
+      PE("events","from-spikes");
+      communicator_.make_event_queues(global_spikes, pending_events_);
+      PL();
+
+      PE("enqueue");
+      const auto t0 = epoch_.tfinal;
+      const auto t1 = std::min(tfinal, t0+t_interval);
+      setup_events(t0, t1, epoch_.id);
+      PL(2);
+
+      PL(2);
     };
 
     time_type tuntil = std::min(t_+t_interval, tfinal);
@@ -204,33 +194,29 @@
     return t_;
   }
 
-<<<<<<< HEAD
-  sampler_association_handle model::add_sampler(cell_member_predicate probe_ids, schedule sched, sampler_function f, sampling_policy policy) {
-=======
-// Populate the event lanes for epoch+1 (i.e event_lanes_[epoch+1)]
-// Update each lane in parallel, if supported by the threading backend.
-// On completion event_lanes[epoch+1] will contain sorted lists of events with
-// delivery times due in or after epoch+1. The events will be taken from the
-// following sources:
-//      event_lanes[epoch]: take all events ≥ t_from
-//      event_generators  : take all events < t_to
-//      pending_events    : take all events
-void model::setup_events(time_type t_from, time_type t_to, std::size_t epoch) {
+  // Populate the event lanes for epoch+1 (i.e event_lanes_[epoch+1)]
+  // Update each lane in parallel, if supported by the threading backend.
+  // On completion event_lanes[epoch+1] will contain sorted lists of events with
+  // delivery times due in or after epoch+1. The events will be taken from the
+  // following sources:
+  //      event_lanes[epoch]: take all events ≥ t_from
+  //      event_generators  : take all events < t_to
+  //      pending_events    : take all events
+  void model::setup_events(time_type t_from, time_type t_to, std::size_t epoch) {
     const auto n = communicator_.num_local_cells();
     threading::parallel_for::apply(0, n,
-        [&](cell_size_type i) {
-            merge_events(
-                t_from, t_to,
-                event_lanes(epoch)[i],      // in:  the current event lane
-                pending_events_[i],         // in:  events from the communicator
-                event_generators_[i],       // in:  event generators for this lane
-                event_lanes(epoch+1)[i]);   // out: the event lane for the next epoch
-            pending_events_[i].clear();
-        });
-}
-
-sampler_association_handle model::add_sampler(cell_member_predicate probe_ids, schedule sched, sampler_function f, sampling_policy policy) {
->>>>>>> 81d8d0b5
+                                   [&](cell_size_type i) {
+                                     merge_events(
+                                                  t_from, t_to,
+                                                  event_lanes(epoch)[i],      // in:  the current event lane
+                                                  pending_events_[i],         // in:  events from the communicator
+                                                  event_generators_[i],       // in:  event generators for this lane
+                                                  event_lanes(epoch+1)[i]);   // out: the event lane for the next epoch
+                                     pending_events_[i].clear();
+                                   });
+  }
+
+  sampler_association_handle model::add_sampler(cell_member_predicate probe_ids, schedule sched, sampler_function f, sampling_policy policy) {
     sampler_association_handle h = sassoc_handles_.acquire();
 
     threading::parallel_for::apply(0, cell_groups_.size(),
@@ -288,52 +274,27 @@
   util::optional<cell_size_type> model::local_cell_index(cell_gid_type gid) {
     auto it = gid_to_local_.find(gid);
     return it==gid_to_local_.end()?
-        util::nullopt:
-        util::optional<cell_size_type>(it->second);
-}
-
-<<<<<<< HEAD
+    util::nullopt:
+    util::optional<cell_size_type>(it->second);
+  }
+
   void model::inject_events(const pse_vector& events) {
-    auto& lanes = event_lanes(epoch_.id);
-
-    // Append all events that are to be delivered to local cells to the
-    // appropriate lane. At the same time, keep track of which lanes have been
-    // modified, because the lanes will have to be sorted once all events have
-    // been added.
-    pse_vector local_events;
-    std::set<cell_size_type> modified_lanes;
-    for (auto& e: events) {
-      if (e.time<t_) {
-        throw std::runtime_error("model::inject_events(): attempt to inject an event at time " + std::to_string(e.time) + ", when model state is at time " + std::to_string(t_));
-      }
-      if (auto lidx = local_cell_index(e.target.gid)) {
-        lanes[*lidx].push_back(e);
-        modified_lanes.insert(*lidx);
-      }
-    }
-
-    // Sort events in the event lanes that were modified
-    for (auto l: modified_lanes) {
-      util::sort(lanes[l]);
-    }
-=======
-void model::inject_events(const pse_vector& events) {
     // Push all events that are to be delivered to local cells into the
     // pending event list for the event's target cell.
     for (auto& e: events) {
-        if (e.time<t_) {
-            throw std::runtime_error(
-                "model::inject_events(): attempt to inject an event at time "
-                + std::to_string(e.time)
-                + ", when model state is at time "
-                + std::to_string(t_));
-        }
-        // local_cell_index returns an optional type that evaluates
-        // to true iff the gid is a local cell.
-        if (auto lidx = local_cell_index(e.target.gid)) {
-            pending_events_[*lidx].push_back(e);
-        }
-    }
->>>>>>> 81d8d0b5
-}
+      if (e.time<t_) {
+        throw std::runtime_error(
+                                 "model::inject_events(): attempt to inject an event at time "
+                                 + std::to_string(e.time)
+                                 + ", when model state is at time "
+                                 + std::to_string(t_));
+      }
+      // local_cell_index returns an optional type that evaluates
+      // to true iff the gid is a local cell.
+      if (auto lidx = local_cell_index(e.target.gid)) {
+        pending_events_[*lidx].push_back(e);
+      }
+    }
+  }
+
 } // namespace arb