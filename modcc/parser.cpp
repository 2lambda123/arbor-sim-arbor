#include <cstring>
#include <string>

#include "parser.hpp"
#include "perfvisitor.hpp"
#include "token.hpp"
#include "util.hpp"

#include "io/pprintf.hpp"

// specialize on const char* for lazy evaluation of compile time strings
bool Parser::expect(tok tok, const char* str) {
    if(tok==token_.type) {
        return true;
    }

    error(
        strlen(str)>0 ?
            str
        :   std::string("unexpected token ")+yellow(token_.spelling));

    return false;
}

bool Parser::expect(tok tok, std::string const& str) {
    if(tok==token_.type) {
        return true;
    }

    error(
        str.size()>0 ?
            str
        :   std::string("unexpected token ")+yellow(token_.spelling));

    return false;
}

void Parser::error(std::string msg) {
    std::string location_info = pprintf(
            "%:% ", module_ ? module_->source_name() : "", token_.location);
    if(status_==lexerStatus::error) {
        // append to current string
        error_string_ += "\n" + white(location_info) + "\n  " +msg;
    }
    else {
        error_string_ = white(location_info) + "\n  " + msg;
        status_ = lexerStatus::error;
    }
}

void Parser::error(std::string msg, Location loc) {
    std::string location_info = pprintf(
            "%:% ", module_ ? module_->source_name() : "", loc);
    if(status_==lexerStatus::error) {
        // append to current string
        error_string_ += "\n" + green(location_info) + msg;
    }
    else {
        error_string_ = green(location_info) + msg;
        status_ = lexerStatus::error;
    }
}

Parser::Parser(Module& m, bool advance)
:   Lexer(m.buffer()),
    module_(&m)
{
    // prime the first token
    get_token();

    if(advance) {
        parse();
    }
}

Parser::Parser(std::string const& buf)
:   Lexer(buf),
    module_(nullptr)
{
    // prime the first token
    get_token();
}

bool Parser::parse() {
    // perform first pass to read the descriptive blocks and
    // record the location of the verb blocks
    while(token_.type!=tok::eof) {
        switch(token_.type) {
            case tok::title :
                parse_title();
                break;
            case tok::neuron :
                parse_neuron_block();
                break;
            case tok::state :
                parse_state_block();
                break;
            case tok::units :
                parse_units_block();
                break;
            case tok::constant :
                parse_constant_block();
                break;
            case tok::parameter :
                parse_parameter_block();
                break;
            case tok::assigned :
                parse_assigned_block();
                break;
            // INITIAL, KINETIC, DERIVATIVE, PROCEDURE, NET_RECEIVE and BREAKPOINT blocks
            // are all lowered to ProcedureExpression
            case tok::net_receive:
            case tok::breakpoint :
            case tok::initial    :
            case tok::kinetic    :
            case tok::linear     :
            case tok::derivative :
            case tok::procedure  :
                {
                auto p = parse_procedure();
                if(!p) break;
                module_->add_callable(std::move(p));
                }
                break;
            case tok::function  :
                {
                auto f = parse_function();
                if(!f) break;
                module_->add_callable(std::move(f));
                }
                break;
            default :
                error(pprintf("expected block type, found '%'", token_.spelling));
                break;
        }
        if(status() == lexerStatus::error) {
            std::cerr << red("error: ") << error_string_ << std::endl;
            return false;
        }
    }

    return true;
}

// consume a comma separated list of identifiers
// NOTE: leaves the current location at begining of the last identifier in the list
// OK:  empty list ""
// OK:  list with one identifier "a"
// OK:  list with mutiple identifier "a, b, c, d"
// BAD: list with keyword "a, b, else, d"
// list with trailing comma "a, b,\n"
// list with keyword "a, if, b"
std::vector<Token> Parser::comma_separated_identifiers() {
    std::vector<Token> tokens;
    int startline = location_.line;
    // handle is an empty list at the end of a line
    if(peek().location.line > startline) {
        // this happens when scanning WRITE below:
        //      USEION k READ a, b WRITE
        // leave to the caller to decide whether an empty list is an error
        return tokens;
    }
    while(1) {
        get_token();

        // first check if a new line was encounterd
        if(location_.line > startline) {
            return tokens;
        }
        else if(token_.type == tok::identifier) {
            tokens.push_back(token_);
        }
        else if(is_keyword(token_)) {
            error(pprintf("found keyword '%', expected a variable name", token_.spelling));
            return tokens;
        }
        else if(token_.type == tok::real || token_.type == tok::integer) {
            error(pprintf("found number '%', expected a variable name", token_.spelling));
            return tokens;
        }
        else {
            error(pprintf("found '%', expected a variable name", token_.spelling));
            return tokens;
        }

        // look ahead to check for a comma.  This approach ensures that the
        // first token after the end of the list is not consumed
        if( peek().type == tok::comma ) {
            // load the comma
            get_token();
            // assert that the list can't run off the end of a line
            if(peek().location.line > startline) {
                error("line can't end with a '"+yellow(",")+"'");
                return tokens;
            }
        }
        else {
            break;
        }
    }
    get_token(); // prime the first token after the list

    return tokens;
}

/*
NEURON {
   THREADSAFE
   SUFFIX KdShu2007
   USEION k WRITE ik READ xy
   RANGE  gkbar, ik, ek
   GLOBAL minf, mtau, hinf, htau
}
*/
void Parser::parse_neuron_block() {
    NeuronBlock neuron_block;

    get_token();

    // assert that the block starts with a curly brace
    if(token_.type != tok::lbrace) {
        error(pprintf("NEURON block must start with a curly brace {, found '%'",
                      token_.spelling));
        return;
    }

    // initialize neuron block
    neuron_block.threadsafe = false;

    // there are no use cases for curly brace in a NEURON block, so we don't
    // have to count them we have to get the next token before entering the loop
    // to handle the case of an empty block {}
    get_token();
    while(token_.type!=tok::rbrace) {
        switch(token_.type) {
            case tok::threadsafe :
                neuron_block.threadsafe = true;
                get_token(); // consume THREADSAFE
                break;

            case tok::suffix :
            case tok::point_process :
                neuron_block.kind = (token_.type==tok::suffix) ? moduleKind::density
                                                              : moduleKind::point;

                // set the modul kind
                module_->kind(neuron_block.kind);

                get_token(); // consume SUFFIX / POINT_PROCESS
                // assert that a valid name for the Neuron has been specified
                if(token_.type != tok::identifier) {
                    error(pprintf("invalid name for SUFFIX, found '%'", token_.spelling));
                    return;
                }
                neuron_block.name = token_.spelling;

                get_token(); // consume the name
                break;

            // this will be a comma-separated list of identifiers
            case tok::global :
                // the ranges are a comma-seperated list of identifiers
                {
                    auto identifiers = comma_separated_identifiers();
                    // bail if there was an error reading the list
                    if(status_==lexerStatus::error) {
                        return;
                    }
                    for(auto const &id : identifiers) {
                        neuron_block.globals.push_back(id);
                    }
                }
                break;

            // this will be a comma-separated list of identifiers
            case tok::range  :
                // the ranges are a comma-seperated list of identifiers
                {
                    auto identifiers = comma_separated_identifiers();
                    if(status_==lexerStatus::error) { // bail if there was an error reading the list
                        return;
                    }
                    for(auto const &id : identifiers) {
                        neuron_block.ranges.push_back(id);
                    }
                }
                break;

            case tok::useion :
                {
                    IonDep ion;
                    // we have to parse the name of the ion first
                    get_token();
                    // check this is an identifier token
                    if(token_.type != tok::identifier) {
                        error(pprintf("invalid name for an ion chanel '%'", token_.spelling));
                        return;
                    }

                    ion.name = token_.spelling;
                    get_token(); // consume the ion name

                    // this loop ensures that we don't gobble any tokens past
                    // the end of the USEION clause
                    while(token_.type == tok::read || token_.type == tok::write) {
                        auto& target = (token_.type == tok::read) ? ion.read
                                                                  : ion.write;
                        std::vector<Token> identifiers
                            = comma_separated_identifiers();
                        // bail if there was an error reading the list
                        if(status_==lexerStatus::error) {
                            return;
                        }
                        for(auto const &id : identifiers) {
                            target.push_back(id);
                        }
                    }

                    if(token_.type == tok::valence) {
                        ion.has_valence_expr = true;

                        // consume "Valence"
                        get_token();

                        // take and consume variable name or signed integer
                        if(token_.type == tok::identifier) {
                            ion.valence_var = token_;
                            get_token();
                        }
                        else {
                            ion.expected_valence = value_signed_integer();
                        }
                    }

                    // add the ion dependency to the NEURON block
                    neuron_block.ions.push_back(std::move(ion));
                }
                break;

            case tok::nonspecific_current :
                // Assume that there is one non-specific current per mechanism.
                // It would be easy to extend this to multiple currents,
                // however there are no mechanisms in the CoreNeuron repository
                // that do this
                {
                    get_token(); // consume NONSPECIFIC_CURRENT

                    auto tok = token_;

                    // parse the current name and check for errors
                    auto id = parse_identifier();
                    if(status_==lexerStatus::error) {
                        return;
                    }

                    // store the token with nonspecific current's name and location
                    neuron_block.nonspecific_current = tok;
                }
                break;

            // the parser encountered an invalid symbol
            default :
                error(pprintf("there was an invalid statement '%' in NEURON block",
                              token_.spelling));
                return;
        }
    }

    // copy neuron block into module
    module_->neuron_block(neuron_block);

    // now we have a curly brace, so prime the next token
    get_token();
}

void Parser::parse_state_block() {
    StateBlock state_block;

    get_token();

    // assert that the block starts with a curly brace
    if(token_.type != tok::lbrace) {
        error(pprintf("STATE block must start with a curly brace {, found '%'", token_.spelling));
        return;
    }

    // there are no use cases for curly brace in a STATE block, so we don't have
    // to count them we have to get the next token before entering the loop to
    // handle the case of an empty block {}
    get_token();
    while(token_.type!=tok::rbrace && token_.type != tok::eof) {
        int line = location_.line;
        Id parm;

        if(token_.type != tok::identifier) {
            error(pprintf("'%' is not a valid name for a state variable",
                          token_.spelling));
            return;
        }

        parm.token = token_;
        get_token();

        if(token_.type == tok::from) {
            // silently skips from/to
            from_to_description();
            if (status_ == lexerStatus::error) {
                return;
            }
        }

        // get unit parameters
        if (line == location_.line && token_.type == tok::lparen) {
            parm.units = unit_description();
            if (status_ == lexerStatus::error) {
                error(pprintf("STATUS block unexpected symbol '%s'",
                              token_.spelling));
                return;
            }
        }

        state_block.state_variables.push_back(parm);
    }

    // add this state block information to the module
    module_->state_block(state_block);

    // now we have a curly brace, so prime the next token
    get_token();
}

// scan a unit block
void Parser::parse_units_block() {
    UnitsBlock units_block;

    get_token();

    // assert that the block starts with a curly brace
    if(token_.type != tok::lbrace) {
        error(pprintf("UNITS block must start with a curly brace {, found '%'", token_.spelling));
        return;
    }

    // there are no use cases for curly brace in a UNITS block, so we don't have to count them
    get_token();
    while(token_.type!=tok::rbrace) {
        // get the alias
        std::vector<Token> lhs = unit_description();
        if( status_!=lexerStatus::happy ) return;

        // consume the '=' sign
        if( token_.type!=tok::eq ) {
            error(pprintf("expected '=', found '%'", token_.spelling));
            return;
        }

        get_token(); // next token

        // get the units
        std::vector<Token> rhs = unit_description();
        if( status_!=lexerStatus::happy ) return;

        // store the unit definition
        units_block.unit_aliases.push_back({lhs, rhs});
    }

    // add this state block information to the module
    module_->units_block(units_block);

    // now we have a curly brace, so prime the next token
    get_token();
}

//////////////////////////////////////////////////////
// the parameter block describes variables that are
// to be used as parameters. Some are given values,
// others are simply listed, and some have units
// assigned to them. Here we want to get a list of the
// parameter names, along with values if given.
// We also store the token that describes the units
//////////////////////////////////////////////////////
void Parser::parse_parameter_block() {
    ParameterBlock block;

    get_token();

    // assert that the block starts with a curly brace
    if(token_.type != tok::lbrace) {
        error(pprintf("PARAMETER block must start with a curly brace {, found '%'", token_.spelling));
        return;
    }

    int success = 1;
    // there are no use cases for curly brace in a UNITS block, so we don't have to count them
    get_token();
    while(token_.type!=tok::rbrace && token_.type!=tok::eof) {
        int line = location_.line;
        Id parm;

        // read the parameter name
        if(token_.type != tok::identifier) {
            success = 0;
            goto parm_exit;
        }
        parm.token = token_; // save full token

        get_token();

        // look for equality
        if(token_.type==tok::eq) {
            get_token(); // consume '='
            parm.value = value_literal();
            if(status_ == lexerStatus::error) {
                success = 0;
                goto parm_exit;
            }
        }

        // get the units
        if(line==location_.line && token_.type == tok::lparen) {
            parm.units = unit_description();
            if(status_ == lexerStatus::error) {
                success = 0;
                goto parm_exit;
            }
        }

        // get the range
        if(line==location_.line && token_.type == tok::lt) {
            parm.range = range_description();
            if(status_ == lexerStatus::error) {
                success = 0;
                goto parm_exit;
            }
        }
        block.parameters.push_back(parm);
    }

    // error if EOF before closing curly brace
    if(token_.type==tok::eof) {
        error("PARAMETER block must have closing '}'");
        goto parm_exit;
    }

    get_token(); // consume closing brace

    module_->parameter_block(block);

parm_exit:
    // only write error message if one hasn't already been logged by the lexer
    if(!success && status_==lexerStatus::happy) {
        error(pprintf("PARAMETER block unexpected symbol '%s'", token_.spelling));
    }
    return;
}

void Parser::parse_constant_block() {
    get_token();

    // assert that the block starts with a curly brace
    if(token_.type != tok::lbrace) {
        error(pprintf("CONSTANT block must start with a curly brace {, found '%'", token_.spelling));
        return;
    }

    get_token();
    while(token_.type!=tok::rbrace && token_.type!=tok::eof) {
        int line = location_.line;
        std::string name, value;

        // read the constant name
        if(token_.type != tok::identifier) {
            error(pprintf("CONSTANT block unexpected symbol '%s'", token_.spelling));
            return;
        }
        name = token_.spelling; // save full token

        get_token();

        // look for equality
        if(token_.type==tok::eq) {
            get_token(); // consume '='
            value = value_literal();
            if(status_ == lexerStatus::error) {
                return;
            }
        }

        // get the units
        if(line==location_.line && token_.type == tok::lparen) {
            unit_description();
            if(status_ == lexerStatus::error) {
                return;
            }
        }

        constants_map_.insert({name, value});
    }

    // error if EOF before closing curly brace
    if(token_.type==tok::eof) {
        error("CONSTANT block must have closing '}'");
        return;
    }

    get_token(); // consume closing brace

    return;
}

void Parser::parse_assigned_block() {
    AssignedBlock block;

    get_token();

    // assert that the block starts with a curly brace
    if(token_.type != tok::lbrace) {
        error(pprintf("ASSIGNED block must start with a curly brace {, found '%'", token_.spelling));
        return;
    }

    int success = 1;

    // there are no use cases for curly brace in an ASSIGNED block, so we don't have to count them
    get_token();
    while(token_.type!=tok::rbrace && token_.type!=tok::eof) {
        int line = location_.line;
        std::vector<Token> variables; // we can have more than one variable on a line

        // the first token must be ...
        if(token_.type != tok::identifier) {
            success = 0;
            goto ass_exit;
        }
        // read all of the identifiers until we run out of identifiers or reach a new line
        while(token_.type == tok::identifier && line == location_.line) {
            variables.push_back(token_);
            get_token();
        }

        // there are some parameters at the end of the line
        if(line==location_.line && token_.type == tok::lparen) {
            auto u = unit_description();
            if(status_ == lexerStatus::error) {
                success = 0;
                goto ass_exit;
            }
            for(auto const& t : variables) {
                block.parameters.push_back(Id(t, "", u));
            }
        }
        else {
            for(auto const& t : variables) {
                block.parameters.push_back(Id(t, "", {}));
            }
        }
    }

    // error if EOF before closing curly brace
    if(token_.type==tok::eof) {
        error("ASSIGNED block must have closing '}'");
        goto ass_exit;
    }

    get_token(); // consume closing brace

    module_->assigned_block(block);

ass_exit:
    // only write error message if one hasn't already been logged by the lexer
    if(!success && status_==lexerStatus::happy) {
        error(pprintf("ASSIGNED block unexpected symbol '%'", token_.spelling));
    }
    return;
}

// Parse a value (integral or real) with possible preceding unary minus,
// and return as a string.
std::string Parser::value_literal() {
    bool negate = false;

    if(token_.type==tok::minus) {
        negate = true;
        get_token();
    }

    if (constants_map_.find(token_.spelling) != constants_map_.end()) {
        // Remove double negation
        auto v = constants_map_.at(token_.spelling);
        if (v.at(0) == '-' && negate) {
            v.erase(0,1);
            negate = false;
        }
        auto value = negate ? "-" + v : v;
        get_token();
        return value;
    }

    if(token_.type != tok::integer && token_.type != tok::real) {
        error(pprintf("numeric constant not an integer or real number '%'", token_));
        return "";
    }
    else {
        auto value = negate ? "-" + token_.spelling : token_.spelling;
        get_token();
        return value;
    }
}

// Parse an integral value with possible preceding unary plus or minus,
// and return as an int.
int Parser::value_signed_integer() {
    std::string value;

    if(token_.type==tok::minus) {
        value = "-";
        get_token();
    }
    else if(token_.type==tok::plus) {
        get_token();
    }
    if(token_.type != tok::integer) {
        error(pprintf("numeric constant not an integer '%'", token_));
        return 0;
    }
    else {
        value += token_.spelling;
        get_token();
        return std::stoi(value);
    }
}

std::vector<Token> Parser::unit_description() {
    static const tok legal_tokens[] = {tok::identifier, tok::divide, tok::real, tok::integer};
    int startline = location_.line;
    std::vector<Token> tokens;

    // check that we start with a left parenthesis
    if(token_.type != tok::lparen) {
        error(pprintf("unit description must start with a parenthesis '%'", token_));
        goto unit_exit;
    }

    get_token();

    while(token_.type != tok::rparen) {
        // check for illegal tokens or a new line
        if( !is_in(token_.type,legal_tokens) || startline < location_.line ) {
            error(pprintf("incorrect unit description '%'", token_));
            goto unit_exit;
        }

        // add this token to the set
        tokens.push_back(token_);
        get_token();
    }
    // remove trailing right parenthesis ')'
    get_token();

unit_exit:
    return tokens;
}

std::pair<Token, Token> Parser::range_description() {
    Token lb, ub;

    if(token_.type != tok::lt) {
        error(pprintf("range description must start with a left angle bracket '%'", token_));
        return {};
    }

    get_token();
    if(token_.type != tok::integer) {
        error(pprintf("range description must be <int, int>, found '%'", token_));
        return {};
    }
    lb = token_;

    get_token();
    if(token_.type != tok::comma) {
        error(pprintf("range description must separate lower and upper bound with a comma '%'", token_));
        return {};
    }

    get_token();
    if(token_.type != tok::integer) {
        error(pprintf("range description must be <int, int>, found '%'", token_));
        return {};
    }
    ub = token_;

    get_token();
    if(token_.type != tok::gt) {
        error(pprintf("range description must end with a right angle bracket '%'", token_));
        return {};
    }

    get_token();
    return {lb, ub};
}

std::pair<Token, Token> Parser::from_to_description() {
    Token lb, ub;

    if(token_.type != tok::from) {
        error(pprintf("range description must be of form FROM <int> TO <int>, found '%'", token_));
        return {};
    }

    get_token();
<<<<<<< HEAD

=======
>>>>>>> 62f81d8c
    if(token_.type != tok::integer) {
        error(pprintf("range description must be of form FROM <int> TO <int>, found '%'", token_));
        return {};
    }
    lb = token_;
<<<<<<< HEAD
    if(token_.type != tok::integer) {
        error(pprintf("range description must be of form FROM <int> TO <int>, found '%'", token_));
        return {};
    }
=======
>>>>>>> 62f81d8c

    get_token();
    if(token_.type != tok::to) {
        error(pprintf("range description must be of form FROM <int> TO <int>, found '%'", token_));
        return {};
    }

    get_token();
    if(token_.type != tok::integer) {
        error(pprintf("range description must be of form FROM <int> TO <int>, found '%'", token_));
        return {};
    }
    ub = token_;
<<<<<<< HEAD
    if(token_.type != tok::integer) {
        error(pprintf("range description must be of form FROM <int> TO <int>, found '%'", token_));
        return {};
    }
=======
>>>>>>> 62f81d8c

    get_token();
    return {lb, ub};
}


// Returns a prototype expression for a function or procedure call
// Takes an optional argument that allows the user to specify the
// name of the prototype, which is used for prototypes where the name
// is implcitly defined (e.g. INITIAL and BREAKPOINT blocks)
expression_ptr Parser::parse_prototype(std::string name=std::string()) {
    Token identifier = token_;

    if(name.size()) {
        // we assume that the current token_ is still pointing at
        // the keyword, i.e. INITIAL or BREAKPOINT
        identifier.type = tok::identifier;
        identifier.spelling = name;
    }

    // load the parenthesis
    get_token();

    // check for an argument list enclosed in parenthesis (...)
    // return a prototype with an empty argument list if not found
    if( token_.type != tok::lparen ) {
        return expression_ptr{new PrototypeExpression(identifier.location, identifier.spelling, {})};
    }

    get_token(); // consume '('
    std::vector<Token> arg_tokens;
    while(token_.type != tok::rparen) {
        // check identifier
        if(token_.type != tok::identifier) {
            error(  "expected a valid identifier, found '"
                  + yellow(token_.spelling) + "'");
            return nullptr;
        }

        arg_tokens.push_back(token_);

        get_token(); // consume the identifier

        // args may have a unit attached
        if(token_.type == tok::lparen) {
            unit_description();
            if(status_ == lexerStatus::error) {
                return {};
            }
        }

        // look for a comma
        if(!(token_.type == tok::comma || token_.type==tok::rparen)) {
            error(  "expected a comma or closing parenthesis, found '"
                  + yellow(token_.spelling) + "'");
            return nullptr;
        }

        if(token_.type == tok::comma) {
            get_token(); // consume ','
        }
    }

    if(token_.type != tok::rparen) {
        error("procedure argument list must have closing parenthesis ')'");
        return nullptr;
    }
    get_token(); // consume closing parenthesis

    // pack the arguments into LocalDeclarations
    std::vector<expression_ptr> arg_expressions;
    for(auto const& t : arg_tokens) {
        arg_expressions.emplace_back(make_expression<ArgumentExpression>(t.location, t));
    }

    return make_expression<PrototypeExpression>
        (identifier.location, identifier.spelling, std::move(arg_expressions));
}

void Parser::parse_title() {
    std::string title;
    int this_line = location().line;

    Token tkn = peek();
    while(   tkn.location.line==this_line
          && tkn.type!=tok::eof
          && status_==lexerStatus::happy)
    {
        get_token();
        title += token_.spelling;
        tkn = peek();
    }

    // set the module title
    module_->title(title);

    // load next token
    get_token();
}

/// parse a procedure
/// can handle both PROCEDURE and INITIAL blocks
/// an initial block is stored as a procedure with name 'initial' and empty argument list
symbol_ptr Parser::parse_procedure() {
    expression_ptr p;
    procedureKind kind = procedureKind::normal;

    switch( token_.type ) {
        case tok::derivative:
            kind = procedureKind::derivative;
            get_token(); // consume keyword token
            if( !expect( tok::identifier ) ) return nullptr;
            p = parse_prototype();
            break;
        case tok::kinetic:
            kind = procedureKind::kinetic;
            get_token(); // consume keyword token
            if( !expect( tok::identifier ) ) return nullptr;
            p = parse_prototype();
            break;
        case tok::linear:
            kind = procedureKind::linear;
            get_token(); // consume keyword token
            if( !expect( tok::identifier ) ) return nullptr;
            p = parse_prototype();
            break;
        case tok::procedure:
            kind = procedureKind::normal;
            get_token(); // consume keyword token
            if( !expect( tok::identifier ) ) return nullptr;
            p = parse_prototype();
            break;
        case tok::initial:
            kind = procedureKind::initial;
            p = parse_prototype("initial");
            break;
        case tok::breakpoint:
            kind = procedureKind::breakpoint;
            p = parse_prototype("breakpoint");
            break;
        case tok::net_receive:
            kind = procedureKind::net_receive;
            p = parse_prototype("net_receive");
            break;
        default:
            // it is a compiler error if trying to parse_procedure() without
            // having DERIVATIVE, KINETIC, PROCEDURE, INITIAL or BREAKPOINT keyword
            throw compiler_exception(
                "attempt to parse_procedure() without {DERIVATIVE,KINETIC,PROCEDURE,INITIAL,BREAKPOINT}",
                location_);
    }
    if(p==nullptr) return nullptr;

    // check for opening left brace {
    if(!expect(tok::lbrace)) return nullptr;

    // parse the body of the function
    expression_ptr body = parse_block(false);
    if(body==nullptr) return nullptr;

    auto proto = p->is_prototype();
    if(kind != procedureKind::net_receive) {
        return make_symbol<ProcedureExpression>
            (proto->location(), proto->name(), std::move(proto->args()), std::move(body), kind);
    }
    else {
        return make_symbol<NetReceiveExpression>
            (proto->location(), proto->name(), std::move(proto->args()), std::move(body));
    }
}

symbol_ptr Parser::parse_function() {
    get_token(); // consume FUNCTION token

    // check that a valid identifier name was specified by the user
    if( !expect( tok::identifier ) ) return nullptr;

    // parse the prototype
    auto p = parse_prototype();
    if(p==nullptr) return nullptr;

    // check for opening left brace {
    if(!expect(tok::lbrace)) return nullptr;

    // parse the body of the function
    auto body = parse_block(false);
    if(body==nullptr) return nullptr;

    PrototypeExpression *proto = p->is_prototype();
    return make_symbol<FunctionExpression>
        (proto->location(), proto->name(), std::move(proto->args()), std::move(body));
}

// this is the first port of call when parsing a new line inside a verb block
// it tests to see whether the expression is:
//      :: LOCAL identifier
//      :: expression
expression_ptr Parser::parse_statement() {
    switch(token_.type) {
        case tok::if_stmt :
            return parse_if();
            break;
        case tok::conductance :
            return parse_conductance();
        case tok::solve :
            return parse_solve();
        case tok::local :
            return parse_local();
        case tok::identifier :
            return parse_line_expression();
        case tok::conserve :
            return parse_conserve_expression();
        case tok::compartment :
            return parse_compartment_statement();
        case tok::tilde :
            return parse_tilde_expression();
        case tok::initial :
            // only used for INITIAL block in NET_RECEIVE
            return parse_initial();
        default:
            error(pprintf("unexpected token type % '%'", token_string(token_.type), token_.spelling));
            return nullptr;
    }
    return nullptr;
}

expression_ptr Parser::parse_identifier() {
    if (constants_map_.find(token_.spelling) != constants_map_.end()) {
        // save location and value of the identifier
        auto id = make_expression<NumberExpression>(token_.location, constants_map_.at(token_.spelling));

        // consume the number
        get_token();

        // return the value of the constant
        return id;
    }
    // save name and location of the identifier
    auto id = make_expression<IdentifierExpression>(token_.location, token_.spelling);

    // consume identifier
    get_token();

    // return variable identifier
    return id;
}

expression_ptr Parser::parse_call() {
    // save name and location of the identifier
    Token idtoken = token_;

    // consume identifier
    get_token();

    // check for a function call
    // assert this is so
    if(token_.type != tok::lparen) {
        throw compiler_exception(
            "should not be parsing parse_call without trailing '('",
            location_);
    }

    std::vector<expression_ptr> args;

    // parse a function call
    get_token(); // consume '('

    while(token_.type != tok::rparen) {
        auto e = parse_expression();
        if(!e) return e;

        args.emplace_back(std::move(e));

        // reached the end of the argument list
        if(token_.type == tok::rparen) break;

        // insist on a comma between arguments
        if( !expect(tok::comma, "call arguments must be separated by ','") )
            return expression_ptr();
        get_token(); // consume ','
    }

    // check that we have a closing parenthesis
    if(!expect(tok::rparen, "function call missing closing ')'") ) {
        return expression_ptr();
    }
    get_token(); // consume ')'

    return make_expression<CallExpression>(idtoken.location, idtoken.spelling, std::move(args));
}

// parse a full line expression, i.e. one of
//      :: procedure call        e.g. rates(v+0.01)
//      :: assignment expression e.g. x = y + 3
// to parse a subexpression, see parse_expression()
// proceeds by first parsing the LHS (which may be a variable or function call)
// then attempts to parse the RHS if
//      1. the lhs is not a procedure call
//      2. the operator that follows is =
expression_ptr Parser::parse_line_expression() {
    int line = location_.line;
    expression_ptr lhs;
    Token next = peek();
    if(next.type == tok::lparen) {
        lhs = parse_call();
        // we have to ensure that a procedure call is alone on the line
        // to avoid :
        //      :: assigning to it            e.g. foo() = x + 6
        //      :: stray symbols coming after e.g. foo() + x
        // We assume that foo is a procedure call, if it is an eroneous
        // function call this has to be caught in the second pass.
        // or optimized away with a warning
        if(!lhs) return lhs;
        if(location_.line == line && token_.type != tok::eof) {
            error(pprintf(
                "expected a new line after call expression, found '%'",
                yellow(token_.spelling)));
            return expression_ptr();
        }
        return lhs  ;
    } else if(next.type == tok::prime) {
        lhs = make_expression<DerivativeExpression>(location_, token_.spelling);
        // consume both name and derivative operator
        get_token();
        get_token();
        // a derivative statement must be followed by '='
        if(token_.type!=tok::eq) {
            error("a derivative declaration must have an assignment of the "\
                  "form\n  x' = expression\n  where x is a state variable");
            return expression_ptr();
        }
    } else {
        lhs = parse_unaryop();
    }

    if(!lhs) { // error
        return lhs;
    }

    // we parse a binary expression if followed by an operator
    if(token_.type == tok::eq) {
        Token op = token_;  // save the '=' operator with location
        get_token();        // consume the '=' operator
        return parse_binop(std::move(lhs), op);
    } else if(line == location_.line && token_.type != tok::eof){
        error(pprintf("expected an assignment '%' or new line, found '%'",
                      yellow("="),
                      yellow(token_.spelling)));
        return nullptr;
    }

    return lhs;
}

expression_ptr Parser::parse_stoich_term() {
    expression_ptr coeff = make_expression<IntegerExpression>(location_, 1);
    auto here = location_;
    bool negative = false;

    while(token_.type==tok::minus) {
        negative = !negative;
        get_token(); // consume '-'
    }

    if(token_.type==tok::integer) {
        coeff = parse_integer();
    }

    if(token_.type!=tok::identifier) {
        error(pprintf("expected an identifier, found '%'", yellow(token_.spelling)));
        return nullptr;
    }

    if(negative) {
        coeff = make_expression<IntegerExpression>(here, -coeff->is_integer()->integer_value());
    }
    return make_expression<StoichTermExpression>(here, std::move(coeff), parse_identifier());
}

expression_ptr Parser::parse_stoich_expression() {
    std::vector<expression_ptr> terms;
    auto here = location_;

    if(token_.type==tok::integer || token_.type==tok::identifier || token_.type==tok::minus) {
        auto term = parse_stoich_term();
        if (!term) return nullptr;

        terms.push_back(std::move(term));

        while(token_.type==tok::plus || token_.type==tok::minus) {
            if (token_.type==tok::plus) {
                get_token(); // consume plus
            }

            auto term = parse_stoich_term();
            if (!term) return nullptr;

            terms.push_back(std::move(term));
        }
    }

    return make_expression<StoichExpression>(here, std::move(terms));
}

expression_ptr Parser::parse_tilde_expression() {
    auto here = location_;

    if(token_.type!=tok::tilde) {
        error(pprintf("expected '%', found '%'", yellow("~"), yellow(token_.spelling)));
        return nullptr;
    }
    get_token(); // consume tilde

    if (search_to_eol(tok::arrow)) {
        expression_ptr lhs = parse_stoich_expression();
        if (!lhs) return nullptr;

        // reaction halves must comprise non-negative terms
        for (const auto& term: lhs->is_stoich()->terms()) {
            // should always be true
            if (auto sterm = term->is_stoich_term()) {
                if (sterm->negative()) {
                    error(pprintf("expected only non-negative terms in reaction lhs, found '%'",
                      yellow(term->to_string())));
                    return nullptr;
                }
            }
        }

        if(token_.type != tok::arrow) {
            error(pprintf("expected '%', found '%'", yellow("<->"), yellow(token_.spelling)));
            return nullptr;
        }

        get_token(); // consume arrow
        expression_ptr rhs = parse_stoich_expression();
        if (!rhs) return nullptr;

        for (const auto& term: rhs->is_stoich()->terms()) {
            // should always be true
            if (auto sterm = term->is_stoich_term()) {
                if (sterm->negative()) {
                    error(pprintf("expected only non-negative terms in reaction rhs, found '%'",
                                  yellow(term->to_string())));
                    return nullptr;
                }
            }
        }

        if (token_.type != tok::lparen) {
            error(pprintf("expected '%', found '%'", yellow("("), yellow(token_.spelling)));
            return nullptr;
        }

        get_token(); // consume lparen
        expression_ptr fwd = parse_expression();
        if (!fwd) return nullptr;

        if (token_.type != tok::comma) {
            error(pprintf("expected '%', found '%'", yellow(","), yellow(token_.spelling)));
            return nullptr;
        }

        get_token(); // consume comma
        expression_ptr rev = parse_expression();
        if (!rev) return nullptr;

        if (token_.type != tok::rparen) {
            error(pprintf("expected '%', found '%'", yellow(")"), yellow(token_.spelling)));
            return nullptr;
        }

        get_token(); // consume rparen
        return make_expression<ReactionExpression>(here, std::move(lhs), std::move(rhs),
                                                   std::move(fwd), std::move(rev));
    }
    else if (search_to_eol(tok::eq)) {
        auto lhs_bin = parse_expression(tok::eq);

        if(token_.type!=tok::eq) {
            error(pprintf("expected '%', found '%'", yellow("="), yellow(token_.spelling)));
            return nullptr;
        }

        get_token(); // consume =
        auto rhs = parse_expression();
        return make_expression<LinearExpression>(here, std::move(lhs_bin), std::move(rhs));
    }
    else {
        error(pprintf("expected stoichiometric or linear expression, found neither"));
        return nullptr;
    }
}

expression_ptr Parser::parse_conserve_expression() {
    auto here = location_;

    if(token_.type!=tok::conserve) {
        error(pprintf("expected '%', found '%'", yellow("CONSERVE"), yellow(token_.spelling)));
        return nullptr;
    }

    get_token(); // consume 'CONSERVE'
    auto lhs = parse_stoich_expression();
    if (!lhs) return nullptr;

    if(token_.type != tok::eq) {
        error(pprintf("expected '%', found '%'", yellow("="), yellow(token_.spelling)));
        return nullptr;
    }

    get_token(); // consume '='
    auto rhs = parse_expression();
    if (!rhs) return nullptr;

    return make_expression<ConserveExpression>(here, std::move(lhs), std::move(rhs));
}

expression_ptr Parser::parse_expression(int prec, tok stop_token) {
    auto lhs = parse_unaryop();
    if(lhs==nullptr) return nullptr;

    // Combine all sub-expressions with precedence greater than prec.
    for (;;) {
        if(token_.type==stop_token) {
            return lhs;
        }

        auto op = token_;
        auto p_op = binop_precedence(op.type);

        // Note: all tokens that are not infix binary operators have
        // precidence of -1, so expressions like function calls will short
        // circuit this loop here.
        if(p_op<=prec) return lhs;

        get_token(); // consume the infix binary operator

        lhs = parse_binop(std::move(lhs), op);
        if(!lhs) return nullptr;
    }

    return lhs;
}

expression_ptr Parser::parse_expression() {
    return parse_expression(0);
}

expression_ptr Parser::parse_expression(tok t) {
    return parse_expression(0, t);
}

/// Parse a unary expression.
/// If called when the current node in the AST is not a unary expression the call
/// will be forwarded to parse_primary. This mechanism makes it possible to parse
/// all nodes in the expression using parse_unary, which simplifies the call sites
/// with either a primary or unary node is to be parsed.
/// It also simplifies parsing nested unary functions, e.g. x + - - y
expression_ptr Parser::parse_unaryop() {
    expression_ptr e;
    Token op = token_;
    switch(token_.type) {
        case tok::plus  :
            // plus sign is simply ignored
            get_token(); // consume '+'
            return parse_unaryop();
        case tok::minus :
            get_token();       // consume '-'
            e = parse_unaryop(); // handle recursive unary
            if(!e) return nullptr;
            return unary_expression(token_.location, op.type, std::move(e));
        case tok::exp    :
        case tok::sin    :
        case tok::cos    :
        case tok::log    :
        case tok::abs    :
        case tok::safeinv:
        case tok::exprelr:
            get_token();        // consume operator (exp, sin, cos or log)
            if(token_.type!=tok::lparen) {
                error(  "missing parenthesis after call to "
                      + yellow(op.spelling) );
                return nullptr;
            }
            e = parse_unaryop(); // handle recursive unary
            if(!e) return nullptr;
            return unary_expression(token_.location, op.type, std::move(e));
        default     :
            return parse_primary();
    }
    return nullptr;
}

/// parse a primary expression node
/// expects one of :
///  ::  number
///  ::  identifier
///  ::  call
///  ::  parenthesis expression (parsed recursively)
///  ::  prefix binary operators
expression_ptr Parser::parse_primary() {
    switch(token_.type) {
        case tok::real:
            return parse_real();
        case tok::integer:
            return parse_integer();
        case tok::identifier:
            if( peek().type == tok::lparen ) {
                return parse_call();
            }
            return parse_identifier();
        case tok::lparen:
            return parse_parenthesis_expression();
        case tok::min :
        case tok::max :
            {
                auto op = token_;
                // handle infix binary operators, e.g. min(l,r) and max(l,r)
                get_token(); // consume operator keyword token
                if (token_.type!=tok::lparen) {
                    error("expected opening parenthesis '('");
                    return nullptr;
                }
                get_token(); // consume (
                auto lhs = parse_expression();
                if (!lhs) return nullptr;

                if (token_.type!=tok::comma) {
                    error("expected comma ','");
                    return nullptr;
                }
                get_token(); // consume ,

                auto rhs = parse_expression();
                if (!rhs) return nullptr;
                if (token_.type!=tok::rparen) {
                    error("expected closing parenthesis ')'");
                    return nullptr;
                }
                get_token(); // consume )
                return binary_expression(op.location, op.type, std::move(lhs), std::move(rhs));
            }
        default: // fall through to return nullptr at end of function
            error( pprintf( "unexpected token '%' in expression",
                            yellow(token_.spelling) ));
    }

    return nullptr;
}

expression_ptr Parser::parse_parenthesis_expression() {
    // never call unless at start of parenthesis

    if(token_.type!=tok::lparen) {
        throw compiler_exception(
            "attempt to parse a parenthesis_expression() without opening parenthesis",
            location_);
    }

    get_token(); // consume '('

    auto e = parse_expression();

    // check for closing parenthesis ')'
    if( !e || !expect(tok::rparen) ) return nullptr;

    get_token(); // consume ')'

    return e;
}

expression_ptr Parser::parse_real() {
    auto e = make_expression<NumberExpression>(token_.location, token_.spelling);
    get_token(); // consume the number
    return e;
}

expression_ptr Parser::parse_integer() {
    auto e = make_expression<IntegerExpression>(token_.location, token_.spelling);
    get_token(); // consume the number
    return e;
}

expression_ptr Parser::parse_binop(expression_ptr&& lhs, Token op_left) {
    auto p_op_left = binop_precedence(op_left.type);
    auto rhs = parse_expression(p_op_left);
    if(!rhs) return nullptr;

    auto op_right = token_;
    auto p_op_right = binop_precedence(op_right.type);
    bool right_assoc = operator_associativity(op_right.type)==associativityKind::right;

    if(p_op_right>p_op_left) {
        throw compiler_exception(
            "parse_binop() : encountered operator of higher precedence",
            location_);
    }

    if(p_op_right<p_op_left) {
        return binary_expression(op_left.location, op_left.type, std::move(lhs), std::move(rhs));
    }

    get_token(); // consume op_right
    if(right_assoc) {
        rhs = parse_binop(std::move(rhs), op_right);
        if(!rhs) return nullptr;

        return binary_expression(op_left.location, op_left.type, std::move(lhs), std::move(rhs));
    }
    else {
        lhs = binary_expression(op_left.location, op_left.type, std::move(lhs), std::move(rhs));
        return parse_binop(std::move(lhs), op_right);
    }
}

/// parse a local variable definition
/// a local variable definition is a line with the form
///     LOCAL x
/// where x is a valid identifier name
expression_ptr Parser::parse_local() {
    Location loc = location_;

    get_token(); // consume LOCAL

    // create local expression stub
    auto e = make_expression<LocalDeclaration>(loc);
    if(!e) return e;

    // add symbols
    while(1) {
        if(!expect(tok::identifier)) return nullptr;

        // try adding variable name to list
        if(!e->is_local_declaration()->add_variable(token_)) {
            error(e->error_message());
            return nullptr;
        }
        get_token(); // consume identifier

        // look for comma that indicates continuation of the variable list
        if(token_.type == tok::comma) {
            get_token();
        } else {
            break;
        }
    }

    return e;
}

/// parse a SOLVE statement
/// a SOLVE statement specifies a procedure and a method
///     SOLVE procedure METHOD method
/// we also support SOLVE statements without a METHOD clause
/// for backward compatability with performance hacks that
/// are implemented in some key mod files (i.e. Prob* synapses)
expression_ptr Parser::parse_solve() {
    int line = location_.line;
    Location loc = location_; // solve location for expression
    std::string name;
    solverMethod method;
    solverVariant variant;

    get_token(); // consume the SOLVE keyword

    if(token_.type != tok::identifier) goto solve_statement_error;

    name = token_.spelling; // save name of procedure
    get_token(); // consume the procedure identifier

    variant = solverVariant::regular;
    if(token_.type != tok::method && token_.type != tok::steadystate) {
        method = solverMethod::none;
    }
    else {
        if (token_.type == tok::steadystate) {
            variant = solverVariant::steadystate;
        }
        get_token(); // consume the METHOD keyword
        switch(token_.type) {
        case tok::cnexp:
            method = solverMethod::cnexp;
            break;
        case tok::sparse:
            method = solverMethod::sparse;
            break;
        default:
            goto solve_statement_error;
        }

        get_token(); // consume the method description
    }
    // check that the rest of the line was empty
    if(line == location_.line) {
        if(token_.type != tok::eof) goto solve_statement_error;
    }

    return make_expression<SolveExpression>(loc, name, method, variant);

solve_statement_error:
    error( "SOLVE statements must have the form\n"
           "  SOLVE x METHOD method\n"
           "    or\n"
           "  SOLVE x STEADYSTATE sparse\n"
           "    or\n"
           "  SOLVE x\n"
           "where 'x' is the name of a DERIVATIVE block and "
           "'method' is 'cnexp' or 'sparse'", loc);
    return nullptr;
}

/// parse a CONDUCTANCE statement
/// a CONDUCTANCE statement specifies a variable and a channel
/// where the channel is optional
///     CONDUCTANCE name USEION channel
///     CONDUCTANCE name
expression_ptr Parser::parse_conductance() {
    int line = location_.line;
    Location loc = location_; // solve location for expression
    std::string name;
    std::string channel;

    get_token(); // consume the CONDUCTANCE keyword

    if(token_.type != tok::identifier) goto conductance_statement_error;

    name = token_.spelling; // save name of variable
    get_token(); // consume the variable identifier

    if(token_.type == tok::useion) {
        get_token(); // consume the USEION keyword
        if(token_.type!=tok::identifier) goto conductance_statement_error;

        channel = token_.spelling;
        get_token(); // consume the ion channel type
    }
    // check that the rest of the line was empty
    if(line == location_.line) {
        if(token_.type != tok::eof) goto conductance_statement_error;
    }

    return make_expression<ConductanceExpression>(loc, name, channel);

conductance_statement_error:
    error( "CONDUCTANCE statements must have the form\n"
           "  CONDUCTANCE g USEION channel\n"
           "    or\n"
           "  CONDUCTANCE g\n"
           "where 'g' is the name of a variable, and 'channel' is the type of ion channel", loc);
    return nullptr;
}

expression_ptr Parser::parse_if() {
    Token if_token = token_;
    get_token(); // consume 'if'

    if(!expect(tok::lparen)) return nullptr;

    // parse the conditional
    auto cond = parse_parenthesis_expression();
    if(!cond) return nullptr;

    // parse the block of the true branch
    auto true_branch = parse_block(true);
    if(!true_branch) return nullptr;

    // parse the false branch if there is an else
    expression_ptr false_branch;
    if(token_.type == tok::else_stmt) {
        get_token(); // consume else

        // handle 'else if {}' case recursively
        if(token_.type == tok::if_stmt) {
            expr_list_type if_block;
            auto exp = parse_if();
            if_block.push_back(std::move(exp));
            false_branch = make_expression<BlockExpression>(Location(), std::move(if_block), true);
        }
        // we have a closing 'else {}'
        else if(token_.type == tok::lbrace) {
            false_branch = parse_block(true);
        }
        else {
            error("expect either '"+yellow("if")+"' or '"+yellow("{")+" after else");
            return nullptr;
        }
    }

    return make_expression<IfExpression>(if_token.location, std::move(cond), std::move(true_branch), std::move(false_branch));
}

// takes a flag indicating whether the block is at procedure/function body,
// or lower. Can be used to check for illegal statements inside a nested block,
// e.g. LOCAL declarations.
expression_ptr Parser::parse_block(bool is_nested) {
    // blocks have to be enclosed in curly braces {}
    expect(tok::lbrace);

    get_token(); // consume '{'

    // save the location of the first statement as the starting point for the block
    Location block_location = token_.location;

    expr_list_type body;
    while(token_.type != tok::rbrace) {
        auto e = parse_statement();
        if(!e) return e;

        if(is_nested) {
            if(e->is_local_declaration()) {
                error("LOCAL variable declarations are not allowed inside a nested scope");
                return nullptr;
            }
            if(e->is_reaction()) {
                error("reaction expressions are not allowed inside a nested scope");
                return nullptr;
            }
        }

        body.emplace_back(std::move(e));
    }

    if(token_.type != tok::rbrace) {
        error(pprintf("could not find closing '%' for else statement that started at ",
              yellow("}"), block_location));
        return nullptr;
    }
    get_token(); // consume closing '}'

    return make_expression<BlockExpression>(block_location, std::move(body), is_nested);
}

expression_ptr Parser::parse_initial() {
    // has to start with INITIAL: error in compiler implementaion otherwise
    expect(tok::initial);

    // save the location of the first statement as the starting point for the block
    Location block_location = token_.location;

    get_token(); // consume 'INITIAL'

    if(!expect(tok::lbrace)) return nullptr;
    get_token(); // consume '{'

    expr_list_type body;
    while(token_.type != tok::rbrace) {
        auto e = parse_statement();
        if(!e) return e;

        // disallow variable declarations in an INITIAL block
        if(e->is_local_declaration()) {
            error("LOCAL variable declarations are not allowed inside a nested scope");
            return nullptr;
        }

        body.emplace_back(std::move(e));
    }

    if(token_.type != tok::rbrace) {
        error(pprintf("could not find closing '%' for else statement that started at ",
              yellow("}"), block_location));
        return nullptr;
    }
    get_token(); // consume closing '}'

    return make_expression<InitialBlock>(block_location, std::move(body));
}

expression_ptr Parser::parse_compartment_statement() {
    auto here = location_;

    if(token_.type!=tok::compartment) {
        error(pprintf("expected '%', found '%'", yellow("COMPARTMENT"), yellow(token_.spelling)));
        return nullptr;
    }

    get_token(); // consume 'COMPARTMENT'
    auto scale_factor = parse_expression(tok::rbrace);
    if (!scale_factor) return nullptr;

    if(token_.type != tok::lbrace) {
        error(pprintf("expected '%', found '%'", yellow("{"), yellow(token_.spelling)));
        return nullptr;
    }

    get_token(); // consume '{'
    std::vector<expression_ptr> states;
    while (token_.type!=tok::rbrace) {
        // check identifier
        if(token_.type != tok::identifier) {
            error(  "expected a valid identifier, found '"
                    + yellow(token_.spelling) + "'");
            return nullptr;
        }

        auto e = make_expression<IdentifierExpression>(token_.location, token_.spelling);
        states.emplace_back(std::move(e));

        get_token(); // consume the identifier
    }
    get_token(); // consume the rbrace
    return make_expression<CompartmentExpression>(here, std::move(scale_factor), std::move(states));
}<|MERGE_RESOLUTION|>--- conflicted
+++ resolved
@@ -808,42 +808,24 @@
     }
 
     get_token();
-<<<<<<< HEAD
-
-=======
->>>>>>> 62f81d8c
     if(token_.type != tok::integer) {
         error(pprintf("range description must be of form FROM <int> TO <int>, found '%'", token_));
         return {};
     }
     lb = token_;
-<<<<<<< HEAD
+
+    get_token();
+    if(token_.type != tok::to) {
+        error(pprintf("range description must be of form FROM <int> TO <int>, found '%'", token_));
+        return {};
+    }
+
+    get_token();
     if(token_.type != tok::integer) {
         error(pprintf("range description must be of form FROM <int> TO <int>, found '%'", token_));
         return {};
     }
-=======
->>>>>>> 62f81d8c
-
-    get_token();
-    if(token_.type != tok::to) {
-        error(pprintf("range description must be of form FROM <int> TO <int>, found '%'", token_));
-        return {};
-    }
-
-    get_token();
-    if(token_.type != tok::integer) {
-        error(pprintf("range description must be of form FROM <int> TO <int>, found '%'", token_));
-        return {};
-    }
     ub = token_;
-<<<<<<< HEAD
-    if(token_.type != tok::integer) {
-        error(pprintf("range description must be of form FROM <int> TO <int>, found '%'", token_));
-        return {};
-    }
-=======
->>>>>>> 62f81d8c
 
     get_token();
     return {lb, ub};
