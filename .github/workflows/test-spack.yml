name: Spack

on:
  push:
    branches: [ master ]
    paths-ignore: 'doc/**'
  pull_request:
    branches: [ master ]
    paths-ignore: 'doc/**'

jobs:
  build:
    runs-on: ubuntu-22.04

    defaults:
      run:
        shell: bash

    strategy:
      matrix:
        python-version: ['3.10']
        spack-version: ['develop', 'latest_release']

      fail-fast: false

    steps:
      - name: install additional ubuntu packages
        run: |
          sudo apt-get update -qq
          sudo apt-get install -y gfortran libblas-dev

      - name: clone arbor
        uses: actions/checkout@v3
        with:
          path: arbor

      - name: clone spack develop
        if: ${{ matrix.spack-version == 'develop' }}
        run: |
          git clone -c feature.manyFiles=true --depth 1 https://github.com/spack/spack.git

      - name: download spack latest release
        if: ${{ matrix.spack-version == 'latest_release' }}
        run: |
          wget -O latest_spack.tar.gz "$(curl -sH "Accept: application/vnd.github.v3+json" https://api.github.com/repos/spack/spack/releases/latest | grep tarball_url |  cut -d '"' -f 4)"
          tar xfz latest_spack.tar.gz
          mv spack*/ spack

      - name: initialize spack with arbor's config.yaml and online buildcache
        run: |
          mkdir ~/.spack
          cp arbor/spack/config.yaml ~/.spack
          source spack/share/spack/setup-env.sh
          spack compiler find
          spack mirror add spack-buildcache oci://ghcr.io/spack/github-actions-buildcache

      - name: install python through spack
        run: |
          source spack/share/spack/setup-env.sh
          spack install --no-check-signature py-pip target=x86_64_v2 ^python@${{ matrix.python-version }}

      - name: add arbor spack package
        run: |
          source spack/share/spack/setup-env.sh
          spack repo create custom_repo
          mkdir -p custom_repo/packages/arbor
          spack repo add custom_repo
          spack reindex
          cp arbor/spack/package.py custom_repo/packages/arbor

      - name: build and install arbor through spack dev-build
        run: |
          source spack/share/spack/setup-env.sh
          spack install --no-check-signature --only dependencies arbor@develop target=x86_64_v2 +python ^python@${{ matrix.python-version }}
          cd arbor
          spack dev-build arbor@develop target=x86_64_v2 +python ^python@${{ matrix.python-version }}

      - name: load arbor and verify installation, python examples.
        run: |
          source spack/share/spack/setup-env.sh
<<<<<<< HEAD
          python -m ensurepip --upgrade
=======
          spack load python@${{ matrix.python-version }}
          spack load py-pip
          spack load cmake
>>>>>>> 65290d65
          spack load arbor
          python3 -m venv --system-site-packages arb_env
          source arb_env/bin/activate
          cd arbor
          scripts/run_python_examples.sh
          scripts/test_executables.sh

      - name: remove arbor
        run: |
          source spack/share/spack/setup-env.sh
          spack uninstall -yafR arbor

      - name: failure, upload logs
        uses: actions/upload-artifact@v3
        if: ${{ failure() }}
        with:
          name: spack-log-${{ matrix.spack-version }}
          path: |
            arbor/*.txt
            !arbor/CMakeLists.txt
<|MERGE_RESOLUTION|>--- conflicted
+++ resolved
@@ -78,13 +78,9 @@
       - name: load arbor and verify installation, python examples.
         run: |
           source spack/share/spack/setup-env.sh
-<<<<<<< HEAD
-          python -m ensurepip --upgrade
-=======
           spack load python@${{ matrix.python-version }}
           spack load py-pip
           spack load cmake
->>>>>>> 65290d65
           spack load arbor
           python3 -m venv --system-site-packages arb_env
           source arb_env/bin/activate
