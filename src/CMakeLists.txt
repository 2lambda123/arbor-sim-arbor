--- conflicted
+++ resolved
@@ -4,15 +4,12 @@
     common_types_io.cpp
     cell.cpp
     event_binner.cpp
-<<<<<<< HEAD
     lif_cell_group_mc.cpp
-=======
     hardware/affinity.cpp
     hardware/gpu.cpp
     hardware/memory.cpp
     hardware/node_info.cpp
     hardware/power.cpp
->>>>>>> 72f08867
     model.cpp
     morphology.cpp
     partition_load_balance.cpp
@@ -20,11 +17,8 @@
     profiling/meter_manager.cpp
     profiling/power_meter.cpp
     profiling/profiler.cpp
-<<<<<<< HEAD
     random_generator.cpp
-=======
     schedule.cpp
->>>>>>> 72f08867
     swcio.cpp
     threading/threading.cpp
     util/debug.cpp
@@ -37,10 +31,7 @@
     backends/gpu/fvm.cpp
     backends/gpu/fill.cu
     backends/gpu/multi_event_stream.cu
-<<<<<<< HEAD
-    memory/fill.cu
     lif_cell_group_gpu.cu
-=======
     backends/gpu/kernels/assemble_matrix.cu
     backends/gpu/kernels/interleave.cu
     backends/gpu/kernels/nernst.cu
@@ -49,7 +40,6 @@
     backends/gpu/kernels/take_samples.cu
     backends/gpu/kernels/test_thresholds.cu
     backends/gpu/kernels/time_ops.cu
->>>>>>> 72f08867
 )
 
 if(ARB_WITH_MPI)
