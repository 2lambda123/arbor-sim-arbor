#include <utility>
#include <vector>

#include <arbor/assert.hpp>
#include <arbor/common_types.hpp>
#include <arbor/domain_decomposition.hpp>
#include <arbor/recipe.hpp>
#include <arbor/spike.hpp>
#include <include/arbor/arbexcept.hpp>

#include "communication/gathered_vector.hpp"
#include "connection.hpp"
#include "distributed_context.hpp"
#include "epoch.hpp"
#include "execution_context.hpp"
#include "profile/profiler_macro.hpp"
#include "threading/threading.hpp"
#include "util/partition.hpp"
#include "util/rangeutil.hpp"
#include "util/span.hpp"

#include "communication/communicator.hpp"

namespace arb {

communicator::communicator(const recipe& rec,
                           const domain_decomposition& dom_dec,
                           execution_context& ctx):  num_total_cells_{rec.num_cells()},
                                                     num_local_cells_{dom_dec.num_local_cells()},
                                                     num_local_groups_{dom_dec.num_groups()},
                                                     num_domains_{(cell_size_type) ctx.distributed->size()},
                                                     distributed_{ctx.distributed},
                                                     thread_pool_{ctx.thread_pool} {}

constexpr inline
bool is_external(cell_gid_type c) {
    // index of the MSB of cell_gid_type in bits
    constexpr auto msb = 1 << (std::numeric_limits<cell_gid_type>::digits - 1);
    // If set, we are external
    return bool(c & msb);
}

constexpr inline
cell_member_type global_cell_of(const cell_remote_label_type& c) {
    constexpr auto msb = 1 << (std::numeric_limits<cell_gid_type>::digits - 1);
    // set the MSB
    return {c.rid | msb, c.index};
}

constexpr inline
cell_member_type global_cell_of(const cell_member_type& c) {
    constexpr auto msb = 1 << (std::numeric_limits<cell_gid_type>::digits - 1);
    // set the MSB
    return {c.gid | msb, c.index};
}

void communicator::update_connections(const connectivity& rec,
                                      const domain_decomposition& dom_dec,
                                      const label_resolution_map& source_resolution_map,
                                      const label_resolution_map& target_resolution_map) {
    PE(init:communicator:update:clear);
    // Forget all lingering information
    connections_.clear();
    connection_part_.clear();
    index_divisions_.clear();
    PL();

<<<<<<< HEAD
    // Make a list of local gid with their group index and connections
    //   -> gid_infos
=======
    // Make a list of local cells' connections
    //   -> gid_connections
>>>>>>> 9b4cf869
    // Count the number of local connections (i.e. connections terminating on this domain)
    //   -> n_cons: scalar
    // Calculate and store domain id of the presynaptic cell on each local connection
    //   -> src_domains: array with one entry for every local connection
    // Also the count of presynaptic sources from each domain
    //   -> src_counts: array with one entry for each domain

    // Record all the gid in a flat vector.
<<<<<<< HEAD
    // These are used to map from local index to gid in the parallel loop
    // that populates gid_infos.
    std::vector<cell_gid_type> gids;
    gids.reserve(num_local_cells_);
    for (auto g: dom_dec.groups()) {
        util::append(gids, g.gids);
    }

    // For caching information about each cell
    struct gid_info {
        cell_gid_type gid;                          // global identifier of cell
        cell_size_type index_on_domain;             // index of cell in this domain
        std::vector<cell_connection> conns;         // list of connections terminating at this cell
        std::vector<ext_cell_connection> ext_conns; // list of connections terminating at this cell from outside arbor
    };

    std::vector<gid_info> gid_infos(num_local_cells_, gid_info{});
    threading::parallel_for::apply(0, gids.size(), thread_pool_.get(),
        [&](cell_size_type i) {
            auto gid = gids[i];
            gid_infos[i] = {gid, i, rec.connections_on(gid), rec.external_connections_on(gid)};
        });


    auto n_cons = util::sum_by(gid_infos, [](const auto& g){ return g.conns.size(); });
    auto n_ext_cons = util::sum_by(gid_infos, [](const auto& g){ return g.ext_conns.size(); });
=======

    PE(init:communicator:update:collect_gids);
    std::vector<cell_gid_type> gids; gids.reserve(num_local_cells_);
    for (const auto& g: dom_dec.groups()) util::append(gids, g.gids);
    PL();

    // Build the connection information for local cells.
    PE(init:communicator:update:gid_connections);
    std::vector<cell_connection> gid_connections;
    std::vector<size_t> part_connections; part_connections.reserve(num_local_cells_);
    part_connections.push_back(0);
>>>>>>> 9b4cf869
    std::vector<unsigned> src_domains;
    std::vector<cell_size_type> src_counts(num_domains_);
    for (const auto gid: gids) {
        const auto& conns = rec.connections_on(gid);
        for (const auto& conn: conns) {
            const auto sgid = conn.source.gid;
            if (sgid >= num_total_cells_) throw arb::bad_connection_source_gid(gid, sgid, num_total_cells_);
            const auto src = dom_dec.gid_domain(sgid);
            src_domains.push_back(src);
            src_counts[src]++;
            gid_connections.emplace_back(conn);
        }
        part_connections.push_back(gid_connections.size());
    }
    util::make_partition(connection_part_, src_counts);
    std::size_t n_cons = gid_connections.size();
    PL();

    // Construct the connections. The loop above gave us the information needed
    // to do this in place.
    // NOTE: The connections are partitioned by the domain of their source gid.
    PE(init:communicator:update:connections);
    connections_.resize(n_cons);
<<<<<<< HEAD
    ext_connections_.resize(n_ext_cons);
    util::make_partition(connection_part_, src_counts);
    auto offsets = connection_part_; // Copy, as we use this as the list of current target indices to write into
    auto src_domain = src_domains.begin();
    auto target_resolver = resolver(&target_resolution_map);
    std::size_t ext = 0;
    for (const auto& cell: gid_infos) {
        auto index = cell.index_on_domain;
        auto tgt_gid = cell.gid;
        auto source_resolver = resolver(&source_resolution_map);
        for (const auto& c: cell.conns) {
            auto src_lid = source_resolver.resolve(c.source);
            auto src_gid = c.source.gid;
            if(is_external(src_gid)) throw arb::source_gid_exceeds_limit(tgt_gid, src_gid);
            auto tgt_lid = target_resolver.resolve({tgt_gid, c.target});
            auto offset  = offsets[*src_domain]++;
            ++src_domain;
            connections_[offset] = {{src_gid, src_lid}, tgt_lid, c.weight, c.delay, index};
        }
        for (const auto& c: cell.ext_conns) {
            auto src = global_cell_of(c.source);
            auto src_gid = c.source.rid;
            if(is_external(src_gid)) throw arb::source_gid_exceeds_limit(tgt_gid, src_gid);
            auto tgt_lid = target_resolver.resolve({tgt_gid, c.target});
            ext_connections_[ext] = {src, tgt_lid, c.weight, c.delay, index};
            ++ext;
=======
    auto offsets = connection_part_; // Copy, as we use this as the list of current target indices to write into
    auto src_domain = src_domains.begin();
    auto target_resolver = resolver(&target_resolution_map);
    for (const auto index: util::make_span(num_local_cells_)) {
        const auto gid = gids[index];
        auto source_resolver = resolver(&source_resolution_map);
        for (const auto cidx: util::make_span(part_connections[index], part_connections[index+1])) {
            const auto& conn = gid_connections[cidx];
            auto src_lid = source_resolver.resolve(conn.source);
            auto tgt_lid = target_resolver.resolve(gid, conn.dest);
            auto offset  = offsets[*src_domain]++;
            ++src_domain;
            connections_[offset] = {{conn.source.gid, src_lid}, tgt_lid, conn.weight, conn.delay, index};
>>>>>>> 9b4cf869
        }
    }
    PL();

    PE(init:communicator:update:index);
    // Build cell partition by group for passing events to cell groups
    index_part_ = util::make_partition(index_divisions_,
        util::transform_view(
            dom_dec.groups(),
            [](const group_description& g){ return g.gids.size(); }));
    PL();

    PE(init:communicator:update:sort_connections);
    // Sort the connections for each domain.
    // This is num_domains_ independent sorts, so it can be parallelized trivially.
    const auto& cp = connection_part_;
    threading::parallel_for::apply(0, num_domains_, thread_pool_.get(),
<<<<<<< HEAD
        [&](cell_size_type i) {
            util::sort(util::subrange_view(connections_, cp[i], cp[i+1]));
        });
    std::sort(ext_connections_.begin(), ext_connections_.end());
=======
                                   [&](cell_size_type i) {
                                       util::sort(util::subrange_view(connections_, cp[i], cp[i+1]));
                                   });
    PL();
>>>>>>> 9b4cf869
}

std::pair<cell_size_type, cell_size_type> communicator::group_queue_range(cell_size_type i) {
    arb_assert(i<num_local_groups_);
    return index_part_[i];
}

time_type communicator::min_delay() {
    time_type res = std::numeric_limits<time_type>::max();
    res = std::accumulate(connections_.begin(), connections_.end(),
                                res,
                                [](auto&& acc, auto&& el) { return std::min(acc, time_type(el.delay)); });
    res = std::accumulate(ext_connections_.begin(), ext_connections_.end(),
                                res,
                                [](auto&& acc, auto&& el) { return std::min(acc, time_type(el.delay)); });
    res = distributed_->min(res);
    return res;
}

communicator::spikes
communicator::exchange(std::vector<spike> local_spikes) {
    PE(communication:exchange:sort);
    // sort the spikes in ascending order of source gid
    util::sort_by(local_spikes, [](spike s){return s.source;});
    PL();

    PE(communication:exchange:gather);
    // global all-to-all to gather a local copy of the global spike list on each node.
    auto global_spikes = distributed_->gather_spikes(local_spikes);
    num_spikes_ += global_spikes.size();
    PL();

    // Get remote spikes
    PE(communication:exchange:gather:remote);
    if (remote_spike_filter_) {
        local_spikes.erase(std::remove_if(local_spikes.begin(),
                                          local_spikes.end(),
                                          [this] (const auto& s) { return !remote_spike_filter_(s); }));
    }
    auto remote_spikes = distributed_->remote_gather_spikes(local_spikes);
    PL();

    PE(communication:exchange:gather:remote:post_process);
    // set the remote bit on all incoming spikes
    std::for_each(remote_spikes.begin(), remote_spikes.end(),
                  [](spike& s) { s.source = global_cell_of(s.source); });
    // sort, since we cannot trust our peers
    std::sort(remote_spikes.begin(), remote_spikes.end());
    PL();
    return {global_spikes, remote_spikes};
}

void communicator::set_remote_spike_filter(const spike_predicate& p) { remote_spike_filter_ = p; }
void communicator::remote_ctrl_send_continue(const epoch& e) { distributed_->remote_ctrl_send_continue(e); }
void communicator::remote_ctrl_send_done() { distributed_->remote_ctrl_send_done(); }

// Internal helper to append to the event queues
template<typename S, typename C>
void append_events_from_domain(C cons,
                               S spks,
                               std::vector<pse_vector>& queues) {
    // Predicate for partitioning
    struct spike_pred {
        bool operator()(const spike& spk, const cell_member_type& src) { return spk.source < src; }
        bool operator()(const cell_member_type& src, const spike& spk) { return src < spk.source; }
    };

    auto sp = spks.begin(), se = spks.end();
    auto cn = cons.begin(), ce = cons.end();
    // We have a choice of whether to walk spikes or connections:
    // i.e., we can iterate over the spikes, and for each spike search
    // the for connections that have the same source; or alternatively
    // for each connection, we can search the list of spikes for spikes
    // with the same source.
    //
    // We iterate over whichever set is the smallest, which has
    // complexity of order max(S log(C), C log(S)), where S is the
    // number of spikes, and C is the number of connections.
    if (cons.size() < spks.size()) {
        while (cn != ce && sp != se) {
            auto sources = std::equal_range(sp, se, cn->source, spike_pred());
            for (auto s: util::make_range(sources)) {
                queues[cn->index_on_domain].push_back(make_event(*cn, s));
            }
            sp = sources.first;
            ++cn;
        }
    }
    else {
        while (cn != ce && sp != se) {
            auto targets = std::equal_range(cn, ce, sp->source);
            for (auto c: util::make_range(targets)) {
                queues[c.index_on_domain].push_back(make_event(c, *sp));
            }
            cn = targets.first;
            ++sp;
        }
    }
}

void communicator::make_event_queues(
        const gathered_vector<spike>& global_spikes,
        std::vector<pse_vector>& queues,
        const std::vector<spike>& external_spikes) {
    arb_assert(queues.size()==num_local_cells_);
    const auto& sp = global_spikes.partition();
    const auto& cp = connection_part_;
    for (auto dom: util::make_span(num_domains_)) {
        append_events_from_domain(util::subrange_view(connections_,           cp[dom], cp[dom+1]),
                                  util::subrange_view(global_spikes.values(), sp[dom], sp[dom+1]),
                                  queues);
    }
    // Now that all local spikes have been processed; consume the remote events coming in.
    // - turn all gids into externals
    auto spikes = external_spikes;
    std::for_each(spikes.begin(),
                  spikes.end(),
                  [](auto& s) { s.source = global_cell_of(s.source); });
    append_events_from_domain(ext_connections_, spikes, queues);
}

std::uint64_t communicator::num_spikes() const {
    return num_spikes_;
}

void communicator::set_num_spikes(std::uint64_t n) {
    num_spikes_ = n;
}

cell_size_type communicator::num_local_cells() const {
    return num_local_cells_;
}

const std::vector<connection>& communicator::connections() const {
    return connections_;
}

void communicator::reset() {
    num_spikes_ = 0;
}

} // namespace arb
<|MERGE_RESOLUTION|>--- conflicted
+++ resolved
@@ -65,13 +65,8 @@
     index_divisions_.clear();
     PL();
 
-<<<<<<< HEAD
-    // Make a list of local gid with their group index and connections
-    //   -> gid_infos
-=======
     // Make a list of local cells' connections
     //   -> gid_connections
->>>>>>> 9b4cf869
     // Count the number of local connections (i.e. connections terminating on this domain)
     //   -> n_cons: scalar
     // Calculate and store domain id of the presynaptic cell on each local connection
@@ -80,34 +75,6 @@
     //   -> src_counts: array with one entry for each domain
 
     // Record all the gid in a flat vector.
-<<<<<<< HEAD
-    // These are used to map from local index to gid in the parallel loop
-    // that populates gid_infos.
-    std::vector<cell_gid_type> gids;
-    gids.reserve(num_local_cells_);
-    for (auto g: dom_dec.groups()) {
-        util::append(gids, g.gids);
-    }
-
-    // For caching information about each cell
-    struct gid_info {
-        cell_gid_type gid;                          // global identifier of cell
-        cell_size_type index_on_domain;             // index of cell in this domain
-        std::vector<cell_connection> conns;         // list of connections terminating at this cell
-        std::vector<ext_cell_connection> ext_conns; // list of connections terminating at this cell from outside arbor
-    };
-
-    std::vector<gid_info> gid_infos(num_local_cells_, gid_info{});
-    threading::parallel_for::apply(0, gids.size(), thread_pool_.get(),
-        [&](cell_size_type i) {
-            auto gid = gids[i];
-            gid_infos[i] = {gid, i, rec.connections_on(gid), rec.external_connections_on(gid)};
-        });
-
-
-    auto n_cons = util::sum_by(gid_infos, [](const auto& g){ return g.conns.size(); });
-    auto n_ext_cons = util::sum_by(gid_infos, [](const auto& g){ return g.ext_conns.size(); });
-=======
 
     PE(init:communicator:update:collect_gids);
     std::vector<cell_gid_type> gids; gids.reserve(num_local_cells_);
@@ -119,7 +86,6 @@
     std::vector<cell_connection> gid_connections;
     std::vector<size_t> part_connections; part_connections.reserve(num_local_cells_);
     part_connections.push_back(0);
->>>>>>> 9b4cf869
     std::vector<unsigned> src_domains;
     std::vector<cell_size_type> src_counts(num_domains_);
     for (const auto gid: gids) {
@@ -134,6 +100,7 @@
         }
         part_connections.push_back(gid_connections.size());
     }
+
     util::make_partition(connection_part_, src_counts);
     std::size_t n_cons = gid_connections.size();
     PL();
@@ -143,34 +110,6 @@
     // NOTE: The connections are partitioned by the domain of their source gid.
     PE(init:communicator:update:connections);
     connections_.resize(n_cons);
-<<<<<<< HEAD
-    ext_connections_.resize(n_ext_cons);
-    util::make_partition(connection_part_, src_counts);
-    auto offsets = connection_part_; // Copy, as we use this as the list of current target indices to write into
-    auto src_domain = src_domains.begin();
-    auto target_resolver = resolver(&target_resolution_map);
-    std::size_t ext = 0;
-    for (const auto& cell: gid_infos) {
-        auto index = cell.index_on_domain;
-        auto tgt_gid = cell.gid;
-        auto source_resolver = resolver(&source_resolution_map);
-        for (const auto& c: cell.conns) {
-            auto src_lid = source_resolver.resolve(c.source);
-            auto src_gid = c.source.gid;
-            if(is_external(src_gid)) throw arb::source_gid_exceeds_limit(tgt_gid, src_gid);
-            auto tgt_lid = target_resolver.resolve({tgt_gid, c.target});
-            auto offset  = offsets[*src_domain]++;
-            ++src_domain;
-            connections_[offset] = {{src_gid, src_lid}, tgt_lid, c.weight, c.delay, index};
-        }
-        for (const auto& c: cell.ext_conns) {
-            auto src = global_cell_of(c.source);
-            auto src_gid = c.source.rid;
-            if(is_external(src_gid)) throw arb::source_gid_exceeds_limit(tgt_gid, src_gid);
-            auto tgt_lid = target_resolver.resolve({tgt_gid, c.target});
-            ext_connections_[ext] = {src, tgt_lid, c.weight, c.delay, index};
-            ++ext;
-=======
     auto offsets = connection_part_; // Copy, as we use this as the list of current target indices to write into
     auto src_domain = src_domains.begin();
     auto target_resolver = resolver(&target_resolution_map);
@@ -184,7 +123,6 @@
             auto offset  = offsets[*src_domain]++;
             ++src_domain;
             connections_[offset] = {{conn.source.gid, src_lid}, tgt_lid, conn.weight, conn.delay, index};
->>>>>>> 9b4cf869
         }
     }
     PL();
@@ -202,17 +140,11 @@
     // This is num_domains_ independent sorts, so it can be parallelized trivially.
     const auto& cp = connection_part_;
     threading::parallel_for::apply(0, num_domains_, thread_pool_.get(),
-<<<<<<< HEAD
-        [&](cell_size_type i) {
-            util::sort(util::subrange_view(connections_, cp[i], cp[i+1]));
-        });
-    std::sort(ext_connections_.begin(), ext_connections_.end());
-=======
                                    [&](cell_size_type i) {
                                        util::sort(util::subrange_view(connections_, cp[i], cp[i+1]));
                                    });
-    PL();
->>>>>>> 9b4cf869
+    std::sort(ext_connections_.begin(), ext_connections_.end());
+    PL();
 }
 
 std::pair<cell_size_type, cell_size_type> communicator::group_queue_range(cell_size_type i) {
