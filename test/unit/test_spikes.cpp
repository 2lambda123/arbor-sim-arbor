#include "../gtest.h"

#include <arborenv/concurrency.hpp>
#include <arborenv/gpu_env.hpp>

#include <arbor/load_balance.hpp>
#include <arbor/simulation.hpp>
#include <arbor/spike.hpp>

#include <backends/multicore/fvm.hpp>
#include <memory/memory.hpp>
#include <util/rangeutil.hpp>

#include <simple_recipes.hpp>

using namespace arb;

// This source is included in `test_spikes_gpu.cpp`, which defines
// USE_BACKEND to override the default `multicore::backend`
// used for CPU tests.

#ifndef USE_BACKEND
using backend = multicore::backend;
#define SPIKES_TEST_CLASS spikes
#else
using backend = USE_BACKEND;
#define SPIKES_TEST_CLASS spikes_gpu
#endif

TEST(SPIKES_TEST_CLASS, threshold_watcher) {
    using value_type = backend::value_type;
    using index_type = backend::index_type;
    using array = backend::array;
    using iarray = backend::iarray;
    using list = std::vector<threshold_crossing>;

    // the test creates a watch on 3 values in the array values (which has 10
    // elements in total).
    execution_context context;
    const auto n = 10;

    const std::vector<index_type> index{0, 5, 7};
    const std::vector<value_type> thresh{1., 2., 3.};

    // all values are initially 0, except for values[5] which we set
    // to exceed the threshold of 2. for the second watch
    array values(n, 0);
    values[5] = 3.;

    // the values are tied to two 'cells' with independent times:
    // compartments [0, 5] -> cell 0
    // compartments [6, 9] -> cell 1
    iarray cell_index(n, 0);
    for (unsigned i = 6; i<n; ++i) {
        cell_index[i] = 1;
    }
    array time_before(2, 0.);
    array time_after(2, 0.);
    iarray src_to_spike(3, 0);
    array time_since_spike(1, 0.);

    // list for storing expected crossings for validation at the end
    list expected;

    // create the watch
<<<<<<< HEAD
    backend::threshold_watcher watch(cell_index.data(), time_before.data(), time_after.data(), values.data(),
                                     src_to_spike.data(), &time_since_spike, index, thresh, context);
=======
    backend::threshold_watcher watch(cell_index.data(), values.data(), &time_before, &time_after, index, thresh, context);
>>>>>>> 92fdf6c5

    // initially the first and third watch should not be spiking
    //           the second is spiking
    EXPECT_FALSE(watch.is_crossed(0));
    EXPECT_TRUE(watch.is_crossed(1));
    EXPECT_FALSE(watch.is_crossed(2));

    // test again at t=1, with unchanged values
    //  - nothing should change
    memory::fill(time_after, 1.);
    watch.test();
    EXPECT_FALSE(watch.is_crossed(0));
    EXPECT_TRUE(watch.is_crossed(1));
    EXPECT_FALSE(watch.is_crossed(2));
    EXPECT_EQ(watch.crossings().size(), 0u);

    // test at t=2, with all values set to zero
    //  - 2nd watch should now stop spiking
    memory::fill(values, 0.);
    memory::copy(time_after, time_before);
    memory::fill(time_after, 2.);
    watch.test();
    EXPECT_FALSE(watch.is_crossed(0));
    EXPECT_FALSE(watch.is_crossed(1));
    EXPECT_FALSE(watch.is_crossed(2));
    EXPECT_EQ(watch.crossings().size(), 0u);

    // test at t=(2.5, 3), with all values set to 4.
    //  - all watches should now be spiking
    memory::fill(values, 4.);
    memory::copy(time_after, time_before);
    time_after[0] = 2.5;
    time_after[1] = 3.0;
    watch.test();
    EXPECT_TRUE(watch.is_crossed(0));
    EXPECT_TRUE(watch.is_crossed(1));
    EXPECT_TRUE(watch.is_crossed(2));
    EXPECT_EQ(watch.crossings().size(), 3u);

    // record the expected spikes
    expected.push_back({0u, 2.125f}); // 2. + (2.5-2)*(1./4.)
    expected.push_back({1u, 2.250f}); // 2. + (2.5-2)*(2./4.)
    expected.push_back({2u, 2.750f}); // 2. + (3.0-2)*(3./4.)

    // test at t=4, with all values set to 0.
    //  - all watches should stop spiking
    memory::fill(values, 0.);
    memory::copy(time_after, time_before);
    memory::fill(time_after, 4.);
    watch.test();
    EXPECT_FALSE(watch.is_crossed(0));
    EXPECT_FALSE(watch.is_crossed(1));
    EXPECT_FALSE(watch.is_crossed(2));
    EXPECT_EQ(watch.crossings().size(), 3u);

    // test at t=5, with value on 3rd watch set to 6
    //  - watch 3 should be spiking
    values[index[2]] = 6.;
    memory::copy(time_after, time_before);
    memory::fill(time_after, 5.);
    watch.test();
    EXPECT_FALSE(watch.is_crossed(0));
    EXPECT_FALSE(watch.is_crossed(1));
    EXPECT_TRUE(watch.is_crossed(2));
    EXPECT_EQ(watch.crossings().size(), 4u);
    expected.push_back({2u, 4.5f});

    //
    // test that all generated spikes matched the expected values
    //
    if (expected.size()!=watch.crossings().size()) {
        FAIL() << "count of recorded crosssings did not match expected count";
    }
    auto const& spikes = watch.crossings();
    for (auto i=0u; i<expected.size(); ++i) {
        EXPECT_EQ(expected[i], spikes[i]);
    }

    //
    // test that clearing works
    //
    watch.clear_crossings();
    EXPECT_EQ(watch.crossings().size(), 0u);
    EXPECT_FALSE(watch.is_crossed(0));
    EXPECT_FALSE(watch.is_crossed(1));
    EXPECT_TRUE(watch.is_crossed(2));

    //
    // test that resetting works
    //
    memory::fill(values, 0);
    values[index[0]] = 10.; // first watch should be intialized to spiking state
    memory::fill(time_before, 0.);
    watch.reset();
    EXPECT_EQ(watch.crossings().size(), 0u);
    EXPECT_TRUE(watch.is_crossed(0));
    EXPECT_FALSE(watch.is_crossed(1));
    EXPECT_FALSE(watch.is_crossed(2));
}

TEST(SPIKES_TEST_CLASS, threshold_watcher_interpolation) {
    double dt = 0.025;
    double duration = 1;

    arb::segment_tree tree;
    tree.append(arb::mnpos, { -6.3, 0.0, 0.0, 6.3}, {  6.3, 0.0, 0.0, 6.3}, 1);
    arb::morphology morpho(tree);

    arb::label_dict dict;
    dict.set("mid", arb::ls::on_branches(0.5));

    arb::proc_allocation resources;
    resources.gpu_id = arbenv::default_gpu();
    auto context = arb::make_context(resources);

    std::vector<arb::spike> spikes;

    for (unsigned i = 0; i < 8; i++) {
        arb::cable_cell cell(morpho, dict);
        cell.default_parameters.discretization = arb::cv_policy_every_segment();
        cell.place("\"mid\"", arb::threshold_detector{10});
        cell.place("\"mid\"", arb::i_clamp(0.01+i*dt, duration, 0.5));
        cell.place("\"mid\"", arb::mechanism_desc("hh"));

        cable1d_recipe rec({cell});

        auto decomp = arb::partition_load_balance(rec, context);
        arb::simulation sim(rec, decomp, context);

        sim.set_global_spike_callback(
                [&spikes](const std::vector<arb::spike>& recorded_spikes) {
                    spikes.insert(spikes.end(), recorded_spikes.begin(), recorded_spikes.end());
                });

        sim.run(duration, dt);
        ASSERT_EQ(1u, sim.num_spikes());
    }

    for (unsigned i = 1; i < spikes.size(); ++i) {
        EXPECT_NEAR(dt, spikes[i].time - spikes[i-1].time, 1e-4);
    }
}
<|MERGE_RESOLUTION|>--- conflicted
+++ resolved
@@ -63,12 +63,8 @@
     list expected;
 
     // create the watch
-<<<<<<< HEAD
-    backend::threshold_watcher watch(cell_index.data(), time_before.data(), time_after.data(), values.data(),
-                                     src_to_spike.data(), &time_since_spike, index, thresh, context);
-=======
-    backend::threshold_watcher watch(cell_index.data(), values.data(), &time_before, &time_after, index, thresh, context);
->>>>>>> 92fdf6c5
+    backend::threshold_watcher watch(cell_index.data(), values.data(), src_to_spike.data(), &time_since_spike,
+                                     &time_before, &time_after, index, thresh, context);
 
     // initially the first and third watch should not be spiking
     //           the second is spiking
