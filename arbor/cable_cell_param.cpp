#include <cmath>
#include <vector>
#include <variant>
#include <tuple>

#include <arbor/cable_cell.hpp>
#include <arbor/cable_cell_param.hpp>
#include <arbor/s_expr.hpp>

#include <arbor/util/hash_def.hpp>
#include "util/maputil.hpp"
#include "util/strprintf.hpp"

namespace arb {

ARB_ARBOR_API void check_global_properties(const cable_cell_global_properties& G) {
    auto& param = G.default_parameters;

    if (!param.init_membrane_potential) {
        throw cable_cell_error("missing global default parameter value: init_membrane_potential");
    }

    if (!param.temperature_K) {
        throw cable_cell_error("missing global default parameter value: temperature");
    }

    if (!param.axial_resistivity) {
        throw cable_cell_error("missing global default parameter value: axial_resistivity");
    }

    if (!param.membrane_capacitance) {
        throw cable_cell_error("missing global default parameter value: membrane_capacitance");
    }

    for (const auto& ion: util::keys(G.ion_species)) {
        if (!param.ion_data.count(ion)) {
            throw cable_cell_error("missing ion defaults for ion "+ion);
        }
    }

    for (const auto& [ion, data]: param.ion_data) {
        if (!data.init_int_concentration) {
            throw cable_cell_error("missing init_int_concentration for ion "+ion);
        }
        if (!data.init_ext_concentration) {
            throw cable_cell_error("missing init_ext_concentration for ion "+ion);
        }
        if (data.diffusivity && *data.diffusivity < 0.0) {
            throw cable_cell_error("negative diffusivity for ion "+ion);
        }
        if (!data.init_reversal_potential && !param.reversal_potential_method.count(ion)) {
            throw cable_cell_error("missing init_reversal_potential or reversal_potential_method for ion "+ion);
        }
    }
}

cable_cell_parameter_set neuron_parameter_defaults = {
    // initial membrane potential [mV]
    -65.0,
    // temperatue [K]
    6.3 + 273.15,
    // axial resistivity [Ω·cm]
    35.4,
    // membrane capacitance [F/m²]
    0.01,
    // ion defaults:
    // internal concentration [mM], external concentration [mM], reversal potential [mV], diffusivity [m^2/s]
    {{"na", {10.0,  140.0,  115 - 65.,               0.0}},
     {"k",  {54.4,    2.5,  -12 - 65.,               0.0}},
     {"ca", {5e-5,    2.0,  12.5*std::log(2.0/5e-5), 0.0}}
    },
};


std::vector<defaultable> cable_cell_parameter_set::serialize() const {
    std::vector<defaultable> D;
    if (init_membrane_potential) {
        D.push_back(arb::init_membrane_potential{*this->init_membrane_potential*units::mV});
    }
    if (temperature_K) {
        D.push_back(arb::temperature{*this->temperature_K*units::Kelvin});
    }
    if (axial_resistivity) {
        D.push_back(arb::axial_resistivity{*this->axial_resistivity*units::Ohm*units::cm});
    }
    if (membrane_capacitance) {
        D.push_back(arb::membrane_capacitance{*this->membrane_capacitance*units::F/units::m2});
    }

    for (const auto& [name, data]: ion_data) {
        if (data.init_int_concentration) {
            D.push_back(init_int_concentration{name, *data.init_int_concentration*units::mM});
        }
        if (data.init_ext_concentration) {
            D.push_back(init_ext_concentration{name, *data.init_ext_concentration*units::mM});
        }
        if (data.init_reversal_potential) {
            D.push_back(init_reversal_potential{name, *data.init_reversal_potential*units::mV});
        }
        if (data.diffusivity) {
            D.push_back(ion_diffusivity{name, *data.diffusivity*units::m2/units::s});
        }
    }

    for (const auto& [name, mech]: reversal_potential_method) {
        D.push_back(ion_reversal_potential_method{name, mech});
    }

    if (discretization) {
        D.push_back(*discretization);
    }

    return D;
}

decor& decor::paint(region where, paintable what) {
    paintings_.emplace_back(std::move(where), std::move(what));
    return *this;
}

decor& decor::place(locset where, placeable what, cell_tag_type label) {
    auto hash = hash_value(label);
    if (hashes_.count(hash) && hashes_.at(hash) != label) {
        throw arbor_internal_error{util::strprintf("Hash collision {} ./. {}", label, hashes_.at(hash))};
    }
    placements_.emplace_back(std::move(where), std::move(what), hash);
    hashes_.emplace(hash, label);
    return *this;
}

decor& decor::set_default(defaultable what) {
<<<<<<< HEAD
    // NOTE: the index/get approach is considerably faster than std::visit.
    switch (what.index()) {
        case 0: {
            auto& p = std::get<init_membrane_potential>(what);
            if (p.value.type() != iexpr_type::scalar) throw cable_cell_error{"Default values cannot have a scale."};
            defaults_.init_membrane_potential = *p.value.get_scalar();
            break;
        }
        case 1: {
            auto& p = std::get<axial_resistivity>(what);
            if (p.value.type() != iexpr_type::scalar) throw cable_cell_error{"Default values cannot have a scale."};
            defaults_.axial_resistivity = *p.value.get_scalar();
            break;
        }
        case 2: {
            auto& p = std::get<temperature_K>(what);
            if (p.value.type() != iexpr_type::scalar) throw cable_cell_error{"Default values cannot have a scale."};
            defaults_.temperature_K = *p.value.get_scalar();
            break;
        }
        case 3: {
            auto& p = std::get<membrane_capacitance>(what);
            if (p.value.type() != iexpr_type::scalar) throw cable_cell_error{"Default values cannot have a scale."};
            defaults_.membrane_capacitance = *p.value.get_scalar();
            break;
        }
        case 4: {
            auto& p = std::get<ion_diffusivity>(what);
            if (p.value.type() != iexpr_type::scalar) throw cable_cell_error{"Default values cannot have a scale."};
            defaults_.ion_data[p.ion].diffusivity = p.value.get_scalar();
            break;
        }
        case 5: {
            auto& p = std::get<init_int_concentration>(what);
            if (p.value.type() != iexpr_type::scalar) throw cable_cell_error{"Default values cannot have a scale."};
            defaults_.ion_data[p.ion].init_int_concentration = *p.value.get_scalar();
            break;
        }
        case 6: {
            auto& p = std::get<init_ext_concentration>(what);
            if (p.value.type() != iexpr_type::scalar) throw cable_cell_error{"Default values cannot have a scale."};
            defaults_.ion_data[p.ion].init_ext_concentration = p.value.get_scalar();
            break;
        }
        case 7: {
            auto& p = std::get<init_reversal_potential>(what);
            if (p.value.type() != iexpr_type::scalar) throw cable_cell_error{"Default values cannot have a scale."};
            defaults_.ion_data[p.ion].init_reversal_potential = *p.value.get_scalar();
            break;
        }
        case 8: {
            auto& p = std::get<ion_reversal_potential_method>(what);
            defaults_.reversal_potential_method[p.ion] = p.method;
            break;
        }
        case 9:
            defaults_.discretization = std::forward<cv_policy>(std::get<cv_policy>(what));
            break;
        default:
            throw arbor_internal_error{"Unknown defaultable variant"};
    }
=======
    std::visit(
            [this] (auto&& p) {
                using T = std::decay_t<decltype(p)>;
                if constexpr (std::is_same_v<init_membrane_potential, T>) {
                    if (p.scale.type() != iexpr_type::scalar) throw cable_cell_error{"Default values cannot have a scale."};
                    defaults_.init_membrane_potential = *p.scale.get_scalar()*p.value;
                }
                else if constexpr (std::is_same_v<axial_resistivity, T>) {
                    if (p.scale.type() != iexpr_type::scalar) throw cable_cell_error{"Default values cannot have a scale."};
                    defaults_.axial_resistivity = *p.scale.get_scalar()*p.value;
                }
                else if constexpr (std::is_same_v<temperature, T>) {
                    if (p.scale.type() != iexpr_type::scalar) throw cable_cell_error{"Default values cannot have a scale."};
                    defaults_.temperature_K = *p.scale.get_scalar()*p.value;
                }
                else if constexpr (std::is_same_v<membrane_capacitance, T>) {
                    if (p.scale.type() != iexpr_type::scalar) throw cable_cell_error{"Default values cannot have a scale."};
                    defaults_.membrane_capacitance = *p.scale.get_scalar()*p.value;
                }
                else if constexpr (std::is_same_v<init_int_concentration, T>) {
                    if (p.scale.type() != iexpr_type::scalar) throw cable_cell_error{"Default values cannot have a scale."};
                    defaults_.ion_data[p.ion].init_int_concentration = *p.scale.get_scalar()*p.value;
                }
                else if constexpr (std::is_same_v<init_ext_concentration, T>) {
                    if (p.scale.type() != iexpr_type::scalar) throw cable_cell_error{"Default values cannot have a scale."};
                    defaults_.ion_data[p.ion].init_ext_concentration = *p.scale.get_scalar()*p.value;
                }
                else if constexpr (std::is_same_v<init_reversal_potential, T>) {
                    if (p.scale.type() != iexpr_type::scalar) throw cable_cell_error{"Default values cannot have a scale."};
                    defaults_.ion_data[p.ion].init_reversal_potential = *p.scale.get_scalar()*p.value;
                }
                else if constexpr (std::is_same_v<ion_reversal_potential_method, T>) {
                    defaults_.reversal_potential_method[p.ion] = p.method;
                }
                else if constexpr (std::is_same_v<cv_policy, T>) {
                    defaults_.discretization = std::forward<cv_policy>(p);
                }
                else if constexpr (std::is_same_v<ion_diffusivity, T>) {
                    if (p.scale.type() != iexpr_type::scalar) throw cable_cell_error{"Default values cannot have a scale."};
                    auto s = p.scale.get_scalar();
                    defaults_.ion_data[p.ion].diffusivity = s ? std::optional{*s*p.value} : s;
                }
            },
            what);
>>>>>>> ed677632
    return *this;
}

} // namespace arb<|MERGE_RESOLUTION|>--- conflicted
+++ resolved
@@ -129,55 +129,55 @@
 }
 
 decor& decor::set_default(defaultable what) {
-<<<<<<< HEAD
     // NOTE: the index/get approach is considerably faster than std::visit.
     switch (what.index()) {
         case 0: {
             auto& p = std::get<init_membrane_potential>(what);
-            if (p.value.type() != iexpr_type::scalar) throw cable_cell_error{"Default values cannot have a scale."};
-            defaults_.init_membrane_potential = *p.value.get_scalar();
+            if (p.scale.type() != iexpr_type::scalar) throw cable_cell_error{"Default values cannot have a scale."};
+            defaults_.init_membrane_potential = *p.scale.get_scalar()*p.value;
             break;
         }
         case 1: {
             auto& p = std::get<axial_resistivity>(what);
-            if (p.value.type() != iexpr_type::scalar) throw cable_cell_error{"Default values cannot have a scale."};
-            defaults_.axial_resistivity = *p.value.get_scalar();
+            if (p.scale.type() != iexpr_type::scalar) throw cable_cell_error{"Default values cannot have a scale."};
+            defaults_.axial_resistivity = *p.scale.get_scalar()*p.value;
             break;
         }
         case 2: {
-            auto& p = std::get<temperature_K>(what);
-            if (p.value.type() != iexpr_type::scalar) throw cable_cell_error{"Default values cannot have a scale."};
-            defaults_.temperature_K = *p.value.get_scalar();
+            auto& p = std::get<temperature>(what);
+            if (p.scale.type() != iexpr_type::scalar) throw cable_cell_error{"Default values cannot have a scale."};
+            defaults_.temperature_K = *p.scale.get_scalar()*p.value;
             break;
         }
         case 3: {
             auto& p = std::get<membrane_capacitance>(what);
-            if (p.value.type() != iexpr_type::scalar) throw cable_cell_error{"Default values cannot have a scale."};
-            defaults_.membrane_capacitance = *p.value.get_scalar();
+            if (p.scale.type() != iexpr_type::scalar) throw cable_cell_error{"Default values cannot have a scale."};
+            defaults_.membrane_capacitance = *p.scale.get_scalar()*p.value;
             break;
         }
         case 4: {
             auto& p = std::get<ion_diffusivity>(what);
-            if (p.value.type() != iexpr_type::scalar) throw cable_cell_error{"Default values cannot have a scale."};
-            defaults_.ion_data[p.ion].diffusivity = p.value.get_scalar();
+            if (p.scale.type() != iexpr_type::scalar) throw cable_cell_error{"Default values cannot have a scale."};
+            auto s = p.scale.get_scalar();
+            defaults_.ion_data[p.ion].diffusivity = s ? std::optional{*s*p.value} : s;
             break;
         }
         case 5: {
             auto& p = std::get<init_int_concentration>(what);
-            if (p.value.type() != iexpr_type::scalar) throw cable_cell_error{"Default values cannot have a scale."};
-            defaults_.ion_data[p.ion].init_int_concentration = *p.value.get_scalar();
+            if (p.scale.type() != iexpr_type::scalar) throw cable_cell_error{"Default values cannot have a scale."};
+            defaults_.ion_data[p.ion].init_int_concentration = *p.scale.get_scalar()*p.value;
             break;
         }
         case 6: {
             auto& p = std::get<init_ext_concentration>(what);
-            if (p.value.type() != iexpr_type::scalar) throw cable_cell_error{"Default values cannot have a scale."};
-            defaults_.ion_data[p.ion].init_ext_concentration = p.value.get_scalar();
+            if (p.scale.type() != iexpr_type::scalar) throw cable_cell_error{"Default values cannot have a scale."};
+            defaults_.ion_data[p.ion].init_ext_concentration = *p.scale.get_scalar()*p.value;
             break;
         }
         case 7: {
             auto& p = std::get<init_reversal_potential>(what);
-            if (p.value.type() != iexpr_type::scalar) throw cable_cell_error{"Default values cannot have a scale."};
-            defaults_.ion_data[p.ion].init_reversal_potential = *p.value.get_scalar();
+            if (p.scale.type() != iexpr_type::scalar) throw cable_cell_error{"Default values cannot have a scale."};
+            defaults_.ion_data[p.ion].init_reversal_potential = *p.scale.get_scalar()*p.value;
             break;
         }
         case 8: {
@@ -185,58 +185,13 @@
             defaults_.reversal_potential_method[p.ion] = p.method;
             break;
         }
-        case 9:
+        case 9: {
             defaults_.discretization = std::forward<cv_policy>(std::get<cv_policy>(what));
             break;
+        }
         default:
             throw arbor_internal_error{"Unknown defaultable variant"};
     }
-=======
-    std::visit(
-            [this] (auto&& p) {
-                using T = std::decay_t<decltype(p)>;
-                if constexpr (std::is_same_v<init_membrane_potential, T>) {
-                    if (p.scale.type() != iexpr_type::scalar) throw cable_cell_error{"Default values cannot have a scale."};
-                    defaults_.init_membrane_potential = *p.scale.get_scalar()*p.value;
-                }
-                else if constexpr (std::is_same_v<axial_resistivity, T>) {
-                    if (p.scale.type() != iexpr_type::scalar) throw cable_cell_error{"Default values cannot have a scale."};
-                    defaults_.axial_resistivity = *p.scale.get_scalar()*p.value;
-                }
-                else if constexpr (std::is_same_v<temperature, T>) {
-                    if (p.scale.type() != iexpr_type::scalar) throw cable_cell_error{"Default values cannot have a scale."};
-                    defaults_.temperature_K = *p.scale.get_scalar()*p.value;
-                }
-                else if constexpr (std::is_same_v<membrane_capacitance, T>) {
-                    if (p.scale.type() != iexpr_type::scalar) throw cable_cell_error{"Default values cannot have a scale."};
-                    defaults_.membrane_capacitance = *p.scale.get_scalar()*p.value;
-                }
-                else if constexpr (std::is_same_v<init_int_concentration, T>) {
-                    if (p.scale.type() != iexpr_type::scalar) throw cable_cell_error{"Default values cannot have a scale."};
-                    defaults_.ion_data[p.ion].init_int_concentration = *p.scale.get_scalar()*p.value;
-                }
-                else if constexpr (std::is_same_v<init_ext_concentration, T>) {
-                    if (p.scale.type() != iexpr_type::scalar) throw cable_cell_error{"Default values cannot have a scale."};
-                    defaults_.ion_data[p.ion].init_ext_concentration = *p.scale.get_scalar()*p.value;
-                }
-                else if constexpr (std::is_same_v<init_reversal_potential, T>) {
-                    if (p.scale.type() != iexpr_type::scalar) throw cable_cell_error{"Default values cannot have a scale."};
-                    defaults_.ion_data[p.ion].init_reversal_potential = *p.scale.get_scalar()*p.value;
-                }
-                else if constexpr (std::is_same_v<ion_reversal_potential_method, T>) {
-                    defaults_.reversal_potential_method[p.ion] = p.method;
-                }
-                else if constexpr (std::is_same_v<cv_policy, T>) {
-                    defaults_.discretization = std::forward<cv_policy>(p);
-                }
-                else if constexpr (std::is_same_v<ion_diffusivity, T>) {
-                    if (p.scale.type() != iexpr_type::scalar) throw cable_cell_error{"Default values cannot have a scale."};
-                    auto s = p.scale.get_scalar();
-                    defaults_.ion_data[p.ion].diffusivity = s ? std::optional{*s*p.value} : s;
-                }
-            },
-            what);
->>>>>>> ed677632
     return *this;
 }
 
