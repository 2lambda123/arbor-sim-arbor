#include <cmath>
#include <iostream>
#include <string>
#include <set>
#include <regex>

#include <fmt/core.h>
#include <fmt/format.h>
#include <fmt/compile.h>

#include "gpuprinter.hpp"
#include "expression.hpp"
#include "io/ostream_wrappers.hpp"
#include "io/prefixbuf.hpp"
#include "printer/cexpr_emit.hpp"
#include "printer/printerutil.hpp"

using io::indent;
using io::popindent;
using io::quote;

static std::string scaled(double coeff) {
    std::stringstream ss;
    if (coeff != 1) {
        ss << as_c_double(coeff) << '*';
    }
    return ss.str();
}


void emit_api_body_cu(std::ostream& out, APIMethod* method, const ApiFlags&);
void emit_state_read_cu(std::ostream& out, LocalVariable* local, const ApiFlags&);
void emit_state_update_cu(std::ostream& out, Symbol* from, IndexedVariable* external, const ApiFlags&);

const char* index_id(Symbol *s);

struct cuprint {
    Expression* expr_;
    explicit cuprint(Expression* expr): expr_(expr) {}

    friend std::ostream& operator<<(std::ostream& out, const cuprint& w) {
        GpuPrinter printer(out);
        return w.expr_->accept(&printer), out;
    }
};

static std::string make_class_name(const std::string& n) { return "mechanism_" + n + "_gpu";}
static std::string make_ppack_name(const std::string& module_name) { return make_class_name(module_name)+"_pp_"; }
static std::string ion_field(const IonDep& ion) { return fmt::format("ion_{}",       ion.name); }
static std::string ion_index(const IonDep& ion) { return fmt::format("ion_{}_index", ion.name); }


ARB_LIBMODCC_API std::string emit_gpu_cpp_source(const Module& module_, const printer_options& opt) {
    std::string name       = module_.module_name();
    std::string class_name = make_class_name(name);
    std::string ppack_name = make_ppack_name(name);
    auto ns_components     = namespace_components(opt.cpp_namespace);
    auto vars = local_module_variables(module_);
    auto ion_deps = module_.ion_deps();

    io::pfxstringstream out;

    out << "#include <arbor/mechanism_abi.h>\n"
        << "#include <cmath>\n\n"
        << namespace_declaration_open(ns_components)
        << fmt::format("void {0}_init_(arb_mechanism_ppack*);\n"
                       "void {0}_advance_state_(arb_mechanism_ppack*);\n"
                       "void {0}_compute_currents_(arb_mechanism_ppack*);\n"
                       "void {0}_write_ions_(arb_mechanism_ppack*);\n"
                       "void {0}_apply_events_(arb_mechanism_ppack*, arb_deliverable_event_stream*);\n"
                       "void {0}_post_event_(arb_mechanism_ppack*);\n\n",
                       class_name)
        << namespace_declaration_close(ns_components)
        << "\n";

    std::stringstream ss;
    for (const auto& c: ns_components) ss << c <<"::";

    out << fmt::format(FMT_COMPILE("extern \"C\" {{\n"
                                   "  arb_mechanism_interface* make_{4}_{1}_interface_gpu() {{\n"
                                   "    static arb_mechanism_interface result;\n"
                                   "    result.backend={2};\n"
                                   "    result.partition_width=1;\n"
                                   "    result.alignment=1;\n"
                                   "    result.init_mechanism={3}{0}_init_;\n"
                                   "    result.compute_currents={3}{0}_compute_currents_;\n"
                                   "    result.apply_events={3}{0}_apply_events_;\n"
                                   "    result.advance_state={3}{0}_advance_state_;\n"
                                   "    result.write_ions={3}{0}_write_ions_;\n"
                                   "    result.post_event={3}{0}_post_event_;\n"
                                   "    return &result;\n"
                                   "  }}\n"
                                   "}};\n\n"),
                       class_name,
                       name,
                       "arb_backend_kind_gpu",
                       ss.str(),
                       std::regex_replace(opt.cpp_namespace, std::regex{"::"}, "_"));
    EXIT(out);
    return out.str();
}

ARB_LIBMODCC_API std::string emit_gpu_cu_source(const Module& module_, const printer_options& opt) {
    std::string name = module_.module_name();
    std::string class_name = make_class_name(name);

    auto ns_components = namespace_components(opt.cpp_namespace);

    const bool is_point_proc = (module_.kind() == moduleKind::point) || (module_.kind() == moduleKind::junction);

    APIMethod* net_receive_api = find_api_method(module_, "net_rec_api");
    APIMethod* post_event_api  = find_api_method(module_, "post_event_api");
    APIMethod* init_api        = find_api_method(module_, "init");
    APIMethod* state_api       = find_api_method(module_, "advance_state");
    APIMethod* current_api     = find_api_method(module_, "compute_currents");
    APIMethod* write_ions_api  = find_api_method(module_, "write_ions");

    assert_has_scope(init_api,    "init");
    assert_has_scope(state_api,   "advance_state");
    assert_has_scope(current_api, "compute_currents");

    io::pfxstringstream out;

    auto vars = local_module_variables(module_);

    out << "#include <arbor/gpu/gpu_common.hpp>\n"
           "#include <arbor/gpu/math_cu.hpp>\n"
           "#include <arbor/gpu/reduce_by_key.hpp>\n"
           "#include <arbor/mechanism_abi.h>\n";

    out << "\n" << namespace_declaration_open(ns_components) << "\n";

    out << fmt::format(FMT_COMPILE("#define PPACK_IFACE_BLOCK \\\n"
                                   "auto  {0}width             __attribute__((unused)) = params_.width;\\\n"
                                   "auto  {0}n_detectors       __attribute__((unused)) = params_.n_detectors;\\\n"
                                   "auto  {0}dt                __attribute__((unused)) = params_.dt;\\\n"
                                   "arb_index_type * __restrict__ {0}vec_ci            __attribute__((unused)) = params_.vec_ci;\\\n"
                                   "arb_value_type * __restrict__ {0}vec_v             __attribute__((unused)) = params_.vec_v;\\\n"
                                   "arb_value_type * __restrict__ {0}vec_i             __attribute__((unused)) = params_.vec_i;\\\n"
                                   "arb_value_type * __restrict__ {0}vec_g             __attribute__((unused)) = params_.vec_g;\\\n"
                                   "arb_value_type * __restrict__ {0}temperature_degC  __attribute__((unused)) = params_.temperature_degC;\\\n"
                                   "arb_value_type * __restrict__ {0}diam_um           __attribute__((unused)) = params_.diam_um;\\\n"
                                   "arb_value_type * __restrict__ {0}time_since_spike  __attribute__((unused)) = params_.time_since_spike;\\\n"
                                   "arb_index_type * __restrict__ {0}node_index        __attribute__((unused)) = params_.node_index;\\\n"
                                   "arb_index_type * __restrict__ {0}peer_index        __attribute__((unused)) = params_.peer_index;\\\n"
                                   "arb_index_type * __restrict__ {0}multiplicity      __attribute__((unused)) = params_.multiplicity;\\\n"
                                   "arb_value_type ** __restrict__ {0}state_vars        __attribute__((unused)) = params_.state_vars;\\\n"
                                   "arb_value_type * __restrict__ {0}weight            __attribute__((unused)) = params_.weight;\\\n"
                                   "auto& {0}events            __attribute__((unused)) = params_.events;\\\n"
                                   "auto& {0}mechanism_id      __attribute__((unused)) = params_.mechanism_id;\\\n"),
                       pp_var_pfx);

    const auto& [state_ids, global_ids, param_ids, white_noise_ids] = public_variable_ids(module_);
    const auto& assigned_ids = module_.assigned_block().parameters;

    auto global = 0;
    for (const auto& scalar: global_ids) {
        out << fmt::format("auto {}{} __attribute__((unused)) = params_.globals[{}];\\\n", pp_var_pfx, scalar.name(), global);
        global++;
    }
    out << fmt::format("auto const * const * {}random_numbers  __attribute__((unused)) = params_.random_numbers;\\\n", pp_var_pfx);
    auto param = 0, state = 0;
    for (const auto& array: state_ids) {
        out << fmt::format("arb_value_type * __restrict__ {}{} __attribute__((unused)) = params_.state_vars[{}];\\\n", pp_var_pfx, array.name(), state);
        state++;
    }
    for (const auto& array: assigned_ids) {
        out << fmt::format("arb_value_type * __restrict__ {}{} __attribute__((unused)) = params_.state_vars[{}];\\\n", pp_var_pfx, array.name(), state);
        state++;
    }
    for (const auto& array: param_ids) {
        out << fmt::format("arb_value_type * __restrict__ {}{} __attribute__((unused)) = params_.parameters[{}];\\\n", pp_var_pfx, array.name(), param);
        param++;
    }
    auto idx = 0;
    for (const auto& ion: module_.ion_deps()) {
        out << fmt::format("auto& {}{} __attribute__((unused)) = params_.ion_states[{}];\\\n",       pp_var_pfx, ion_field(ion), idx);
        out << fmt::format("arb_index_type * __restrict__ {}{} __attribute__((unused)) = params_.ion_states[{}].index;\\\n", pp_var_pfx, ion_index(ion), idx);
        idx++;
    }
    out << "//End of IFACEBLOCK\n\n";

    // Print the CUDA code and kernels:
    //  - first __device__ functions that implement NMODL PROCEDUREs.
    //  - then __global__ kernels that implement API methods and call the procedures.

    out << "namespace {\n\n" // place inside an anonymous namespace
        << "using ::arb::gpu::exprelr;\n"
        << "using ::arb::gpu::safeinv;\n"
        << "using ::arb::gpu::min;\n"
        << "using ::arb::gpu::max;\n\n";

    // API methods as __global__ kernels.
    auto emit_api_kernel = [&] (APIMethod* e, bool additive=false) {
        // Only print the kernel if the method is not empty.
        if (!e->body()->statements().empty()) {
            out << "__global__\n"
                << "void " << e->name() << "(arb_mechanism_ppack params_) {\n" << indent
                << "int n_ = params_.width;\n"
                << "int tid_ = threadIdx.x + blockDim.x*blockIdx.x;\n";
            emit_api_body_cu(out, e, ApiFlags{}.point(is_point_proc).additive(additive).voltage(moduleKind::voltage == module_.kind()));
            out << popindent << "}\n\n";
        }
    };

    emit_api_kernel(init_api);
    if (init_api && !init_api->body()->statements().empty()) {
        out << fmt::format(FMT_COMPILE("__global__\n"
                                       "void multiply(arb_mechanism_ppack params_) {{\n"
                                       "    PPACK_IFACE_BLOCK;\n"
                                       "    auto tid_ = threadIdx.x + blockDim.x*blockIdx.x;\n"
                                       "    auto idx_ = blockIdx.y;"
                                       "    if(tid_<{0}width) {{\n"
                                       "        {0}state_vars[idx_][tid_] *= {0}multiplicity[tid_];\n"
                                       "    }}\n"
                                       "}}\n\n"),
                           pp_var_pfx);
    }
    emit_api_kernel(state_api);
    emit_api_kernel(current_api, true);
    emit_api_kernel(write_ions_api);

    // event delivery
    if (net_receive_api) {
        out << fmt::format(FMT_COMPILE("__global__\n"
                                       "void apply_events(arb_mechanism_ppack params_, const arb_deliverable_event_data* begin_,\n"
                                       "                  const arb_deliverable_event_data* end_) {{\n"
                                       "    PPACK_IFACE_BLOCK;\n"
                                       "    const auto ii_ = threadIdx.x + blockDim.x*blockIdx.x;\n"
                                       "    if (ii_ < (end_ - begin_)) {{\n"
                                       "        const auto tid_ = (begin_ + ii_)->mech_index;\n"
                                       "        if ((ii_ > 0) && ((begin_ + (ii_ - 1))->mech_index == tid_)) return;\n"
                                       "        for (auto i_ = begin_ + ii_; i_ < end_; ++i_) {{\n"
                                       "            if (i_->mech_index != tid_) break;\n"
                                       "            [[maybe_unused]] auto {0} = i_->weight;\n"),
                           net_receive_api->args().empty() ? "weight" : net_receive_api->args().front()->is_argument()->name());
        out << indent << indent << indent;
        emit_api_body_cu(out, net_receive_api, ApiFlags{}.point(is_point_proc).loop(false).iface(false));
        out << popindent << "}\n" << popindent << "}\n" << popindent << "}\n\n";
    }

    // event delivery
    if (post_event_api) {
        const std::string time_arg = post_event_api->args().empty() ? "time" : post_event_api->args().front()->is_argument()->name();
        out << fmt::format(FMT_COMPILE("__global__\n"
                                       "void post_event(arb_mechanism_ppack params_) {{\n"
                                       "    PPACK_IFACE_BLOCK;\n"
                                       "    auto tid_ = threadIdx.x + blockDim.x*blockIdx.x;\n"
                                       "    if (tid_<{1}width) {{\n"
                                       "        auto node_index_i_ = {1}node_index[tid_];\n"
                                       "        auto cid_ = {1}vec_ci[node_index_i_];\n"
                                       "        auto offset_ = {1}n_detectors * cid_;\n"
                                       "        for (unsigned c = 0; c < {1}n_detectors; c++) {{\n"
                                       "            auto {0} = {1}time_since_spike[offset_ + c];\n"
                                       "            if ({0} >= 0) {{\n"),
                           time_arg,
                           pp_var_pfx);
        out << indent << indent << indent << indent;
        emit_api_body_cu(out, post_event_api, ApiFlags{}.point(is_point_proc).loop(false).iface(false));
        out << popindent << "}\n" << popindent << "}\n" << popindent << "}\n" << popindent << "}\n";
    }

    out << "} // namespace\n\n"; // close anonymous namespace

    // Write wrappers.
    auto emit_api_wrapper = [&] (APIMethod* e, const auto& width, std::string_view name="") {
        auto api_name = name.empty() ? e->name() : name;
        out << fmt::format(FMT_COMPILE("void {}_{}_(arb_mechanism_ppack* p) {{"), class_name, api_name);
        if(!e->body()->statements().empty()) {
            out << fmt::format(FMT_COMPILE("\n"
                                           "    auto n = p->{};\n"
                                           "    ::arb::gpu::launch_1d(n, 128, {}, *p);\n"),
                               width,
                               api_name);
        }
        out << "}\n\n";
    };

    auto emit_empty_wrapper = [&] (std::string_view name) {
        out << fmt::format(FMT_COMPILE("void {}_{}_(arb_mechanism_ppack* p) {{}}\n"), class_name, name);
    };


    {
        auto api_name = init_api->name();
        auto n = std::count_if(vars.arrays.begin(), vars.arrays.end(),
                               [] (const auto& v) { return v->is_state(); });

        out << fmt::format(FMT_COMPILE("void {}_{}_(arb_mechanism_ppack* p) {{"), class_name, api_name);
        if(!init_api->body()->statements().empty()) {
            out << fmt::format(FMT_COMPILE("\n"
                                           "    auto n = p->{0};\n"
                                           "    unsigned block_dim = 128;\n"
                                           "    unsigned grid_dim = ::arb::gpu::impl::block_count(n, block_dim);\n"
<<<<<<< HEAD
                                           "    ::arb::gpu::launch(grid_dim, block_dim, {1}, *p);\n"
                                           "    if (!p->multiplicity) return;\n"
                                           "    ::arb::gpu::launch({{grid_dim, {2}}}, block_dim, multiply, *p);\n"),
=======
                                           "    {1}<<<grid_dim, block_dim>>>(*p);\n"
                                           "    if (!p->multiplicity) return;\n"),
>>>>>>> 8671a193
                               "width",
                               api_name);
            // only multiply if we actually have arrays
            if (n) {
                out << fmt::format(FMT_COMPILE("    multiply<<<dim3{{grid_dim, {}}}, block_dim>>>(*p);\n"), n);
            }
        }
        out << "}\n\n";
    }

    emit_api_wrapper(current_api,     "width");
    emit_api_wrapper(state_api,       "width");
    emit_api_wrapper(write_ions_api,  "width");
    if (post_event_api) {
        emit_api_wrapper(post_event_api, "width", "post_event");
    } else {
        emit_empty_wrapper("post_event");
    }
    if (net_receive_api) {
        auto api_name = "apply_events";
        out << fmt::format(FMT_COMPILE("void {}_{}_(arb_mechanism_ppack* p, arb_deliverable_event_stream* stream_ptr) {{"), class_name, api_name);
        if(!net_receive_api->body()->statements().empty()) {
            out << fmt::format(FMT_COMPILE("\n"
                                           "    const arb_deliverable_event_data* const begin = stream_ptr->begin;\n"
                                           "    const arb_deliverable_event_data* const end = stream_ptr->end;\n"
                                           "    ::arb::gpu::launch_1d(end - begin, 128, {}, *p, begin, end);\n"),
                               api_name);
        }
        out << "}\n\n";
    } else {
        auto api_name = "apply_events";
        out << fmt::format(FMT_COMPILE("void {}_{}_(arb_mechanism_ppack* p, arb_deliverable_event_stream* events) {{}}\n\n"), class_name, api_name);
    }
    out << namespace_declaration_close(ns_components);
    return out.str();
}

static std::string index_i_name(const std::string& index_var) {
    return index_var+"i_";
}

void emit_api_body_cu(std::ostream& out, APIMethod* e, const ApiFlags& flags) {
    auto body = e->body();
    auto indexed_vars = indexed_locals(e->scope());

    struct index_prop {
        std::string source_var; // array holding the indices
        std::string index_name; // index into the array
        bool operator==(const index_prop& other) const {
            return (source_var == other.source_var) && (index_name==other.index_name);
        }
    };

    // Gather the indices that need to be read at the beginning
    // of an APIMethod in the order that they should be read
    // eg:
    //   node_index_ = node_index[tid];
    //   domain_index_ = vec_di[node_index_];
    std::list<index_prop> indices;
    for (auto& sym: indexed_vars) {
        auto d = decode_indexed_variable(sym->external_variable());
        if (!d.scalar()) {
            auto nested = !d.inner_index_var().empty();
            if (nested) {
                // Need to read 2 indices: outer[inner[tid]]
                index_prop inner_index_prop = {d.inner_index_var(), "tid_"};
                index_prop outer_index_prop = {d.outer_index_var(), index_i_name(d.inner_index_var())};

                // Check that the outer and inner indices haven't already been added to the list
                auto inner_it = std::find(indices.begin(), indices.end(), inner_index_prop);
                auto outer_it = std::find(indices.begin(), indices.end(), outer_index_prop);

                // The inner index needs to be read before the outer index
                if (inner_it == indices.end()) {
                    indices.push_front(inner_index_prop);
                }
                if (outer_it == indices.end()) {
                    indices.push_back(outer_index_prop);
                }
            }
            else {
                // Need to read 1 index: outer[index]
                index_prop outer_index_prop = {d.outer_index_var(), "tid_"};

                // Check that the index hasn't already been added to the list
                auto it = std::find(indices.begin(), indices.end(), outer_index_prop);
                if (it == indices.end()) {
                    indices.push_front(outer_index_prop);
                }
            }
        }
    }

    if (!body->statements().empty()) {
        if (flags.is_point) {
            // The run length information is only required if this method will
            // update an indexed variable, like current or conductance.
            // This is the case if one of the external variables "is_write".
            auto it = std::find_if(indexed_vars.begin(), indexed_vars.end(),
                      [](auto& sym){return sym->external_variable()->is_write();});
            if (it!=indexed_vars.end()) {
                out << "unsigned lane_mask_ = arb::gpu::ballot(0xffffffff, tid_<n_);\n";
            }
        }
        if (flags.ppack_iface) out << "PPACK_IFACE_BLOCK;\n";
        if (flags.cv_loop) out << "if (tid_<n_) {\n" << indent;

        for (auto& index: indices) {
            out << "auto " << index_i_name(index.source_var)
                << " = " << pp_var_pfx << index.source_var << "[" << index.index_name << "];\n";
        }

        for (auto& sym: indexed_vars) {
            emit_state_read_cu(out, sym, flags);
        }

        out << cuprint(body);

        for (auto& sym: indexed_vars) {
            emit_state_update_cu(out, sym, sym->external_variable(), flags);
        }
        if (flags.cv_loop) out << popindent << "}\n";
    }
}

namespace {
    // Convenience I/O wrapper for emitting indexed access to an external variable.

    struct deref {
        indexed_variable_info v;

        deref(indexed_variable_info v): v(v) {}
        friend std::ostream& operator<<(std::ostream& o, const deref& wrap) {
            auto index_var = wrap.v.outer_index_var();
            return o << pp_var_pfx << wrap.v.data_var << '['
                     << (wrap.v.scalar()? "0": index_i_name(index_var)) << ']';
        }
    };
}

void emit_state_read_cu(std::ostream& out, LocalVariable* local, const ApiFlags& flags) {
    auto write_voltage = local->external_variable()->data_source() == sourceKind::voltage
                      && flags.can_write_voltage;
    out << "arb_value_type " << cuprint(local) << " = ";
    auto d = decode_indexed_variable(local->external_variable());
    if (local->is_read() || (local->is_write() && d.additive) || write_voltage) {
        if (d.scale != 1) {
            out << as_c_double(d.scale) << "*";
        }
        out << deref(d) << ";\n";
    }
    else {
        out << "0;\n";
    }
}


void emit_state_update_cu(std::ostream& out,
                          Symbol* from,
                          IndexedVariable* external,
                          const ApiFlags& flags) {
    if (!external->is_write()) return;
    auto d = decode_indexed_variable(external);
    auto write_voltage = external->data_source() == sourceKind::voltage
                      && flags.can_write_voltage;
    if (write_voltage) d.readonly = false;
    if (d.readonly) {
        throw compiler_exception("Cannot assign to read-only external state: "+external->to_string());
    }

    auto name   = from->name();
    auto scale  = scaled(1.0/d.scale);
    auto data   = pp_var_pfx + d.data_var;
    auto index  = index_i_name(d.outer_index_var());
    auto var    = deref(d);
    auto use_weight = d.always_use_weight || !flags.is_point;
    std::string weight = scale + (use_weight ? pp_var_pfx + "weight[tid_]" : "1.0");

    if (d.additive && flags.use_additive) {
        out << name << " -= " << var << ";\n";
        if (flags.is_point) {
            out << fmt::format("::arb::gpu::reduce_by_key({}*{}, {}, {}, lane_mask_);\n", weight, name, data, index);
        }
        else {
            out << var << " = fma(" << weight << ", " << name << ", " << var << ");\n";
        }
    }
    else if (write_voltage) {
        /* SAFETY:
        ** - Only one V-PROCESS per CV
        ** - these can never be point mechs
        ** - they run separatly from density/point mechs
        */
        out << name << " -= " << var << ";\n"
            << var << " = fma(" << weight << ", " << name << ", " << var << ");\n";
    }
    else if (d.accumulate) {
        if (flags.is_point) {
            out << "::arb::gpu::reduce_by_key(" << weight << "*" << name << ',' << data << ", " << index << ", lane_mask_);\n";
        }
        else {
            out << var << " = fma(" << weight << ", " << name << ", " << var << ");\n";
        }
    }
    else {
        out << var << " = " << scale << name << ";\n";
    }
}

// CUDA Printer visitors

void GpuPrinter::visit(VariableExpression *sym) {
    out_ << pp_var_pfx << sym->name() << (sym->is_range()? "[tid_]": "");
}

void GpuPrinter::visit(CallExpression* e) {
    out_ << e->name() << "(params_, tid_";
    for (auto& arg: e->args()) {
        out_ << ", ";
        arg->accept(this);
    }
    out_ << ")";
}

void GpuPrinter::visit(WhiteNoise* sym) {
    out_ << fmt::format("{}random_numbers[{}][tid_]", pp_var_pfx, sym->index());
}<|MERGE_RESOLUTION|>--- conflicted
+++ resolved
@@ -292,19 +292,13 @@
                                            "    auto n = p->{0};\n"
                                            "    unsigned block_dim = 128;\n"
                                            "    unsigned grid_dim = ::arb::gpu::impl::block_count(n, block_dim);\n"
-<<<<<<< HEAD
                                            "    ::arb::gpu::launch(grid_dim, block_dim, {1}, *p);\n"
-                                           "    if (!p->multiplicity) return;\n"
-                                           "    ::arb::gpu::launch({{grid_dim, {2}}}, block_dim, multiply, *p);\n"),
-=======
-                                           "    {1}<<<grid_dim, block_dim>>>(*p);\n"
                                            "    if (!p->multiplicity) return;\n"),
->>>>>>> 8671a193
                                "width",
                                api_name);
             // only multiply if we actually have arrays
             if (n) {
-                out << fmt::format(FMT_COMPILE("    multiply<<<dim3{{grid_dim, {}}}, block_dim>>>(*p);\n"), n);
+                out << fmt::format(FMT_COMPILE("    ::arb::gpu::launch({{grid_dim, {}}}, block_dim, multiply, *p);\n"), n);
             }
         }
         out << "}\n\n";
