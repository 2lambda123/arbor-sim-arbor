--- conflicted
+++ resolved
@@ -15,19 +15,21 @@
 import pandas as pd
 import seaborn as sns
 import sys
+from pathlib import Path
 
 # Load a cell morphology from an swc file.
 # Example present here: single_cell_detailed.swc
-if len(sys.argv) < 2:
-    print("No SWC file passed to the program")
-    sys.exit(0)
+# (1) Read the morphology from an SWC file.
+if len(sys.argv) == 1:
+    print("No SWC file passed to the program, using default.")
+    filename = Path(__file__).parent / "single_cell_detailed.swc"
+elif len(sys.argv) == 2:
+    filename = Path(sys.argv[1])
+else:
+    print("Usage: single_cell_swc.py [SWC file name]")
+    sys.exit(1)
 
-filename = sys.argv[1]
-<<<<<<< HEAD
-morpho = arbor.load_swc_arbor(filename).morphology
-=======
-morpho = A.load_swc_arbor(filename)
->>>>>>> ed677632
+morpho = A.load_swc_arbor(filename).morphology
 
 # Define the regions and locsets in the model.
 labels = A.label_dict(
