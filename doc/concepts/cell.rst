.. _modelcells:

Cells
=====

The basic unit of abstraction in an Arbor model is a cell.
A cell represents the smallest model that can be simulated.
Cells interact with each other via spike exchange and gap junctions.

.. table:: Identifiers used to uniquely refer to cells and objects like synapses on cells.

    ========================  ================================  ===========================================================
    Identifier                Type                              Description
    ========================  ================================  ===========================================================
    .. generic:: gid          integral                          The unique global identifier of a cell.
    .. generic:: index        integral                          The index of an item in a cell-local collection.
                                                                For example the 7th synapse on a cell.
    .. generic:: cell_member  tuple (:gen:`gid`, :gen:`index`)  The global identification of a cell-local item with `index`
                                                                into a cell-local collection on the cell identified by `gid`.
    ========================  ================================  ===========================================================

Cell interactions via :ref:`connections <modelconnections>` and :ref:`gap junctions <modelgapjunctions>` occur
between **source**, **target** and **gap junction site** locations on a cell. Connections are formed from sources
to targets. Gap junctions are formed between two gap junction sites. An example of a source on a
<<<<<<< HEAD
:ref:`cable cell<modelcablecell>` is a :ref:`threshold detector <cable-threshold-detectors>` (spike detector);
an example of a target on a cable cell is a :ref:`synapse <cable-synapses>`.
=======
:ref:`cable cell<modelcablecell>` is a :ref:`threshold detector <cablecell-threshold-detectors>` (spike detector);
an example of a target on a cable cell is a :ref:`synapse <cablecell-synapses>`.
>>>>>>> ac63809f

Each cell has a global identifier :gen:`gid`, and each **source**, **target** and **gap junction site** has a
global identifier :gen:`cell_member`. These are used to refer to them in :ref:`recipes <modelrecipe>`.

A cell can have multiple sources, targets and gap junction site objects. Each object is ordered relative to other
objects of the same type on that cell. The unique :gen:`cell_member` (:gen:`gid`, :gen:`index`) identifies an object
according to the :gen:`gid` of the cell it is placed on, and its :gen:`index` on the cell enumerated according to the
order of insertion on the cell relative to other objects of the same type.

The :gen:`gid` of a cell is used to determine its cell :ref:`kind <modelcellkind>` and
:ref:`description <modelcelldesc>` in the :ref:`recipe <modelrecipe>`. The :gen:`cell_member` of a source,
target or gap junction site is used to form :ref:`connections <modelconnections>` and
:ref:`gap junctions <modelgapjunctions>` in the recipe.



.. _modelcellkind:

Cell kind
---------

.. table:: The 4 types of cell supported by Arbor

    ========================  ===========================================================
    Cell Kind                 Description
    ========================  ===========================================================
    **Cable cell**            Cell with morphology and user configurable dynamics.
    **LIF cell**              Leaky integrate-and-fire neuron.
    **Spiking cell**          Proxy cell that generates spikes.
    **Benchmark cell**        Proxy cell used for benchmarking (developer use only).
    ========================  ===========================================================

.. _modelcablecell:
<<<<<<< HEAD
=======

>>>>>>> ac63809f
1. **Cable Cells**

   Cable cells are morphologically-detailed cells. They can be coupled to other cells via the following
   mechanisms:

   1. Spike exchange over a :ref:`connection <modelconnections>` with fixed latency.
      Cable cells can *receive* spikes from any kind of cell, and can be a *source* of spikes
      to cells that have target sites (i.e. *cable* and *lif* cells).
   2. Direct electrical coupling between two cable cells via :ref:`gap junctions <modelgapjunctions>`.

.. _modellifcell:
<<<<<<< HEAD
2. **LIF Cells**

   LIF cells are single-compartment leaky integrate and fire neurons. They are typically used to simulate
   point-neuron networks.

   LIF cells can only interact with other cells via spike exchange over a
   :ref:`connection <modelconnections>` where they can receive spikes from any kind of cell, and can
   be a *source* of spikes to cells that have target sites (i.e. *cable* and *lif* cells).

.. _modelspikecell:
3. **Spiking Cells**

   Spiking cells act as spike sources from user-specified values inserted via a `schedule description`.
   They are typically used as stimuli in a network of more complex cells.

   Spiking Cells can only interact with other cells via spike exchange over a
   :ref:`connection <modelconnections>` where they be a *source* of spikes to cells that have target sites
   (i.e. *cable* and *lif* cells), but they can not *receive* spikes.

.. _modelbenchcell:
4. **Benchmark Cells**

   Benchmark cells are proxy cells used for benchmarking, and used by developers to benchmark the spike
   exchange and event delivery infrastructure.

.. _modelcelldesc:

Cell description
----------------

The `description` of a cell is referred to in the :ref:`recipe <modelrecipe>`, and elsewhere in the docs.
It details everything needed to build a cell. The degree of detail differs according to the cell kind.

1. **Cable Cells**

   The description of a cable cell can include all the following:

     * :ref:`Morphology <co_morphology>`: composed of a branching tree of one-dimensional line segments.
       Strictly speaking, Arbor represents a morphology as an *acyclic directed graph*, with the soma at
       the root.
     * Discretisation: specifies how to split the morphology into discrete components for the simulation.
     * Initial membrane voltage.
     * Initial axial resistivity.
     * Intial membrane capacitance.
     * Initial temperature.
     * Initial ion internal and external concentrations.
     * Initial ion reversal potential.
     * Stimuli: such as current clamps; placed on specific :ref:`locations <labels-locset>` on the cell.
     * :ref:`Density mechanisms <mechanisms-density>`: commonly used to describe ion-channel dynamics across
       :ref:`regions <labels-region>` of the cell.
     * :ref:`Ion reversal potential mechanisms <mechanisms-revpot>`: used to control the reversal potentials of
       ions across regions of the cell.
     * Synapses: implemented using :ref:`point mechanisms <mechanisms-point>` on specific locations of the cell;
       typically act as **targets** of :ref:`connections <modelconnections>` in the recipe.
     * Detectors: used to generate spiking events on specific locations on the cell when the voltage
       increases above a certain threshold; typically act as **sources** of :ref:`connections <modelconnections>`.
     * Gap junction sites: placed on a specific location on a cell and used to electrically couple the cell to
       another gap junction site on another cell by forming a :ref:`gap junction <modelgapjunctions>`.

   Most Arbor users will want to use the cable cell because it is the only cell kind that supports complex
   morphologies and user-defined mechanisms. See the cable cell's :ref:`dedicated page <cablecell>` for more info.
   And visit the :ref:`C++ <cppcable_cell>` and :ref:`Python <pycable_cell>` APIs to learn how to programmatically
   provide the cable cell description in Arbor.

2. **LIF Cells**

   The description of a LIF cell is used to control the leaky integrate-and-fire dynamics:

      * Resting potential.
      * Reset potential.
      * Initial value of membrane potential.
      * Membrane potential decaying constant.
      * Membrane capacitance.
      * Firing threshold.
      * Refractory period.

   The morphology of a LIF cell is automatically modeled as a single compartment; each cell has one built-in
   **source** and one built-in **target** which do not need to be explicitly added in the cell description.
   LIF cells do not support adding additional **sources** or **targets** to the description. They do not support
   **gap junctions**. They do not support adding density or point mechanisms.

3. **Spiking cells**

=======

2. **LIF Cells**

   LIF cells are single-compartment leaky integrate and fire neurons. They are typically used to simulate
   point-neuron networks.

   LIF cells can only interact with other cells via spike exchange over a
   :ref:`connection <modelconnections>` where they can receive spikes from any kind of cell, and can
   be a *source* of spikes to cells that have target sites (i.e. *cable* and *lif* cells).

.. _modelspikecell:

3. **Spiking Cells**

   Spiking cells act as spike sources from user-specified values inserted via a `schedule description`.
   They are typically used as stimuli in a network of more complex cells.

   Spiking Cells can only interact with other cells via spike exchange over a
   :ref:`connection <modelconnections>` where they be a *source* of spikes to cells that have target sites
   (i.e. *cable* and *lif* cells), but they can not *receive* spikes.

.. _modelbenchcell:

4. **Benchmark Cells**

   Benchmark cells are proxy cells used for benchmarking, and used by developers to benchmark the spike
   exchange and event delivery infrastructure.

.. _modelcelldesc:

Cell description
----------------

The `description` of a cell is referred to in the :ref:`recipe <modelrecipe>`, and elsewhere in the docs.
It details everything needed to build a cell. The degree of detail differs according to the cell kind.

1. **Cable Cells**

   The description of a cable cell can include all the following:

     * :ref:`Morphology <morph>`: composed of a branching tree of one-dimensional line segments.
       Strictly speaking, Arbor represents a morphology as an *acyclic directed graph*, with the soma at
       the root.
     * Discretisation: specifies how to split the morphology into discrete components for the simulation.
     * Initial membrane voltage.
     * Initial axial resistivity.
     * Intial membrane capacitance.
     * Initial temperature.
     * Initial ion internal and external concentrations.
     * Initial ion reversal potential.
     * Stimuli: such as current clamps; placed on specific :ref:`locations <labels-locset>` on the cell.
     * :ref:`Density mechanisms <mechanisms-density>`: commonly used to describe ion-channel dynamics across
       :ref:`regions <labels-region>` of the cell.
     * :ref:`Ion reversal potential mechanisms <mechanisms-revpot>`: used to control the reversal potentials of
       ions across regions of the cell.
     * Synapses: implemented using :ref:`point mechanisms <mechanisms-point>` on specific locations of the cell;
       typically act as **targets** of :ref:`connections <modelconnections>` in the recipe.
     * Detectors: used to generate spiking events on specific locations on the cell when the voltage
       increases above a certain threshold; typically act as **sources** of :ref:`connections <modelconnections>`.
     * Gap junction sites: placed on a specific location on a cell and used to electrically couple the cell to
       another gap junction site on another cell by forming a :ref:`gap junction <modelgapjunctions>`.

   Most Arbor users will want to use the cable cell because it is the only cell kind that supports complex
   morphologies and user-defined mechanisms. See the cable cell's :ref:`dedicated page <cablecell>` for more info.
   And visit the :ref:`C++ <cppcablecell>` and :ref:`Python <pycablecell>` APIs to learn how to programmatically
   provide the cable cell description in Arbor.

2. **LIF Cells**

   The description of a LIF cell is used to control the leaky integrate-and-fire dynamics:

      * Resting potential.
      * Reset potential.
      * Initial value of membrane potential.
      * Membrane potential decaying constant.
      * Membrane capacitance.
      * Firing threshold.
      * Refractory period.

   The morphology of a LIF cell is automatically modeled as a single compartment; each cell has one built-in
   **source** and one built-in **target** which do not need to be explicitly added in the cell description.
   LIF cells do not support adding additional **sources** or **targets** to the description. They do not support
   **gap junctions**. They do not support adding density or point mechanisms.

3. **Spiking cells**

>>>>>>> ac63809f
   The description of a spiking cell controls the spiking schedule of the cell. Its morphology is
   automatically modeled as a single compartment; each cell has one built-in **source** which does not need to
   be explicitly added in the cell description, and no **targets**. Spiking cells do not support adding additional
   **sources** or **targets**. They do not support **gap junctions**. They do not support adding density or
   point mechanisms.

4. **Benchmark Cells**

   The description of a benchmark cell is used to determine the spiking schedule of the cell and manipulate its
   performance efficiency. This cell is mainly used by developers.

API
---

* :ref:`Python <pycell>`
* :ref:`C++ <cppcell>`<|MERGE_RESOLUTION|>--- conflicted
+++ resolved
@@ -22,13 +22,8 @@
 Cell interactions via :ref:`connections <modelconnections>` and :ref:`gap junctions <modelgapjunctions>` occur
 between **source**, **target** and **gap junction site** locations on a cell. Connections are formed from sources
 to targets. Gap junctions are formed between two gap junction sites. An example of a source on a
-<<<<<<< HEAD
-:ref:`cable cell<modelcablecell>` is a :ref:`threshold detector <cable-threshold-detectors>` (spike detector);
-an example of a target on a cable cell is a :ref:`synapse <cable-synapses>`.
-=======
 :ref:`cable cell<modelcablecell>` is a :ref:`threshold detector <cablecell-threshold-detectors>` (spike detector);
 an example of a target on a cable cell is a :ref:`synapse <cablecell-synapses>`.
->>>>>>> ac63809f
 
 Each cell has a global identifier :gen:`gid`, and each **source**, **target** and **gap junction site** has a
 global identifier :gen:`cell_member`. These are used to refer to them in :ref:`recipes <modelrecipe>`.
@@ -62,10 +57,6 @@
     ========================  ===========================================================
 
 .. _modelcablecell:
-<<<<<<< HEAD
-=======
-
->>>>>>> ac63809f
 1. **Cable Cells**
 
    Cable cells are morphologically-detailed cells. They can be coupled to other cells via the following
@@ -77,7 +68,6 @@
    2. Direct electrical coupling between two cable cells via :ref:`gap junctions <modelgapjunctions>`.
 
 .. _modellifcell:
-<<<<<<< HEAD
 2. **LIF Cells**
 
    LIF cells are single-compartment leaky integrate and fire neurons. They are typically used to simulate
@@ -98,93 +88,6 @@
    (i.e. *cable* and *lif* cells), but they can not *receive* spikes.
 
 .. _modelbenchcell:
-4. **Benchmark Cells**
-
-   Benchmark cells are proxy cells used for benchmarking, and used by developers to benchmark the spike
-   exchange and event delivery infrastructure.
-
-.. _modelcelldesc:
-
-Cell description
-----------------
-
-The `description` of a cell is referred to in the :ref:`recipe <modelrecipe>`, and elsewhere in the docs.
-It details everything needed to build a cell. The degree of detail differs according to the cell kind.
-
-1. **Cable Cells**
-
-   The description of a cable cell can include all the following:
-
-     * :ref:`Morphology <co_morphology>`: composed of a branching tree of one-dimensional line segments.
-       Strictly speaking, Arbor represents a morphology as an *acyclic directed graph*, with the soma at
-       the root.
-     * Discretisation: specifies how to split the morphology into discrete components for the simulation.
-     * Initial membrane voltage.
-     * Initial axial resistivity.
-     * Intial membrane capacitance.
-     * Initial temperature.
-     * Initial ion internal and external concentrations.
-     * Initial ion reversal potential.
-     * Stimuli: such as current clamps; placed on specific :ref:`locations <labels-locset>` on the cell.
-     * :ref:`Density mechanisms <mechanisms-density>`: commonly used to describe ion-channel dynamics across
-       :ref:`regions <labels-region>` of the cell.
-     * :ref:`Ion reversal potential mechanisms <mechanisms-revpot>`: used to control the reversal potentials of
-       ions across regions of the cell.
-     * Synapses: implemented using :ref:`point mechanisms <mechanisms-point>` on specific locations of the cell;
-       typically act as **targets** of :ref:`connections <modelconnections>` in the recipe.
-     * Detectors: used to generate spiking events on specific locations on the cell when the voltage
-       increases above a certain threshold; typically act as **sources** of :ref:`connections <modelconnections>`.
-     * Gap junction sites: placed on a specific location on a cell and used to electrically couple the cell to
-       another gap junction site on another cell by forming a :ref:`gap junction <modelgapjunctions>`.
-
-   Most Arbor users will want to use the cable cell because it is the only cell kind that supports complex
-   morphologies and user-defined mechanisms. See the cable cell's :ref:`dedicated page <cablecell>` for more info.
-   And visit the :ref:`C++ <cppcable_cell>` and :ref:`Python <pycable_cell>` APIs to learn how to programmatically
-   provide the cable cell description in Arbor.
-
-2. **LIF Cells**
-
-   The description of a LIF cell is used to control the leaky integrate-and-fire dynamics:
-
-      * Resting potential.
-      * Reset potential.
-      * Initial value of membrane potential.
-      * Membrane potential decaying constant.
-      * Membrane capacitance.
-      * Firing threshold.
-      * Refractory period.
-
-   The morphology of a LIF cell is automatically modeled as a single compartment; each cell has one built-in
-   **source** and one built-in **target** which do not need to be explicitly added in the cell description.
-   LIF cells do not support adding additional **sources** or **targets** to the description. They do not support
-   **gap junctions**. They do not support adding density or point mechanisms.
-
-3. **Spiking cells**
-
-=======
-
-2. **LIF Cells**
-
-   LIF cells are single-compartment leaky integrate and fire neurons. They are typically used to simulate
-   point-neuron networks.
-
-   LIF cells can only interact with other cells via spike exchange over a
-   :ref:`connection <modelconnections>` where they can receive spikes from any kind of cell, and can
-   be a *source* of spikes to cells that have target sites (i.e. *cable* and *lif* cells).
-
-.. _modelspikecell:
-
-3. **Spiking Cells**
-
-   Spiking cells act as spike sources from user-specified values inserted via a `schedule description`.
-   They are typically used as stimuli in a network of more complex cells.
-
-   Spiking Cells can only interact with other cells via spike exchange over a
-   :ref:`connection <modelconnections>` where they be a *source* of spikes to cells that have target sites
-   (i.e. *cable* and *lif* cells), but they can not *receive* spikes.
-
-.. _modelbenchcell:
-
 4. **Benchmark Cells**
 
    Benchmark cells are proxy cells used for benchmarking, and used by developers to benchmark the spike
@@ -248,7 +151,6 @@
 
 3. **Spiking cells**
 
->>>>>>> ac63809f
    The description of a spiking cell controls the spiking schedule of the cell. Its morphology is
    automatically modeled as a single compartment; each cell has one built-in **source** which does not need to
    be explicitly added in the cell description, and no **targets**. Spiking cells do not support adding additional
