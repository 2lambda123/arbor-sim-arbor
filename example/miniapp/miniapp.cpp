#include <cmath>
#include <exception>
#include <iostream>
#include <fstream>
#include <memory>
#include <vector>

#include <arbor/common_types.hpp>
<<<<<<< HEAD
#include <arbor/execution_context.hpp>
=======
#include <arbor/distributed_context.hpp>
#include <arbor/load_balance.hpp>
>>>>>>> d6af0c4d
#include <arbor/mc_cell.hpp>
#include <arbor/profile/meter_manager.hpp>
#include <arbor/profile/profiler.hpp>
#include <arbor/sampling.hpp>
#include <arbor/schedule.hpp>
#include <arbor/simulation.hpp>
#include <arbor/threadinfo.hpp>
#include <arbor/util/any.hpp>
#include <arbor/version.hpp>


#include <aux/ioutil.hpp>
#include <aux/json_meter.hpp>
#include <aux/path.hpp>
#include <aux/spike_emitter.hpp>
#include <aux/strsub.hpp>
#ifdef ARB_MPI_ENABLED
#include <aux/with_mpi.hpp>
#endif

#include "io.hpp"
#include "miniapp_recipes.hpp"
#include "trace.hpp"

using namespace arb;

using util::any_cast;

<<<<<<< HEAD
void banner(hw::node_info, const execution_context*);
=======
void banner(proc_allocation, const distributed_context*);
>>>>>>> d6af0c4d
std::unique_ptr<recipe> make_recipe(const io::cl_options&, const probe_distribution&);
sample_trace make_trace(const probe_info& probe);
std::fstream& open_or_throw(std::fstream& file, const aux::path& p, bool exclusive = false);
void report_compartment_stats(const recipe&);

int main(int argc, char** argv) {
    // default serial context
    execution_context exec_context(num_threads());

    try {
#ifdef ARB_MPI_ENABLED
        with_mpi guard(argc, argv, false);
        exec_context.distributed_context_ = mpi_context(MPI_COMM_WORLD);
#endif

        profile::meter_manager meters(&exec_context);
        meters.start();

<<<<<<< HEAD
        std::cout << util::mask_stream(exec_context.distributed_context_.id()==0);
=======
        std::cout << aux::mask_stream(context.id()==0);
>>>>>>> d6af0c4d
        // read parameters
        io::cl_options options = io::read_options(argc, argv, exec_context.distributed_context_.id()==0);

        // TODO: add dry run mode

        // Use a node description that uses the number of threads used by the
        // threading back end, and 1 gpu if available.
<<<<<<< HEAD
        hw::node_info nd;
        nd.num_cpu_cores = arb::num_threads();
        nd.num_gpus = hw::num_gpus()>0? 1: 0;
        banner(nd, &exec_context);
=======
        proc_allocation nd = local_allocation();
        nd.num_gpus = nd.num_gpus>=1? 1: 0;
        banner(nd, &context);
>>>>>>> d6af0c4d

        meters.checkpoint("setup");

        // determine what to attach probes to
        probe_distribution pdist;
        pdist.proportion = options.probe_ratio;
        pdist.all_segments = !options.probe_soma_only;

        auto recipe = make_recipe(options, pdist);
        if (options.report_compartments) {
            report_compartment_stats(*recipe);
        }

<<<<<<< HEAD
        auto register_exporter = [] (const io::cl_options& options) {
            return
                std::make_unique<io::exporter_spike_file>(
                    options.file_name, options.output_path,
                    options.file_extension, options.over_write);
        };

        auto decomp = partition_load_balance(*recipe, nd, &exec_context);
        simulation sim(*recipe, decomp, &exec_context);
=======
        auto decomp = partition_load_balance(*recipe, nd, &context);
        simulation sim(*recipe, decomp, &context);
>>>>>>> d6af0c4d

        // Set up samplers for probes on local cable cells, as requested
        // by command line options.
        std::vector<sample_trace> sample_traces;
        for (const auto& g: decomp.groups) {
            if (g.kind==cell_kind::cable1d_neuron) {
                for (auto gid: g.gids) {
                    if (options.trace_max_gid && gid>*options.trace_max_gid) {
                        continue;
                    }

                    for (cell_lid_type j = 0; j<recipe->num_probes(gid); ++j) {
                        sample_traces.push_back(make_trace(recipe->get_probe({gid, j})));
                    }
                }
            }
        }

        auto ssched = regular_schedule(options.sample_dt);
        for (auto& trace: sample_traces) {
            sim.add_sampler(one_probe(trace.probe_id), ssched, make_simple_sampler(trace.samples));
        }

        // Specify event binning/coalescing.
        auto binning_policy =
            options.bin_dt==0? binning_kind::none:
            options.bin_regular? binning_kind::regular:
            binning_kind::following;

        sim.set_binning_policy(binning_policy, options.bin_dt);

        // Initialize the spike exporting interface
        std::fstream spike_out;
        if (options.spike_file_output) {
            using std::ios_base;

            auto rank = context.id();
            aux::path p = options.output_path;
            p /= aux::strsub("%_%.%", options.file_name, rank, options.file_extension);

            if (options.single_file_per_rank) {
                spike_out = aux::open_or_throw(p, ios_base::out, !options.over_write);
                sim.set_local_spike_callback(aux::spike_emitter(spike_out));
            }
<<<<<<< HEAD
            else if(exec_context.distributed_context_.id()==0) {
                file_exporter = register_exporter(options);
                sim.set_global_spike_callback(
                    [&](const std::vector<spike>& spikes) {
                       file_exporter->output(spikes);
                    });
=======
            else if (rank==0) {
                spike_out = aux::open_or_throw(p, ios_base::out, !options.over_write);
                sim.set_global_spike_callback(aux::spike_emitter(spike_out));
>>>>>>> d6af0c4d
            }
        }

        meters.checkpoint("model-init");

        // run model
        sim.run(options.tfinal, options.dt);

        meters.checkpoint("model-simulate");

        // output profile and diagnostic feedback
        auto profile = profile::profiler_summary();
        std::cout << profile << "\n";
        std::cout << "\nthere were " << sim.num_spikes() << " spikes\n";

        // save traces
        auto write_trace = options.trace_format=="json"? write_trace_json: write_trace_csv;
        for (const auto& trace: sample_traces) {
            write_trace(trace, options.trace_prefix);
        }

        auto report = profile::make_meter_report(meters);
        std::cout << report;
        if (exec_context.distributed_context_.id()==0) {
            std::ofstream fid;
            fid.exceptions(std::ios_base::badbit | std::ios_base::failbit);
            fid.open("meters.json");
            fid << std::setw(1) << aux::to_json(report) << "\n";
        }
    }
    catch (io::usage_error& e) {
        // only print usage/startup errors on master
<<<<<<< HEAD
        std::cerr << util::mask_stream(exec_context.distributed_context_.id()==0);
=======
        std::cerr << aux::mask_stream(context.id()==0);
>>>>>>> d6af0c4d
        std::cerr << e.what() << "\n";
        return 1;
    }
    catch (std::exception& e) {
        std::cerr << e.what() << "\n";
        return 2;
    }
    return 0;
}

<<<<<<< HEAD
void banner(hw::node_info nd, const execution_context* ctx) {
    std::cout << "==========================================\n";
    std::cout << "  Arbor miniapp\n";
    std::cout << "  - distributed : " << ctx->distributed_context_.size()
              << " (" << ctx->distributed_context_.name() << ")\n";
    std::cout << "  - threads     : " << nd.num_cpu_cores
=======
void banner(proc_allocation nd, const distributed_context* ctx) {
    std::cout << "==========================================\n";
    std::cout << "  Arbor miniapp\n";
    std::cout << "  - distributed : " << ctx->size()
              << " (" << ctx->name() << ")\n";
    std::cout << "  - threads     : " << nd.num_threads
>>>>>>> d6af0c4d
              << " (" << arb::thread_implementation() << ")\n";
    std::cout << "  - gpus        : " << nd.num_gpus << "\n";
    std::cout << "==========================================\n";
}

std::unique_ptr<recipe> make_recipe(const io::cl_options& options, const probe_distribution& pdist) {
    basic_recipe_param p;

    if (options.morphologies) {
        std::cout << "loading morphologies...\n";
        p.morphologies.clear();
        load_swc_morphology_glob(p.morphologies, options.morphologies.value());
        std::cout << "loading morphologies: " << p.morphologies.size() << " loaded.\n";
    }
    p.morphology_round_robin = options.morph_rr;

    p.num_compartments = options.compartments_per_segment;

    // TODO: Put all recipe parameters in the recipes file
    p.num_synapses = options.all_to_all? options.cells-1: options.synapses_per_cell;
    p.synapse_type = options.syn_type;

    if (options.all_to_all) {
        return make_basic_kgraph_recipe(options.cells, p, pdist);
    }
    else if (options.ring) {
        return make_basic_ring_recipe(options.cells, p, pdist);
    }
    else {
        return make_basic_rgraph_recipe(options.cells, p, pdist);
    }
}

sample_trace make_trace(const probe_info& probe) {
    std::string name = "";
    std::string units = "";

    auto addr = any_cast<cell_probe_address>(probe.address);
    switch (addr.kind) {
    case cell_probe_address::membrane_voltage:
        name = "v";
        units = "mV";
        break;
    case cell_probe_address::membrane_current:
        name = "i";
        units = "mA/cm²";
        break;
    default: ;
    }
    name += addr.location.segment? "dend" : "soma";

    return sample_trace{probe.id, name, units};
}

void report_compartment_stats(const recipe& rec) {
    std::size_t ncell = rec.num_cells();
    std::size_t ncomp_total = 0;
    std::size_t ncomp_min = std::numeric_limits<std::size_t>::max();
    std::size_t ncomp_max = 0;

    for (std::size_t i = 0; i<ncell; ++i) {
        std::size_t ncomp = 0;
        auto c = rec.get_cell_description(i);
        if (auto ptr = any_cast<mc_cell>(&c)) {
            ncomp = ptr->num_compartments();
        }
        ncomp_total += ncomp;
        ncomp_min = std::min(ncomp_min, ncomp);
        ncomp_max = std::max(ncomp_max, ncomp);
    }

    std::cout << "compartments/cell: min=" << ncomp_min <<"; max=" << ncomp_max << "; mean=" << (double)ncomp_total/ncell << "\n";
}
<|MERGE_RESOLUTION|>--- conflicted
+++ resolved
@@ -6,12 +6,8 @@
 #include <vector>
 
 #include <arbor/common_types.hpp>
-<<<<<<< HEAD
 #include <arbor/execution_context.hpp>
-=======
-#include <arbor/distributed_context.hpp>
 #include <arbor/load_balance.hpp>
->>>>>>> d6af0c4d
 #include <arbor/mc_cell.hpp>
 #include <arbor/profile/meter_manager.hpp>
 #include <arbor/profile/profiler.hpp>
@@ -40,11 +36,7 @@
 
 using util::any_cast;
 
-<<<<<<< HEAD
-void banner(hw::node_info, const execution_context*);
-=======
-void banner(proc_allocation, const distributed_context*);
->>>>>>> d6af0c4d
+void banner(proc_allocation, const execution_context*);
 std::unique_ptr<recipe> make_recipe(const io::cl_options&, const probe_distribution&);
 sample_trace make_trace(const probe_info& probe);
 std::fstream& open_or_throw(std::fstream& file, const aux::path& p, bool exclusive = false);
@@ -52,39 +44,28 @@
 
 int main(int argc, char** argv) {
     // default serial context
-    execution_context exec_context(num_threads());
+    execution_context context(num_threads());
 
     try {
 #ifdef ARB_MPI_ENABLED
         with_mpi guard(argc, argv, false);
-        exec_context.distributed_context_ = mpi_context(MPI_COMM_WORLD);
+        context.distributed_context_ = mpi_context(MPI_COMM_WORLD);
 #endif
 
-        profile::meter_manager meters(&exec_context);
+        profile::meter_manager meters(&context);
         meters.start();
 
-<<<<<<< HEAD
-        std::cout << util::mask_stream(exec_context.distributed_context_.id()==0);
-=======
-        std::cout << aux::mask_stream(context.id()==0);
->>>>>>> d6af0c4d
+        std::cout << aux::mask_stream(context.distributed_context_.id()==0);
         // read parameters
-        io::cl_options options = io::read_options(argc, argv, exec_context.distributed_context_.id()==0);
+        io::cl_options options = io::read_options(argc, argv, context.distributed_context_.id()==0);
 
         // TODO: add dry run mode
 
         // Use a node description that uses the number of threads used by the
         // threading back end, and 1 gpu if available.
-<<<<<<< HEAD
-        hw::node_info nd;
-        nd.num_cpu_cores = arb::num_threads();
-        nd.num_gpus = hw::num_gpus()>0? 1: 0;
-        banner(nd, &exec_context);
-=======
         proc_allocation nd = local_allocation();
         nd.num_gpus = nd.num_gpus>=1? 1: 0;
         banner(nd, &context);
->>>>>>> d6af0c4d
 
         meters.checkpoint("setup");
 
@@ -98,20 +79,8 @@
             report_compartment_stats(*recipe);
         }
 
-<<<<<<< HEAD
-        auto register_exporter = [] (const io::cl_options& options) {
-            return
-                std::make_unique<io::exporter_spike_file>(
-                    options.file_name, options.output_path,
-                    options.file_extension, options.over_write);
-        };
-
-        auto decomp = partition_load_balance(*recipe, nd, &exec_context);
-        simulation sim(*recipe, decomp, &exec_context);
-=======
         auto decomp = partition_load_balance(*recipe, nd, &context);
         simulation sim(*recipe, decomp, &context);
->>>>>>> d6af0c4d
 
         // Set up samplers for probes on local cable cells, as requested
         // by command line options.
@@ -148,7 +117,7 @@
         if (options.spike_file_output) {
             using std::ios_base;
 
-            auto rank = context.id();
+            auto rank = context.distributed_context_.id();
             aux::path p = options.output_path;
             p /= aux::strsub("%_%.%", options.file_name, rank, options.file_extension);
 
@@ -156,18 +125,9 @@
                 spike_out = aux::open_or_throw(p, ios_base::out, !options.over_write);
                 sim.set_local_spike_callback(aux::spike_emitter(spike_out));
             }
-<<<<<<< HEAD
-            else if(exec_context.distributed_context_.id()==0) {
-                file_exporter = register_exporter(options);
-                sim.set_global_spike_callback(
-                    [&](const std::vector<spike>& spikes) {
-                       file_exporter->output(spikes);
-                    });
-=======
             else if (rank==0) {
                 spike_out = aux::open_or_throw(p, ios_base::out, !options.over_write);
                 sim.set_global_spike_callback(aux::spike_emitter(spike_out));
->>>>>>> d6af0c4d
             }
         }
 
@@ -191,7 +151,7 @@
 
         auto report = profile::make_meter_report(meters);
         std::cout << report;
-        if (exec_context.distributed_context_.id()==0) {
+        if (context.distributed_context_.id()==0) {
             std::ofstream fid;
             fid.exceptions(std::ios_base::badbit | std::ios_base::failbit);
             fid.open("meters.json");
@@ -200,11 +160,7 @@
     }
     catch (io::usage_error& e) {
         // only print usage/startup errors on master
-<<<<<<< HEAD
-        std::cerr << util::mask_stream(exec_context.distributed_context_.id()==0);
-=======
-        std::cerr << aux::mask_stream(context.id()==0);
->>>>>>> d6af0c4d
+        std::cerr << aux::mask_stream(context.distributed_context_.id()==0);
         std::cerr << e.what() << "\n";
         return 1;
     }
@@ -215,21 +171,12 @@
     return 0;
 }
 
-<<<<<<< HEAD
-void banner(hw::node_info nd, const execution_context* ctx) {
+void banner(proc_allocation nd, const execution_context* ctx) {
     std::cout << "==========================================\n";
     std::cout << "  Arbor miniapp\n";
     std::cout << "  - distributed : " << ctx->distributed_context_.size()
               << " (" << ctx->distributed_context_.name() << ")\n";
-    std::cout << "  - threads     : " << nd.num_cpu_cores
-=======
-void banner(proc_allocation nd, const distributed_context* ctx) {
-    std::cout << "==========================================\n";
-    std::cout << "  Arbor miniapp\n";
-    std::cout << "  - distributed : " << ctx->size()
-              << " (" << ctx->name() << ")\n";
     std::cout << "  - threads     : " << nd.num_threads
->>>>>>> d6af0c4d
               << " (" << arb::thread_implementation() << ")\n";
     std::cout << "  - gpus        : " << nd.num_gpus << "\n";
     std::cout << "==========================================\n";
