--- conflicted
+++ resolved
@@ -282,15 +282,11 @@
     PE(init:simulation:resolvers);
     source_resolution_map_ = label_resolution_map(std::move(global_sources));
     target_resolution_map_ = label_resolution_map(std::move(local_targets));
-<<<<<<< HEAD
+    PL();
+
+    PE(init:simulation:comm);
     communicator_ = communicator(rec, ddc_, ctx_);
-=======
     PL();
-
-    PE(init:simulation:comm);
-    communicator_ = communicator(rec, ddc_, *ctx_);
-    PL();
->>>>>>> 6f9f4ba1
     update(rec);
     epoch_.reset();
 }
