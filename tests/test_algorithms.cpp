--- conflicted
+++ resolved
@@ -170,7 +170,6 @@
     );
 }
 
-<<<<<<< HEAD
 TEST(algorithms, has_contiguous_segments)
 {
     //
@@ -252,6 +251,84 @@
     EXPECT_TRUE(
         nest::mc::algorithms::has_contiguous_segments(
             std::vector<int>{}
+        )
+    );
+}
+
+TEST(algorithms, is_unique)
+{
+    EXPECT_TRUE(
+        nest::mc::algorithms::is_unique(
+            std::vector<int>{}
+        )
+    );
+    EXPECT_TRUE(
+        nest::mc::algorithms::is_unique(
+            std::vector<int>{0}
+        )
+    );
+    EXPECT_TRUE(
+        nest::mc::algorithms::is_unique(
+            std::vector<int>{0,1,100}
+        )
+    );
+    EXPECT_FALSE(
+        nest::mc::algorithms::is_unique(
+            std::vector<int>{0,0}
+        )
+    );
+    EXPECT_FALSE(
+        nest::mc::algorithms::is_unique(
+            std::vector<int>{0,1,2,2,3,4}
+        )
+    );
+    EXPECT_FALSE(
+        nest::mc::algorithms::is_unique(
+            std::vector<int>{0,1,2,3,4,4}
+        )
+    );
+}
+
+TEST(algorithms, is_sorted)
+{
+    EXPECT_TRUE(
+        nest::mc::algorithms::is_sorted(
+            std::vector<int>{}
+        )
+    );
+    EXPECT_TRUE(
+        nest::mc::algorithms::is_sorted(
+            std::vector<int>{100}
+        )
+    );
+    EXPECT_TRUE(
+        nest::mc::algorithms::is_sorted(
+            std::vector<int>{0,1,2}
+        )
+    );
+    EXPECT_TRUE(
+        nest::mc::algorithms::is_sorted(
+            std::vector<int>{0,2,100}
+        )
+    );
+    EXPECT_TRUE(
+        nest::mc::algorithms::is_sorted(
+            std::vector<int>{0,0}
+        )
+    );
+    EXPECT_TRUE(
+        nest::mc::algorithms::is_sorted(
+            std::vector<int>{0,1,2,2,2,2,3,4,5,5,5}
+        )
+    );
+    EXPECT_FALSE(
+        nest::mc::algorithms::is_sorted(
+            std::vector<int>{0,1,2,1}
+        )
+    );
+    EXPECT_FALSE(
+        nest::mc::algorithms::is_sorted(
+            std::vector<int>{1,0}
         )
     );
 }
@@ -311,7 +388,7 @@
         std::vector<int> expected_branches =
             { 0, 1, 1, 1, 2, 2, 3, 3, 3, 4, 4, 5, 5, 5 };
 
-        auto actual_branches = algorithms::branches_fast(parent_index);
+        auto actual_branches = algorithms::branches(parent_index);
         EXPECT_EQ(expected_branches, actual_branches);
     }
 
@@ -330,7 +407,7 @@
         std::vector<int> expected_branches =
             { 0, 1, 1, 1 };
 
-        auto actual_branches = algorithms::branches_fast(parent_index);
+        auto actual_branches = algorithms::branches(parent_index);
         EXPECT_EQ(expected_branches, actual_branches);
     }
 
@@ -351,7 +428,7 @@
         std::vector<int> expected_branches =
             { 0, 1, 1, 2, 3, 3 };
 
-        auto actual_branches = algorithms::branches_fast(parent_index);
+        auto actual_branches = algorithms::branches(parent_index);
         EXPECT_EQ(expected_branches, actual_branches);
     }
 
@@ -359,87 +436,9 @@
         std::vector<int> parent_index = { 0 };
         std::vector<int> expected_branches = { 0 };
 
-        auto actual_branches = algorithms::branches_fast(parent_index);
+        auto actual_branches = algorithms::branches(parent_index);
         EXPECT_EQ(expected_branches, actual_branches);
     }
-}
-=======
-TEST(algorithms, is_unique)
-{
-    EXPECT_TRUE(
-        nest::mc::algorithms::is_unique(
-            std::vector<int>{}
-        )
-    );
-    EXPECT_TRUE(
-        nest::mc::algorithms::is_unique(
-            std::vector<int>{0}
-        )
-    );
-    EXPECT_TRUE(
-        nest::mc::algorithms::is_unique(
-            std::vector<int>{0,1,100}
-        )
-    );
-    EXPECT_FALSE(
-        nest::mc::algorithms::is_unique(
-            std::vector<int>{0,0}
-        )
-    );
-    EXPECT_FALSE(
-        nest::mc::algorithms::is_unique(
-            std::vector<int>{0,1,2,2,3,4}
-        )
-    );
-    EXPECT_FALSE(
-        nest::mc::algorithms::is_unique(
-            std::vector<int>{0,1,2,3,4,4}
-        )
-    );
-}
-
-TEST(algorithms, is_sorted)
-{
-    EXPECT_TRUE(
-        nest::mc::algorithms::is_sorted(
-            std::vector<int>{}
-        )
-    );
-    EXPECT_TRUE(
-        nest::mc::algorithms::is_sorted(
-            std::vector<int>{100}
-        )
-    );
-    EXPECT_TRUE(
-        nest::mc::algorithms::is_sorted(
-            std::vector<int>{0,1,2}
-        )
-    );
-    EXPECT_TRUE(
-        nest::mc::algorithms::is_sorted(
-            std::vector<int>{0,2,100}
-        )
-    );
-    EXPECT_TRUE(
-        nest::mc::algorithms::is_sorted(
-            std::vector<int>{0,0}
-        )
-    );
-    EXPECT_TRUE(
-        nest::mc::algorithms::is_sorted(
-            std::vector<int>{0,1,2,2,2,2,3,4,5,5,5}
-        )
-    );
-    EXPECT_FALSE(
-        nest::mc::algorithms::is_sorted(
-            std::vector<int>{0,1,2,1}
-        )
-    );
-    EXPECT_FALSE(
-        nest::mc::algorithms::is_sorted(
-            std::vector<int>{1,0}
-        )
-    );
 }
 
 TEST(algorithms, index_into)
@@ -480,5 +479,4 @@
             )
         );
     }
-}
->>>>>>> 75cdf2f2
+}