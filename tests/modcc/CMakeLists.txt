set(MODCC_TEST_SOURCES
    # unit tests
    test_lexer.cpp
    test_kinetic_rewriter.cpp
    test_module.cpp
    test_msparse.cpp
    test_optimization.cpp
    test_parser.cpp
    #test_printers.cpp
    test_removelocals.cpp
    test_symdiff.cpp
    test_symge.cpp
    test_visitors.cpp

    # unit test driver
    driver.cpp

    # utility
    expr_expand.cpp
<<<<<<< HEAD

    test_simd_backend.cpp
=======
    test.cpp
>>>>>>> ab7db0d5
)

add_definitions("-DDATADIR=\"${PROJECT_SOURCE_DIR}/data\"")
add_executable(test_modcc ${MODCC_TEST_SOURCES})

target_link_libraries(test_modcc LINK_PUBLIC compiler gtest)

set_target_properties(test_modcc
    PROPERTIES
    RUNTIME_OUTPUT_DIRECTORY "${CMAKE_BINARY_DIR}/tests"
)<|MERGE_RESOLUTION|>--- conflicted
+++ resolved
@@ -17,12 +17,9 @@
 
     # utility
     expr_expand.cpp
-<<<<<<< HEAD
 
     test_simd_backend.cpp
-=======
     test.cpp
->>>>>>> ab7db0d5
 )
 
 add_definitions("-DDATADIR=\"${PROJECT_SOURCE_DIR}/data\"")
