# 3.8 requirement for CUDA language support.
cmake_minimum_required(VERSION 3.8)

file(READ VERSION FULL_VERSION_STRING)
string(STRIP "${FULL_VERSION_STRING}" FULL_VERSION_STRING)
string(REGEX MATCH "^[0-9]+(\\.[0-9]+)?(\\.[0-9]+)?(\\.[0-9]+)?" numeric_version "${FULL_VERSION_STRING}")

project(arbor VERSION ${numeric_version})
enable_language(CXX)


#----------------------------------------------------------
# Configure-time build options for Arbor:
#----------------------------------------------------------

# Specify target archiecture.

set(ARB_ARCH "" CACHE STRING "Target architecture for arbor libraries")

# Perform explicit vectorization?

option(ARB_VECTORIZE "use explicit SIMD code in generated mechanisms" OFF)

# Use externally built modcc?

set(ARB_MODCC "" CACHE STRING "path to external modcc NMODL compiler")

# Generate validation data for validation tests?

option(ARB_BUILD_VALIDATION_DATA "generate validation data" OFF)

# Where to generate and find validation data?

set(ARB_VALIDATION_DATA_DIR "${PROJECT_SOURCE_DIR}/validation/data" CACHE PATH
  "location of generated validation data")

#----------------------------------------------------------
# Configure-time features for Arbor:
#----------------------------------------------------------

option(ARB_WITH_GPU "build with GPU support" OFF)

option(ARB_WITH_MPI "build with MPI support" OFF)

option(ARB_WITH_PROFILING "use built-in profiling" OFF)

option(ARB_WITH_ASSERTIONS "enable arb_assert() assertions in code" OFF)

#----------------------------------------------------------
# Python front end for Arbor:
#----------------------------------------------------------

option(ARB_WITH_PYTHON "enable python front end" OFF)

#----------------------------------------------------------
# Global CMake configuration
#----------------------------------------------------------

# Include own CMake modules in search path, load common modules.

set(CMAKE_MODULE_PATH "${PROJECT_SOURCE_DIR}/cmake")
include(GitSubmodule) # required for check_git_submodule
include(ErrorTarget)  # reguired for add_error_target
include(FindThreadsCudaFix) # bug work around
include(FindPythonModule) # find location of python module

# Set release as the default build type (CMake default is debug.)

if (NOT CMAKE_BUILD_TYPE)
    set(CMAKE_BUILD_TYPE release CACHE STRING "Choose the type of build." FORCE)
    # Set the possible values of build type for cmake-gui
    set_property(CACHE CMAKE_BUILD_TYPE PROPERTY STRINGS "debug" "release")
endif()

# When we find threads, prefer -pthread option.
set(THREADS_PREFER_PTHREAD_FLAG ON)

# Add CUDA as a language if GPU support requested.
# (This has to be set early so as to enable CUDA tests in generator
# expressions.)
if(ARB_WITH_GPU)
    enable_language(CUDA)
endif()

# Build paths.

set(CMAKE_LIBRARY_OUTPUT_DIRECTORY ${CMAKE_BINARY_DIR}/lib)
set(CMAKE_ARCHIVE_OUTPUT_DIRECTORY ${CMAKE_BINARY_DIR}/lib)
set(CMAKE_RUNTIME_OUTPUT_DIRECTORY ${CMAKE_BINARY_DIR}/bin)

# Generate a .json file with full compilation command for each file.

set(CMAKE_EXPORT_COMPILE_COMMANDS "YES")

# Detect and deprecate xlC.

include("CheckCompilerXLC")

# Compiler options common to library, examples, tests, etc.

include("CompilerOptions")
add_compile_options(
    "$<$<COMPILE_LANGUAGE:CXX>:${CXXOPT_DEBUG}>"
    "$<$<COMPILE_LANGUAGE:CXX>:${CXXOPT_WALL}>")
set(CMAKE_CXX_STANDARD 14)

#----------------------------------------------------------
# Set up flags and dependencies:
#----------------------------------------------------------

# Note: any target dependency of arbor needs to be explicitly added
# to the 'export set', even the private ones, and this must be done
# in the same CMakeLists.txt in which the target is defined.

# Interface library `arbor-private-deps` collects dependencies, options etc.
# for the arbor library.

add_library(arbor-private-deps INTERFACE)
install(TARGETS arbor-private-deps EXPORT arbor-targets)

# Interface library `arbor-public-deps` collects requirements for the
# users of the arbor library (e.g. mpi) that will become part
# of arbor's PUBLIC interface.

add_library(arbor-public-deps INTERFACE)
install(TARGETS arbor-public-deps EXPORT arbor-targets)

# External libraries in `ext` sub-directory: json and tclap.
# Creates interface libraries `ext-json` and `ext-tclap`.

add_subdirectory(ext)

# Support utiliies in `sup` are common across test executables
# and examples. Creates interface library `arbor-sup`.

add_subdirectory(sup)

# Keep track of packages we need to add to the generated CMake config
# file for arbor.

set(arbor_export_dependencies)

# Keep track of which 'components' of arbor are included (this is
# currently just captures MPI support)

set(arbor_supported_components)

# Target microarchitecture for building arbor libraries, tests and examples
#---------------------------------------------------------------------------
if(ARB_ARCH)
    set_arch_target(ARB_CXXOPT_ARCH "${ARB_ARCH}")
    target_compile_options(arbor-private-deps INTERFACE ${ARB_CXXOPT_ARCH})
endif()

# Profiling and test features
#-----------------------------

if(ARB_WITH_PROFILING)
    target_compile_definitions(arbor-private-deps INTERFACE ARB_HAVE_PROFILING)
endif()
if(ARB_WITH_ASSERTIONS)
    target_compile_definitions(arbor-private-deps INTERFACE ARB_HAVE_ASSERTIONS)
endif()

# Python bindings
#----------------------------------------------------------
option(ARB_WITH_PYTHON "enable python front end" OFF)
if(ARB_WITH_PYTHON)
    # Required to link the dynamic libraries for python modules.
    # Effectively adds '-fpic' flag to CXX_FLAGS.
    set(CMAKE_POSITION_INDEPENDENT_CODE ON)

    find_python_module(mpi4py)
    if (HAVE_MPI4PY)
      include_directories("${PY_MPI4PY}/include")
    endif()
endif()

# Threading model
#-----------------

find_package(Threads REQUIRED)
find_threads_cuda_fix()
target_link_libraries(arbor-private-deps INTERFACE Threads::Threads)

list(APPEND arbor_export_dependencies "Threads")

# MPI support
#-------------------

if(ARB_WITH_MPI)
    find_package(MPI REQUIRED CXX)
    target_compile_definitions(arbor-private-deps INTERFACE ARB_HAVE_MPI)

    # target_compile_definitions(MPI::MPI_CXX INTERFACE MPICH_SKIP_MPICXX=1 OMPI_SKIP_MPICXX=1)
    # target_link_libraries(arbor-public-deps INTERFACE MPI::MPI_CXX)

    # CMake 3.9 does not allow us to add definitions to an import target.
    # so wrap MPI::MPI_CXX in an interface library 'mpi-wrap' instead.

    add_library(mpi-wrap INTERFACE)
    target_link_libraries(mpi-wrap INTERFACE MPI::MPI_CXX)
    target_compile_definitions(mpi-wrap INTERFACE MPICH_SKIP_MPICXX=1 OMPI_SKIP_MPICXX=1)
    target_link_libraries(arbor-public-deps INTERFACE mpi-wrap)
    install(TARGETS mpi-wrap EXPORT arbor-targets)

    list(APPEND arbor_export_dependencies "MPI\;COMPONENTS\;CXX")
    list(APPEND arbor_supported_components "MPI")
endif()

# CUDA support
#--------------

if(ARB_WITH_GPU)
    set(ARB_WITH_CUDA TRUE)

    add_compile_options(
        "$<$<COMPILE_LANGUAGE:CUDA>:-Xcudafe=--diag_suppress=integer_sign_change>"
        "$<$<COMPILE_LANGUAGE:CUDA>:-Xcudafe=--diag_suppress=unsigned_compare_with_zero>")
    target_compile_definitions(arbor-private-deps INTERFACE ARB_HAVE_GPU)

    target_compile_options(arbor-private-deps INTERFACE $<$<COMPILE_LANGUAGE:CUDA>:-gencode=arch=compute_35,code=sm_35>)
    target_compile_options(arbor-private-deps INTERFACE $<$<COMPILE_LANGUAGE:CUDA>:-gencode=arch=compute_37,code=sm_37>)
    target_compile_options(arbor-private-deps INTERFACE $<$<COMPILE_LANGUAGE:CUDA>:-gencode=arch=compute_60,code=sm_60>)
    target_compile_options(arbor-private-deps INTERFACE $<$<COMPILE_LANGUAGE:CUDA>:-gencode=arch=compute_70,code=sm_70>)

endif()

# Use libunwind if available for pretty printing stack traces
#-------------------------------------------------------------

find_package(Unwind)
if(Unwind_FOUND)
    target_link_libraries(arbor-private-deps INTERFACE Unwind::unwind)
    target_compile_definitions(arbor-private-deps ARB_WITH_UNWIND)

    list(APPEND arbor_export_dependencies "Unwind")
endif()

# Build and use modcc unless explicit path given
#------------------------------------------------

if(ARB_MODCC)
    find_program(modcc NAMES ${ARB_MODCC} NO_CMAKE_PATH NO_CMAKE_ENVIRONMENT_PATH NO_CMAKE_SYSTEM_PATH)
    if(NOT modcc)
        message(FATAL_ERROR "Unable to find modcc executable.")
    endif()
    set(ARB_WITH_EXTERNAL_MODCC TRUE)
else()
    set(modcc $<TARGET_FILE:modcc>)
    set(ARB_WITH_EXTERNAL_MODCC FALSE)
endif()

set(ARB_MODCC_FLAGS)
if(ARB_VECTORIZE)
    list(APPEND ARB_MODCC_FLAGS "--simd")
endif()
if(ARB_WITH_PROFILING)
    list(APPEND ARB_MODCC_FLAGS "--profile")
endif()

#----------------------------------------------------------
# Set up install paths, permissions.
#----------------------------------------------------------

# Set up install paths according to GNU conventions.
#
# GNUInstallDirs picks (e.g.) `lib64` for the library install path on some
# systems where this is definitely not correct (e.g. Arch Linux). If there
# are cases where `lib` is inappropriate, we will have to incorporate special
# case behaviour here.

if(NOT CMAKE_INSTALL_LIBDIR)
    set(CMAKE_INSTALL_LIBDIR lib)
endif()
include(GNUInstallDirs)

# Implicitly created directories require permissions to be set explicitly
# via this CMake variable.
#
# Note that this has no effect until CMake version 3.11.

set(CMAKE_INSTALL_DEFAULT_DIRECTORY_PERMISSIONS
    OWNER_READ
    OWNER_WRITE
    OWNER_EXECUTE
    GROUP_READ
    GROUP_EXECUTE
    WORLD_READ
    WORLD_EXECUTE)

# CMake versions 3.11 and 3.12 ignore this variable for directories
# implicitly created by install(DIRECTORY ...), which for us corresponds
# to our doc and include directories. Work-around by trying to install
# a non-existant file to these locations.

foreach(directory "${CMAKE_INSTALL_DOCDIR}" "${CMAKE_INSTALL_INCLUDEDIR}")
    install(FILES _no_such_file_ OPTIONAL DESTINATION "${directory}")
endforeach()

#----------------------------------------------------------
# Configure targets in sub-directories.
#----------------------------------------------------------

# arbor-public-headers:
add_subdirectory(include)

# modcc, libmodcc:
add_subdirectory(modcc)

# arbor, arbor-private-headers:
add_subdirectory(arbor)

# unit, unit-mpi, unit-local, unit-modcc, validate
add_subdirectory(test)

# miniapp, brunel-minapp, event-gen:
add_subdirectory(example)

# lmorpho:
add_subdirectory(lmorpho)

# html:
add_subdirectory(doc)

# validation-data:
if(ARB_BUILD_VALIDATION_DATA)
    add_subdirectory(validation)
endif()

<<<<<<< HEAD
# python interface:
if (ARB_WITH_PYTHON)
    add_subdirectory(python)
endif ()
=======
#----------------------------------------------------------
# Generate CMake config/version files for install.
#----------------------------------------------------------

# Note: each dependency for the arbor library target, private or otherwise,
# needs to add itself to the arbor-exports EXPORT target in the subdirectory
# in which they are defined, or none of this will work.

set(cmake_config_dir "${CMAKE_INSTALL_LIBDIR}/cmake/arbor")
install(EXPORT arbor-targets NAMESPACE arbor:: DESTINATION "${cmake_config_dir}")

include(CMakePackageConfigHelpers)
write_basic_package_version_file(
    "${CMAKE_CURRENT_BINARY_DIR}/arbor-config-version.cmake"
    COMPATIBILITY SameMajorVersion)

# Template file will use contents of arbor_export_dependencies to include the
# required `find_dependency` statements, and arbor_supported_components will
# be used to check feature support.

configure_file(
    cmake/arbor-config.cmake.in
    "${CMAKE_CURRENT_BINARY_DIR}/arbor-config.cmake"
    @ONLY)

install(
    FILES
        "${CMAKE_CURRENT_BINARY_DIR}/arbor-config.cmake"
        "${CMAKE_CURRENT_BINARY_DIR}/arbor-config-version.cmake"
    DESTINATION "${cmake_config_dir}")
>>>>>>> dfc2b673
<|MERGE_RESOLUTION|>--- conflicted
+++ resolved
@@ -50,7 +50,7 @@
 # Python front end for Arbor:
 #----------------------------------------------------------
 
-option(ARB_WITH_PYTHON "enable python front end" OFF)
+option(ARB_WITH_PYTHON "enable Python front end" OFF)
 
 #----------------------------------------------------------
 # Global CMake configuration
@@ -328,12 +328,11 @@
     add_subdirectory(validation)
 endif()
 
-<<<<<<< HEAD
 # python interface:
 if (ARB_WITH_PYTHON)
     add_subdirectory(python)
 endif ()
-=======
+
 #----------------------------------------------------------
 # Generate CMake config/version files for install.
 #----------------------------------------------------------
@@ -364,4 +363,3 @@
         "${CMAKE_CURRENT_BINARY_DIR}/arbor-config.cmake"
         "${CMAKE_CURRENT_BINARY_DIR}/arbor-config-version.cmake"
     DESTINATION "${cmake_config_dir}")
->>>>>>> dfc2b673
