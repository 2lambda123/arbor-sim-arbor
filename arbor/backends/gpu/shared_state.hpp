--- conflicted
+++ resolved
@@ -194,16 +194,14 @@
     // Update stimulus state and add current contributions.
     void add_stimulus_current();
 
-<<<<<<< HEAD
-=======
     // Integrate by matrix solve.
     void integrate_voltage();
     void integrate_diffusion();
 
     // Return minimum and maximum time value [ms] across cells.
-    std::pair<fvm_value_type, fvm_value_type> time_bounds() const;
-
->>>>>>> 6c8b60dd
+    //   TODO: I comment this out, because I suspect it isn't needed...
+    //std::pair<fvm_value_type, fvm_value_type> time_bounds() const;
+
     // Return minimum and maximum voltage value [mV] across cells.
     // (Used for solution bounds checking.)
     std::pair<fvm_value_type, fvm_value_type> voltage_bounds() const;
