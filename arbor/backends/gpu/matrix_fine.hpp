#include <arbor/fvm_types.hpp>
#include <arbor/export.hpp>

#include "fine.hpp"

#include <ostream>

namespace arb {
namespace gpu {
ARB_ARBOR_API void assemble_matrix_fine(
<<<<<<< HEAD
    fvm_value_type* d,
    fvm_value_type* rhs,
    const fvm_value_type* invariant_d,
    const fvm_value_type* voltage,
    const fvm_value_type* current,
    const fvm_value_type* conductivity,
    const fvm_value_type* cv_capacitance,
    const fvm_value_type* area,
    const fvm_value_type dt,
    const fvm_index_type* perm,
=======
    arb_value_type* d,
    arb_value_type* rhs,
    const arb_value_type* invariant_d,
    const arb_value_type* voltage,
    const arb_value_type* current,
    const arb_value_type* conductivity,
    const arb_value_type* cv_capacitance,
    const arb_value_type* area,
    const arb_index_type* cv_to_intdom,
    const arb_value_type* dt_intdom,
    const arb_index_type* perm,
>>>>>>> 93f13310
    unsigned n);

ARB_ARBOR_API void solve_matrix_fine(
    arb_value_type* rhs,
    arb_value_type* d,                     // diagonal values
    const arb_value_type* u,               // upper diagonal (and lower diagonal as the matrix is SPD)
    const level_metadata* level_meta,      // information pertaining to each level
    const arb_index_type* level_lengths,   // lengths of branches of every level concatenated
    const arb_index_type* level_parents,   // parents of branches of every level concatenated
    const arb_index_type* block_index,     // start index (exclusive) into levels for each gpu block
    arb_index_type* num_cells,             // the number of cells packed into this single matrix
    arb_index_type* padded_size,           // length of rhs, d, u, including padding
    unsigned num_blocks,                   // number of blocks
    unsigned blocksize);                   // size of each block

} // namespace gpu
} // namespace arb<|MERGE_RESOLUTION|>--- conflicted
+++ resolved
@@ -8,18 +8,6 @@
 namespace arb {
 namespace gpu {
 ARB_ARBOR_API void assemble_matrix_fine(
-<<<<<<< HEAD
-    fvm_value_type* d,
-    fvm_value_type* rhs,
-    const fvm_value_type* invariant_d,
-    const fvm_value_type* voltage,
-    const fvm_value_type* current,
-    const fvm_value_type* conductivity,
-    const fvm_value_type* cv_capacitance,
-    const fvm_value_type* area,
-    const fvm_value_type dt,
-    const fvm_index_type* perm,
-=======
     arb_value_type* d,
     arb_value_type* rhs,
     const arb_value_type* invariant_d,
@@ -28,10 +16,8 @@
     const arb_value_type* conductivity,
     const arb_value_type* cv_capacitance,
     const arb_value_type* area,
-    const arb_index_type* cv_to_intdom,
-    const arb_value_type* dt_intdom,
+    const arb_value_type dt,
     const arb_index_type* perm,
->>>>>>> 93f13310
     unsigned n);
 
 ARB_ARBOR_API void solve_matrix_fine(
