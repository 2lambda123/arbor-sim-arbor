Arbor
=====

.. image:: https://travis-ci.org/arbor-sim/arbor.svg?branch=master
    :target: https://travis-ci.org/arbor-sim/arbor

<<<<<<< HEAD
Arbor is a high-performance library for computational neuroscience simulations
with morphologically-detailed cells, from single cell models to very large networks.

The development team is from HPC centers, aiming to help neuroscientists
effectively use contemporary and future HPC systems to meet their simulation needs.
=======
What is Arbor?
--------------
Arbor is a high-performance library for computational neuroscience simulations, being developed in work package 7.5.4 of the `Human Brain Project <//www.humanbrainproject.eu>`_.

The development team is based in:

* `Swiss National Supercomputing Center <//www.cscs.ch>`_ (CSCS)
* `Jülich Supercomputing Centre <//www.fz-juelich.de/ias/jsc/EN/>`_ (JSC)

Arbor is designed from the ground up for **many core**  architectures:

    * Written in C++11 and CUDA;
    * Distributed parallelism using MPI;
    * Multithreading with TBB and C++11 threads;
    * **Open source** and **open development**;
    * Sound development practices: **unit testing**, **continuous Integration**,
      and **validation**.

Features
--------

We are actively developing `Arbor <https://github.com/arbor-sim/arbor>`_, improving performance and adding features.
Some key features include:

    * Optimized back end for CUDA
    * Optimized vector back ends for Intel (KNL, AVX, AVX2) and Arm (ARMv8-A NEON) intrinsics.
    * Asynchronous spike exchange that overlaps compute and communication.
    * Efficient sampling of voltage and current on all back ends.
    * Efficient implementation of all features on GPU.
    * Reporting of memory and energy consumption (when available on platform).
    * An API for addition of new cell types, e.g. LIF and Poisson spike generators.
    * Validation tests against numeric/analytic models and NEURON.
>>>>>>> d9003641

Citing Arbor
------------

.. code-block:: latex

    @INPROCEEDINGS{
        paper:arbor2019,
        author={N. A. {Akar} and B. {Cumming} and V. {Karakasis} and A. {Küsters} and W. {Klijn} and A. {Peyser} and S. {Yates}},
        booktitle={2019 27th Euromicro International Conference on Parallel, Distributed and Network-Based Processing (PDP)},
        title={{Arbor --- A Morphologically-Detailed Neural Network Simulation Library for Contemporary High-Performance Computing Architectures}},
        year={2019}, month={feb}, volume={}, number={},
        pages={274--282},
        doi={10.1109/EMPDP.2019.8671560},
        ISSN={2377-5750}}

Alternative citation formats for the paper can be `downloaded here <https://ieeexplore.ieee.org/abstract/document/8671560>`_, and a preprint is available at `arXiv <https://arxiv.org/abs/1901.07454>`_.

.. toctree::
   :caption: Getting Stared:

   install
   python
   single_cell

.. toctree::
   :caption: Arbor Models:

   model_intro
   model_concepts
   model_hardware
   model_recipe
   model_domdec
   model_simulation

.. toctree::
   :caption: Python:

   py_intro
   py_common
   py_recipe
   py_cable_cell
   py_hardware
   py_domdec
   py_simulation
   py_profiler

.. toctree::
   :caption: C++ API:

   cpp_intro
   cpp_common
   cpp_hardware
   cpp_recipe
   cpp_domdec
   cpp_simulation
   cpp_cable_cell

.. toctree::
   :caption: Developers:

   library
   simd_api
   profiler
   sampling_api
   cpp_distributed_context
   cpp_dry_run
<|MERGE_RESOLUTION|>--- conflicted
+++ resolved
@@ -4,46 +4,20 @@
 .. image:: https://travis-ci.org/arbor-sim/arbor.svg?branch=master
     :target: https://travis-ci.org/arbor-sim/arbor
 
-<<<<<<< HEAD
 Arbor is a high-performance library for computational neuroscience simulations
 with morphologically-detailed cells, from single cell models to very large networks.
 
 The development team is from HPC centers, aiming to help neuroscientists
 effectively use contemporary and future HPC systems to meet their simulation needs.
-=======
-What is Arbor?
---------------
-Arbor is a high-performance library for computational neuroscience simulations, being developed in work package 7.5.4 of the `Human Brain Project <//www.humanbrainproject.eu>`_.
-
-The development team is based in:
-
-* `Swiss National Supercomputing Center <//www.cscs.ch>`_ (CSCS)
-* `Jülich Supercomputing Centre <//www.fz-juelich.de/ias/jsc/EN/>`_ (JSC)
 
 Arbor is designed from the ground up for **many core**  architectures:
 
-    * Written in C++11 and CUDA;
+    * Written in modern C++ and CUDA;
     * Distributed parallelism using MPI;
     * Multithreading with TBB and C++11 threads;
     * **Open source** and **open development**;
     * Sound development practices: **unit testing**, **continuous Integration**,
       and **validation**.
-
-Features
---------
-
-We are actively developing `Arbor <https://github.com/arbor-sim/arbor>`_, improving performance and adding features.
-Some key features include:
-
-    * Optimized back end for CUDA
-    * Optimized vector back ends for Intel (KNL, AVX, AVX2) and Arm (ARMv8-A NEON) intrinsics.
-    * Asynchronous spike exchange that overlaps compute and communication.
-    * Efficient sampling of voltage and current on all back ends.
-    * Efficient implementation of all features on GPU.
-    * Reporting of memory and energy consumption (when available on platform).
-    * An API for addition of new cell types, e.g. LIF and Poisson spike generators.
-    * Validation tests against numeric/analytic models and NEURON.
->>>>>>> d9003641
 
 Citing Arbor
 ------------
