<<<<<<< HEAD
#include <cerrno>

// POSIX headers
extern "C" {
#include <glob.h>
#include <sys/stat.h>
}

#include <util/scope_exit.hpp>
#include <util/path.hpp>

=======
// POSIX headers
extern "C" {
#define _POSIX_C_SOURCE 2
#include <glob.h>
#include <sys/stat.h>
}

// GLOB_TILDE and GLOB_BRACE are non-standard but convenient and common
// flags for glob().

#ifndef GLOB_TILDE
#define GLOB_TILDE 0
#endif
#ifndef GLOB_BRACE
#define GLOB_BRACE 0
#endif

#include <cerrno>

#include <util/scope_exit.hpp>
#include <util/path.hpp>

>>>>>>> bd1e56a5
namespace nest {
namespace mc {
namespace util {
namespace posix {

std::vector<path> glob(const std::string& pattern) {
    std::vector<path> paths;
    glob_t matches;

    int flags = GLOB_MARK | GLOB_NOCHECK | GLOB_TILDE | GLOB_BRACE;
    auto r = ::glob(pattern.c_str(), flags, nullptr, &matches);
    auto glob_guard = on_scope_exit([&]() { ::globfree(&matches); });

    if (r==GLOB_NOSPACE) {
        throw std::bad_alloc{};
    }
    else if (r==0) {
        // success
        paths.reserve(matches.gl_pathc);
        for (auto pathp = matches.gl_pathv; *pathp; ++pathp) {
            paths.push_back(path{*pathp});
        }
    }

    return paths;
}

namespace impl {
    file_status status(const char* p, int r, struct stat& st, std::error_code& ec) {
        if (!r) {
            // Success:
            ec.clear();
            perms p = static_cast<perms>(st.st_mode&07777);
            switch (st.st_mode&S_IFMT) {
            case S_IFSOCK:
                return file_status{file_type::socket, p};
            case S_IFLNK:
                return file_status{file_type::symlink, p};
            case S_IFREG:
                return file_status{file_type::regular, p};
            case S_IFBLK:
                return file_status{file_type::block, p};
            case S_IFDIR:
                return file_status{file_type::directory, p};
            case S_IFCHR:
                return file_status{file_type::character, p};
            case S_IFIFO:
                return file_status{file_type::fifo, p};
            default:
                return file_status{file_type::unknown, p};
            }
        }

        // Handle error cases especially.

        if ((errno==ENOENT || errno==ENOTDIR) && p && *p) {
            // If a non-empty path, return `not_found`.
            ec.clear();
            return file_status{file_type::not_found};
        }
        else {
            ec = std::error_code(errno, std::generic_category());
            return file_status{file_type::none};
        }
    }
} // namespace impl


file_status status(const path& p, std::error_code& ec) {
    struct stat st;
    int r = stat(p.c_str(), &st);
    return impl::status(p.c_str(), r, st, ec);
}

file_status symlink_status(const path& p, std::error_code& ec) {
    struct stat st;
    int r = lstat(p.c_str(), &st);
    return impl::status(p.c_str(), r, st, ec);
}

} // namespace posix
} // namespace util
} // namespace mc
} // namespace nest
<|MERGE_RESOLUTION|>--- conflicted
+++ resolved
@@ -1,16 +1,3 @@
-<<<<<<< HEAD
-#include <cerrno>
-
-// POSIX headers
-extern "C" {
-#include <glob.h>
-#include <sys/stat.h>
-}
-
-#include <util/scope_exit.hpp>
-#include <util/path.hpp>
-
-=======
 // POSIX headers
 extern "C" {
 #define _POSIX_C_SOURCE 2
@@ -33,7 +20,6 @@
 #include <util/scope_exit.hpp>
 #include <util/path.hpp>
 
->>>>>>> bd1e56a5
 namespace nest {
 namespace mc {
 namespace util {
