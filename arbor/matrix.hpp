#pragma once

#include <type_traits>

#include <arbor/assert.hpp>

#include <memory/memory.hpp>
#include <util/span.hpp>

#include <arbor/arb_types.hpp>

namespace arb {

/// Hines matrix
/// Make the back end state implementation optional to allow for
/// testing different implementations in the same code.
template<class Backend, class State=typename Backend::matrix_state>
class matrix {
public:
    using backend    = Backend;
    using array      = typename backend::array;
    using iarray     = typename backend::iarray;
    using const_view = const array&;
    using state      = State;                         // backend specific storage for matrix state

    matrix() = default;

<<<<<<< HEAD
    matrix(const std::vector<index_type>& pi,
           const std::vector<index_type>& ci,
           const std::vector<value_type>& cv_capacitance,
           const std::vector<value_type>& face_conductance,
           const std::vector<value_type>& cv_area):
        parent_index_(pi.begin(), pi.end()),
        cell_index_(ci.begin(), ci.end()),
        state_(pi, ci, cv_capacitance, face_conductance, cv_area)
=======
    matrix(const std::vector<arb_index_type>& pi,
           const std::vector<arb_index_type>& ci,
           const std::vector<arb_value_type>& cv_capacitance,
           const std::vector<arb_value_type>& face_conductance,
           const std::vector<arb_value_type>& cv_area,
           const std::vector<arb_index_type>& cell_to_intdom):
        num_cells_{ci.size() - 1},
        state_(pi, ci, cv_capacitance, face_conductance, cv_area, cell_to_intdom)
>>>>>>> 6c8b60dd
    {
        arb_assert(cell_index()[num_cells()] == arb_index_type(parent_index().size()));
    }

    /// the dimension of the matrix (i.e. the number of rows or colums)
    std::size_t size() const { return state_.size(); }
    /// the number of cell matrices that have been packed together
    std::size_t num_cells() const { return num_cells_; }
    /// the vector holding the parent index
    const iarray& parent_index() const { return state_.parent_index; }
    /// the partition of the parent index over the cells
    const iarray& cell_index() const { return state_.cell_cv_divs; }
    /// Solve the linear system into a given solution storage.
    void solve(array& to) { state_.solve(to); }
    /// Assemble the matrix for given dt
<<<<<<< HEAD
    void assemble(const value_type& dt, const array& voltage, const array& current, const array& conductivity) {
        state_.assemble(dt, voltage, current, conductivity);
    }

private:
    /// the parent indice that describe matrix structure
    iarray parent_index_;

    /// indexes that point to the start of each cell in the index
    iarray cell_index_;
=======
    void assemble(const_view& dt, const_view& U, const_view& I, const_view& g) { state_.assemble(dt, U, I, g); }

private:
   std::size_t num_cells_ = 0;
>>>>>>> 6c8b60dd

public:
    // Provide via public interface to make testing much easier. If you modify
    // this directly without knowing what you are doing, you get what you
    // deserve.
    state state_;
};

} // namespace arb<|MERGE_RESOLUTION|>--- conflicted
+++ resolved
@@ -25,43 +25,46 @@
 
     matrix() = default;
 
-<<<<<<< HEAD
-    matrix(const std::vector<index_type>& pi,
-           const std::vector<index_type>& ci,
-           const std::vector<value_type>& cv_capacitance,
-           const std::vector<value_type>& face_conductance,
-           const std::vector<value_type>& cv_area):
-        parent_index_(pi.begin(), pi.end()),
-        cell_index_(ci.begin(), ci.end()),
-        state_(pi, ci, cv_capacitance, face_conductance, cv_area)
-=======
     matrix(const std::vector<arb_index_type>& pi,
            const std::vector<arb_index_type>& ci,
            const std::vector<arb_value_type>& cv_capacitance,
            const std::vector<arb_value_type>& face_conductance,
-           const std::vector<arb_value_type>& cv_area,
-           const std::vector<arb_index_type>& cell_to_intdom):
-        num_cells_{ci.size() - 1},
-        state_(pi, ci, cv_capacitance, face_conductance, cv_area, cell_to_intdom)
->>>>>>> 6c8b60dd
+           const std::vector<arb_value_type>& cv_area):
+        parent_index_(pi.begin(), pi.end()),
+        cell_index_(ci.begin(), ci.end()),
+        state_(pi, ci, cv_capacitance, face_conductance, cv_area)
     {
         arb_assert(cell_index()[num_cells()] == arb_index_type(parent_index().size()));
     }
 
     /// the dimension of the matrix (i.e. the number of rows or colums)
-    std::size_t size() const { return state_.size(); }
+    std::size_t size() const {
+        return state_.size();
+    }
+
     /// the number of cell matrices that have been packed together
-    std::size_t num_cells() const { return num_cells_; }
+    std::size_t num_cells() const {
+        return parent_index_.size();
+    }
+
     /// the vector holding the parent index
-    const iarray& parent_index() const { return state_.parent_index; }
+    const iarray& parent_index() const {
+        return state_.parent_index;
+    }
+
     /// the partition of the parent index over the cells
-    const iarray& cell_index() const { return state_.cell_cv_divs; }
+    const iarray& cell_index() const {
+        return state_.cell_cv_divs;
+    }
+
     /// Solve the linear system into a given solution storage.
-    void solve(array& to) { state_.solve(to); }
+    void solve(array& to) {
+        state_.solve(to);
+    }
+
     /// Assemble the matrix for given dt
-<<<<<<< HEAD
-    void assemble(const value_type& dt, const array& voltage, const array& current, const array& conductivity) {
-        state_.assemble(dt, voltage, current, conductivity);
+    void assemble(const arb_value_type& dt, const_view& U, const_view& I, const_view& g) {
+        state_.assemble(dt, U, I, g);
     }
 
 private:
@@ -70,14 +73,9 @@
 
     /// indexes that point to the start of each cell in the index
     iarray cell_index_;
-=======
-    void assemble(const_view& dt, const_view& U, const_view& I, const_view& g) { state_.assemble(dt, U, I, g); }
-
-private:
-   std::size_t num_cells_ = 0;
->>>>>>> 6c8b60dd
 
 public:
+
     // Provide via public interface to make testing much easier. If you modify
     // this directly without knowing what you are doing, you get what you
     // deserve.
