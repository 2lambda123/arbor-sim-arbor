--- conflicted
+++ resolved
@@ -105,13 +105,9 @@
                 PE("stepping","events");
                 group->enqueue_events(current_events()[i]);
                 PL();
-<<<<<<< HEAD
-=======
-
->>>>>>> 5dd0de19
                 PE("cells");
                 group->advance(tuntil, dt);
-                 PL();
+                PL();
                 PE("events");
                 current_spikes().insert(group->spikes());
                 group->clear_spikes();
