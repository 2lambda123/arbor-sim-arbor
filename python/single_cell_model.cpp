#include <string>
#include <vector>

#include <pybind11/pybind11.h>
#include <pybind11/stl.h>

#include <arbor/cable_cell.hpp>
#include <arbor/load_balance.hpp>
#include <arbor/recipe.hpp>
#include <arbor/simulation.hpp>

#include "error.hpp"
#include "cells.hpp"

namespace pyarb {

//
// Implementation of sampling infrastructure for Python single cell models.
//
// Note that only voltage sampling is currently supported, which simplifies the
// code somewhat.
//

// Stores the location and sampling frequency for a probe in a single cell model.
struct probe_site {
    arb::mlocation site;  // Location of sample on morphology.
    double frequency;     // Sampling frequency [Hz].
};

// Stores a single trace, which can be queried and viewed by the user at the end
// of a simulation run.
struct trace {
    std::string variable;           // Name of the variable being recorded.
    arb::mlocation loc;             // Sample site on morphology.
    std::vector<arb::time_type> t;  // Sample times [ms].
    std::vector<double> v;          // Sample values [units specific to sample variable].
};

// Callback provided to sampling API that records into a trace variable.
struct trace_callback {
    trace& trace_;

    trace_callback(trace& t): trace_(t) {}

    void operator()(arb::probe_metadata, std::size_t n, const arb::sample_record* recs) {
        // Push each (time, value) pair from the last epoch into trace_.
        for (std::size_t i=0; i<n; ++i) {
            if (auto p = arb::util::any_cast<const double*>(recs[i].data)) {
                trace_.t.push_back(recs[i].time);
                trace_.v.push_back(*p);
            }
            else {
                throw std::runtime_error("unexpected sample type");
            }
        }
    }
};

// Used internally by the single cell model to expose model information to the
// arb::simulation API when a model is instantiated.
// Model descriptors, i.e. the cable_cell and probes, are instantiated
// in the single_cell_model by user calls. The recipe is generated lazily, just
// before simulation construction, so the recipe can use const references to all
// of the model descriptors.
struct single_cell_recipe: arb::recipe {
    const arb::cable_cell& cell_;
    const std::vector<probe_site>& probes_;
    const arb::cable_cell_global_properties& gprop_;

    single_cell_recipe(
            const arb::cable_cell& c,
            const std::vector<probe_site>& probes,
            const arb::cable_cell_global_properties& props):
        cell_(c), probes_(probes), gprop_(props)
    {}

    virtual arb::cell_size_type num_cells() const override {
        return 1;
    }

    virtual arb::util::unique_any get_cell_description(arb::cell_gid_type gid) const override {
        return cell_;
    }

    virtual arb::cell_kind get_cell_kind(arb::cell_gid_type) const override {
        return arb::cell_kind::cable;
    }

    virtual arb::cell_size_type num_sources(arb::cell_gid_type) const override {
        return cell_.detectors().size();
    }

    // synapses, connections and event generators

    virtual arb::cell_size_type num_targets(arb::cell_gid_type) const override {
        return cell_.synapses().size();
    }

    virtual std::vector<arb::cell_connection> connections_on(arb::cell_gid_type) const override {
        return {}; // no connections on a single cell model
    }

    virtual std::vector<arb::event_generator> event_generators(arb::cell_gid_type) const override {
        return {};
    }

    // probes

    virtual std::vector<arb::probe_info> get_probes(arb::cell_gid_type gid) const override {
        // For now only voltage can be selected for measurement.
        std::vector<arb::probe_info> pinfo;
        for (auto& p: probes_) {
            pinfo.push_back(arb::cable_probe_membrane_voltage{p.site});
        }
        return pinfo;
    }

    // gap junctions

    virtual arb::cell_size_type num_gap_junction_sites(arb::cell_gid_type gid)  const override {
        return 0; // No gap junctions on a single cell model.
    }

    virtual std::vector<arb::gap_junction_connection> gap_junctions_on(arb::cell_gid_type) const override {
        return {}; // No gap junctions on a single cell model.
    }

    virtual arb::util::any get_global_properties(arb::cell_kind) const override {
        return gprop_;
    }
};

class single_cell_model {
    arb::cable_cell cell_;
    arb::context ctx_;
    bool run_ = false;

    std::vector<probe_site> probes_;
    std::unique_ptr<arb::simulation> sim_;
    std::vector<double> spike_times_;
    // Create one trace for each probe.
    std::vector<trace> traces_;

public:
    // Make gprop public to make it possible to expose it as a field in Python:
    //      model.properties.catalogue = my_custom_cat
    //arb::cable_cell_global_properties gprop;
    global_props_shim gprop;

    single_cell_model(arb::cable_cell c):
        cell_(std::move(c)), ctx_(arb::make_context())
    {
        gprop.props.default_parameters = arb::neuron_parameter_defaults;
    }

    // example use:
    //      m.probe('voltage', arbor.location(2,0.5))
    //      m.probe('voltage', '(location 2 0.5)')
    //      m.probe('voltage', 'term')

    void probe(const std::string& what, const arb::locset& where, double frequency) {
        if (what != "voltage") {
            throw pyarb_error(
                util::pprintf("{} does not name a valid variable to trace (currently only 'voltage' is supported)", what));
        }
        if (frequency<=0) {
            throw pyarb_error(
                util::pprintf("sampling frequency is not greater than zero", what));
        }
        for (auto& l: cell_.concrete_locset(where)) {
            probes_.push_back({l, frequency});
        }
    }

<<<<<<< HEAD
    void run(double tfinal) {
        single_cell_recipe rec(cell_, probes_, gprop.props);
=======
    void add_ion(const std::string& ion, double valence, double int_con, double ext_con, double rev_pot) {
        gprop_.add_ion(ion, valence, int_con, ext_con, rev_pot);
    }

    void run(double tfinal, double dt) {
        single_cell_recipe rec(cell_, probes_, gprop_);
>>>>>>> c0b1ee06

        auto domdec = arb::partition_load_balance(rec, ctx_);

        sim_ = std::make_unique<arb::simulation>(rec, domdec, ctx_);

        // Create one trace for each probe.
        traces_.reserve(probes_.size());

        // Add probes
        for (arb::cell_lid_type i=0; i<probes_.size(); ++i) {
            const auto& p = probes_[i];

            traces_.push_back({"voltage", p.site, {}, {}});

            auto sched = arb::regular_schedule(1000./p.frequency);

            // Now attach the sampler at probe site, with sampling schedule sched, writing to voltage
            sim_->add_sampler(arb::one_probe({0,i}), sched, trace_callback(traces_[i]));
        }

        // Set callback that records spike times.
        sim_->set_global_spike_callback(
            [this](const std::vector<arb::spike>& spikes) {
                for (auto& s: spikes) {
                    spike_times_.push_back(s.time);
                }
            });

        sim_->run(tfinal, dt);

        run_ = true;
    }

    const std::vector<double>& spike_times() const {
        return spike_times_;
    }

    const std::vector<trace>& traces() const {
        return traces_;
    }
};

void register_single_cell(pybind11::module& m) {
    using namespace pybind11::literals;

    pybind11::class_<trace> tr(m, "trace", "Values and meta-data for a sample-trace on a single cell model.");
    tr
        .def_readonly("variable", &trace::variable, "Name of the variable being recorded.")
        .def_readonly("location", &trace::loc, "Location on cell morphology.")
        .def_readonly("time",    &trace::t, "Time stamps of samples [ms].")
        .def_readonly("value",   &trace::v, "Sample values.")
        .def("__str__", [](const trace& tr) {return util::pprintf("(trace \"{}\" {})", tr.variable, tr.loc);})
        .def("__repr__", [](const trace& tr) {return util::pprintf("(trace \"{}\" {})", tr.variable, tr.loc);});

    pybind11::class_<single_cell_model> model(m, "single_cell_model",
        "Wrapper for simplified description, and execution, of single cell models.");

    model
        .def(pybind11::init<arb::cable_cell>(),
            "cell"_a, "Initialise a single cell model for a cable cell.")
        .def("run",
             &single_cell_model::run,
             "tfinal"_a,
             "dt"_a = 0.025,
             "Run model from t=0 to t=tfinal ms.")
        .def("probe",
            [](single_cell_model& m, const char* what, const char* where, double frequency) {
                m.probe(what, where, frequency);},
            "what"_a, "where"_a, "frequency"_a,
            "Sample a variable on the cell.\n"
            " what:      Name of the variable to record (currently only 'voltage').\n"
            " where:     Location on cell morphology at which to sample the variable.\n"
            " frequency: The target frequency at which to sample [Hz].")
        .def("probe",
            [](single_cell_model& m, const char* what, const arb::mlocation& where, double frequency) {
                m.probe(what, where, frequency);},
            "what"_a, "where"_a, "frequency"_a,
            "Sample a variable on the cell.\n"
            " what:      Name of the variable to record (currently only 'voltage').\n"
            " where:     Location on cell morphology at which to sample the variable.\n"
            " frequency: The target frequency at which to sample [Hz].")
        .def_property_readonly("spikes",
            [](const single_cell_model& m) {
                return m.spike_times();}, "Holds spike times [ms] after a call to run().")
        .def_property_readonly("traces",
            [](const single_cell_model& m) {
                return m.traces();},
            "Holds sample traces after a call to run().")
        .def_readwrite("properties", &single_cell_model::gprop, "Global properties.")
        .def("__repr__", [](const single_cell_model&){return "<arbor.single_cell_model>";})
        .def("__str__",  [](const single_cell_model&){return "<arbor.single_cell_model>";});
}

} // namespace pyarb
<|MERGE_RESOLUTION|>--- conflicted
+++ resolved
@@ -172,17 +172,8 @@
         }
     }
 
-<<<<<<< HEAD
-    void run(double tfinal) {
+    void run(double tfinal, double dt) {
         single_cell_recipe rec(cell_, probes_, gprop.props);
-=======
-    void add_ion(const std::string& ion, double valence, double int_con, double ext_con, double rev_pot) {
-        gprop_.add_ion(ion, valence, int_con, ext_con, rev_pot);
-    }
-
-    void run(double tfinal, double dt) {
-        single_cell_recipe rec(cell_, probes_, gprop_);
->>>>>>> c0b1ee06
 
         auto domdec = arb::partition_load_balance(rec, ctx_);
 
