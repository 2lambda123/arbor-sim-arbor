#pragma once

#include <cstddef>
#include <iosfwd>
#include <unordered_map>
#include <utility>
#include <vector>

#include <arbor/fvm_types.hpp>

#include "fvm_layout.hpp"
#include "timestep_range.hpp"

#include "backends/common_types.hpp"
#include "backends/shared_state_base.hpp"
#include "backends/gpu/rand.hpp"
#include "backends/gpu/gpu_store_types.hpp"
#include "backends/gpu/stimulus.hpp"
#include "backends/gpu/diffusion_state.hpp"
#include "backends/gpu/matrix_state_fine.hpp"
#include "backends/gpu/threshold_watcher.hpp"

namespace arb {
namespace gpu {

/*
 * Ion state fields correspond to NMODL ion variables, where X
 * is replaced with the name of the ion. E.g. for calcium 'ca':
 *
 *     Field   NMODL variable   Meaning
 *     -------------------------------------------------------
 *     iX_     ica              calcium ion current density
 *     eX_     eca              calcium ion channel reversal potential
 *     Xi_     cai              internal calcium concentration
 *     Xo_     cao              external calcium concentration
 */
struct ARB_ARBOR_API ion_state {
    using solver_type = arb::gpu::diffusion_state<arb_value_type, arb_index_type>;
    using solver_ptr  = std::unique_ptr<solver_type>;

    bool write_eX_;          // is eX written?
    bool write_Xo_;          // is Xo written?
    bool write_Xi_;          // is Xi written?

    iarray node_index_; // Instance to CV map.
    array iX_;          // (A/m²) current density
    array eX_;          // (mV) reversal potential
    array Xi_;          // (mM) internal concentration
    array Xd_;          // (mM) diffusive concentration
    array Xo_;          // (mM) external concentration
    array gX_;             // (kS/m²) per-species conductivity

    array init_Xi_;     // (mM) area-weighted initial internal concentration
    array init_Xo_;     // (mM) area-weighted initial external concentration
    array reset_Xi_;    // (mM) area-weighted user-set internal concentration
    array reset_Xo_;    // (mM) area-weighted user-set internal concentration
    array init_eX_;     // (mM) initial reversal potential

    array charge;       // charge of ionic species (global, length 1)

    solver_ptr solver = nullptr;

    ion_state() = default;

    ion_state(
        int charge,
        const fvm_ion_config& ion_data,
        unsigned align,
        solver_ptr ptr);

    // Set ion concentrations to weighted proportion of default concentrations.
    void init_concentration();

    // Set ionic current density to zero.
    void zero_current();

    // Zero currents, reset concentrations, and reset reversal potential from
    // initial values.
    void reset();
};

struct ARB_ARBOR_API istim_state {
    // Immutable data (post construction/initialization):
    iarray accu_index_;     // Instance to accumulator index (accu_stim_ index) map.
    iarray accu_to_cv_;     // Accumulator index to CV map.

    array frequency_;       // (kHz) stimulus frequency per instance.
    array phase_;           // (rad) stimulus waveform phase at t=0.
    array envl_amplitudes_; // (A/m²) stimulus envelope amplitudes, partitioned by instance.
    array envl_times_;      // (A/m²) stimulus envelope timepoints, partitioned by instance.
    iarray envl_divs_;      // Partition divisions for envl_ arrays,

    // Mutable data:
    array accu_stim_;       // (A/m²) accumulated stim current / CV area, one per CV with a stimulus.
    iarray envl_index_;     // Per instance index into envl_ arrays, corresponding to last sample time.

    // Parameter pack presents pointers to state arrays, relevant shared state to GPU kernels.
    // Initialized at state construction.
    istim_pp ppack_;

    // Zero stim current.
    void zero_current();

    // Zero stim current, reset indices.
    void reset();

    // Contribute to current density:
    void add_current(const arb_value_type& time, array& current_density);

    // Number of stimuli:
    std::size_t size() const;

    // Construct state from i_clamp data; references to shared state vectors are used to initialize ppack.
    istim_state(const fvm_stimulus_config& stim_data, unsigned);

    istim_state() = default;
};

struct ARB_ARBOR_API shared_state: shared_state_base<shared_state, array, ion_state> {
    struct mech_storage {
        array data_;
        iarray indices_;
        std::vector<arb_value_type>  globals_;
        std::vector<arb_value_type*> parameters_;
        std::vector<arb_value_type*> state_vars_;
        std::vector<arb_ion_state>   ion_states_;
        memory::device_vector<arb_value_type*> parameters_d_;
        memory::device_vector<arb_value_type*> state_vars_d_;
        memory::device_vector<arb_ion_state>   ion_states_d_;
        random_numbers random_numbers_;
        deliverable_event_stream deliverable_events_;
    };

    using cable_solver = arb::gpu::matrix_state_fine<arb_value_type, arb_index_type>;
    cable_solver solver;

    static constexpr std::size_t alignment = std::max(array::alignment(), iarray::alignment());

    arb_size_type n_intdom = 0;   // Number of distinct integration domains.
    arb_size_type n_detector = 0; // Max number of detectors on all cells.
    arb_size_type n_cv = 0;       // Total number of CVs.

    iarray cv_to_cell;       // Maps CV index to cell index.
    arb_value_type time;     // integration start time [ms].
    arb_value_type time_to;  // integration end time [ms]
    arb_value_type dt;       // dt [ms].
    array voltage;           // Maps CV index to membrane voltage [mV].
    array current_density;   // Maps CV index to current density [A/m²].
    array conductivity;      // Maps CV index to membrane conductivity [kS/m²].

    array init_voltage;      // Maps CV index to initial membrane voltage [mV].
    array temperature_degC;  // Maps CV to local temperature (read only) [°C].
    array diam_um;           // Maps CV to local diameter (read only) [µm].

    array time_since_spike;   // Stores time since last spike on any detector, organized by cell.
    iarray src_to_spike;      // Maps spike source index to spike index

    arb_seed_type cbprng_seed; // random number generator seed

    sample_event_stream sample_events;
    array sample_time;
    array sample_value;
    threshold_watcher watcher;

    // Host-side views/copies and local state.
    memory::host_vector<arb_value_type> sample_time_host;
    memory::host_vector<arb_value_type> sample_value_host;

    istim_state stim_data;
    std::unordered_map<std::string, ion_state> ion_data;
    std::unordered_map<unsigned, mech_storage> storage;

    shared_state() = default;

<<<<<<< HEAD
    shared_state(
        arb_size_type n_cell,
        arb_size_type n_cv,
        arb_size_type n_detector,
        const std::vector<arb_index_type>& cv_to_cell_vec,
        const std::vector<arb_value_type>& init_membrane_potential,
        const std::vector<arb_value_type>& temperature_K,
        const std::vector<arb_value_type>& diam,
        const std::vector<arb_index_type>& src_to_spike,
        unsigned, // align parameter ignored
        arb_seed_type cbprng_seed_ = 0u
    );
=======
    shared_state(arb_size_type n_intdom,
                 arb_size_type n_cell,
                 const std::vector<arb_index_type>& cv_to_intdom_vec,
                 const std::vector<arb_index_type>& cv_to_cell_vec,
                 const std::vector<arb_value_type>& init_membrane_potential,
                 const std::vector<arb_value_type>& temperature_K,
                 const std::vector<arb_value_type>& diam,
                 const std::vector<arb_index_type>& src_to_spike,
                 const fvm_detector_info& detector,
                 unsigned, // align parameter ignored
                 arb_seed_type cbprng_seed_ = 0u);
>>>>>>> 43dcf801

    // Setup a mechanism and tie its backing store to this object
    void instantiate(mechanism&,
                     unsigned,
                     const mechanism_overrides&,
                     const mechanism_layout&,
                     const std::vector<std::pair<std::string, std::vector<arb_value_type>>>&);

    void update_prng_state(mechanism&);

<<<<<<< HEAD
    void register_events(const event_map& staged_event_map, const timestep_range& dts);

    void mark_events();

    void deliver_events(mechanism& m);

    // Note: returned pointer points to device memory.
    const arb_value_type* mechanism_state_data(const mechanism& m, const std::string& key);

    void add_ion(
        const std::string& ion_name,
        int charge,
        const fvm_ion_config& ion_data,
        ion_state::solver_ptr solver=nullptr);

    void configure_stimulus(const fvm_stimulus_config&);

    void zero_currents();

    void ions_init_concentration();

    // Set time_to and dt
    void update_time_to(const timestep_range::timestep& ts);

    // Update stimulus state and add current contributions.
    void add_stimulus_current();

    // Integrate by matrix solve.
    void integrate_voltage();
    void integrate_diffusion();
=======
    void zero_currents();

    // Set time_to to earliest of time+dt_step and tmax.
    void update_time_to(arb_value_type dt_step, arb_value_type tmax);

    // Set the per-intdom and per-compartment dt from time_to - time.
    void set_dt();

    // Return minimum and maximum time value [ms] across cells.
    std::pair<arb_value_type, arb_value_type> time_bounds() const;
>>>>>>> 43dcf801

    // Return minimum and maximum voltage value [mV] across cells.
    // (Used for solution bounds checking.)
    std::pair<arb_value_type, arb_value_type> voltage_bounds() const;

    // Take samples according to marked events in a sample_event_stream.
    void take_samples();

    // Reset internal state
    void reset();

    void update_sample_views() {
        sample_time_host  = memory::on_host(sample_time);
        sample_value_host = memory::on_host(sample_value);
    }
};

// For debugging only
ARB_ARBOR_API std::ostream& operator<<(std::ostream& o, shared_state& s);

} // namespace gpu
} // namespace arb<|MERGE_RESOLUTION|>--- conflicted
+++ resolved
@@ -172,32 +172,16 @@
 
     shared_state() = default;
 
-<<<<<<< HEAD
-    shared_state(
-        arb_size_type n_cell,
-        arb_size_type n_cv,
-        arb_size_type n_detector,
-        const std::vector<arb_index_type>& cv_to_cell_vec,
-        const std::vector<arb_value_type>& init_membrane_potential,
-        const std::vector<arb_value_type>& temperature_K,
-        const std::vector<arb_value_type>& diam,
-        const std::vector<arb_index_type>& src_to_spike,
-        unsigned, // align parameter ignored
-        arb_seed_type cbprng_seed_ = 0u
-    );
-=======
-    shared_state(arb_size_type n_intdom,
-                 arb_size_type n_cell,
-                 const std::vector<arb_index_type>& cv_to_intdom_vec,
+    shared_state(arb_size_type n_cell,
+                 arb_size_type n_cv,
                  const std::vector<arb_index_type>& cv_to_cell_vec,
                  const std::vector<arb_value_type>& init_membrane_potential,
                  const std::vector<arb_value_type>& temperature_K,
                  const std::vector<arb_value_type>& diam,
                  const std::vector<arb_index_type>& src_to_spike,
-                 const fvm_detector_info& detector,
+                 const fvm_detector_info& detector_info,
                  unsigned, // align parameter ignored
                  arb_seed_type cbprng_seed_ = 0u);
->>>>>>> 43dcf801
 
     // Setup a mechanism and tie its backing store to this object
     void instantiate(mechanism&,
@@ -208,49 +192,7 @@
 
     void update_prng_state(mechanism&);
 
-<<<<<<< HEAD
-    void register_events(const event_map& staged_event_map, const timestep_range& dts);
-
-    void mark_events();
-
-    void deliver_events(mechanism& m);
-
-    // Note: returned pointer points to device memory.
-    const arb_value_type* mechanism_state_data(const mechanism& m, const std::string& key);
-
-    void add_ion(
-        const std::string& ion_name,
-        int charge,
-        const fvm_ion_config& ion_data,
-        ion_state::solver_ptr solver=nullptr);
-
-    void configure_stimulus(const fvm_stimulus_config&);
-
     void zero_currents();
-
-    void ions_init_concentration();
-
-    // Set time_to and dt
-    void update_time_to(const timestep_range::timestep& ts);
-
-    // Update stimulus state and add current contributions.
-    void add_stimulus_current();
-
-    // Integrate by matrix solve.
-    void integrate_voltage();
-    void integrate_diffusion();
-=======
-    void zero_currents();
-
-    // Set time_to to earliest of time+dt_step and tmax.
-    void update_time_to(arb_value_type dt_step, arb_value_type tmax);
-
-    // Set the per-intdom and per-compartment dt from time_to - time.
-    void set_dt();
-
-    // Return minimum and maximum time value [ms] across cells.
-    std::pair<arb_value_type, arb_value_type> time_bounds() const;
->>>>>>> 43dcf801
 
     // Return minimum and maximum voltage value [mV] across cells.
     // (Used for solution bounds checking.)
