--- conflicted
+++ resolved
@@ -256,15 +256,9 @@
 TEST(lif_cell_group, probe) {
     auto ums = std::unordered_map<cell_member_type, std::vector<Um_type>>{};
     auto fun = [&ums](probe_metadata pm,
-<<<<<<< HEAD
-                      std::size_t n,
-                      const sample_record* samples) {
-        for (int ix = 0; ix < n; ++ix) {
-=======
                   std::size_t n,
                   const sample_record* samples) {
         for (std::size_t ix = 0; ix < n; ++ix) {
->>>>>>> aa193264
             const auto& [t, v] = samples[ix];
             double u = *util::any_cast<double*>(v);
             ums[pm.id].push_back({t, u});
