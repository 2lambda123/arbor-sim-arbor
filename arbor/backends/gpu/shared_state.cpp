#include <cstddef>
#include <limits>
#include <vector>

#include <arbor/constants.hpp>
#include <arbor/fvm_types.hpp>
#include <arbor/math.hpp>

#include "backends/event.hpp"
#include "io/sepval.hpp"
#include "backends/gpu/gpu_store_types.hpp"
#include "backends/gpu/shared_state.hpp"
#include "backends/event_stream_state.hpp"
<<<<<<< HEAD
#include "backends/gpu/chunk_writer.hpp"
=======
>>>>>>> 52baa9e3
#include "memory/copy.hpp"
#include "memory/gpu_wrappers.hpp"
#include "memory/wrappers.hpp"
#include "util/index_into.hpp"
#include "util/rangeutil.hpp"
#include "util/maputil.hpp"
#include "util/meta.hpp"
#include "util/range.hpp"
#include "util/strprintf.hpp"

using arb::memory::make_const_view;

namespace arb {
namespace gpu {

// CUDA implementation entry points:

void take_samples_impl(
    const event_stream_state<raw_probe_info>& s,
<<<<<<< HEAD
    const fvm_value_type& time, fvm_value_type* sample_time, fvm_value_type* sample_value);
=======
    const arb_value_type& time, arb_value_type* sample_time, arb_value_type* sample_value);
>>>>>>> 52baa9e3

void add_scalar(std::size_t n, arb_value_type* data, arb_value_type v);

// GPU-side minmax: consider CUDA kernel replacement.
std::pair<arb_value_type, arb_value_type> minmax_value_impl(arb_size_type n, const arb_value_type* v) {
    auto v_copy = memory::on_host(memory::const_device_view<arb_value_type>(v, n));
    return util::minmax_value(v_copy);
}

// Ion state methods:

ion_state::ion_state(
    int charge,
    const fvm_ion_config& ion_data,
    unsigned, // alignment/padding ignored.
    solver_ptr ptr):
    write_eX_(ion_data.revpot_written),
    write_Xo_(ion_data.econc_written),
    write_Xi_(ion_data.iconc_written),
    node_index_(make_const_view(ion_data.cv)),
    iX_(ion_data.cv.size(), NAN),
    eX_(ion_data.init_revpot.begin(), ion_data.init_revpot.end()),
    Xi_(ion_data.init_iconc.begin(), ion_data.init_iconc.end()),
    Xd_(ion_data.cv.size(), NAN),
    Xo_(ion_data.init_econc.begin(), ion_data.init_econc.end()),
    gX_(ion_data.cv.size(), NAN),
    init_Xi_(make_const_view(ion_data.init_iconc)),
    init_Xo_(make_const_view(ion_data.init_econc)),
    reset_Xi_(make_const_view(ion_data.reset_iconc)),
    reset_Xo_(make_const_view(ion_data.reset_econc)),
    init_eX_(make_const_view(ion_data.init_revpot)),
    charge(1u, charge),
    solver(std::move(ptr)) {
    arb_assert(node_index_.size()==init_Xi_.size());
    arb_assert(node_index_.size()==init_Xo_.size());
    arb_assert(node_index_.size()==init_eX_.size());
}

void ion_state::init_concentration() {
    // NB. not resetting Xd here, it's controlled via the solver.
    if (write_Xi_) memory::copy(init_Xi_, Xi_);
    if (write_Xo_) memory::copy(init_Xo_, Xo_);
}

void ion_state::zero_current() {
    memory::fill(gX_, 0);
    memory::fill(iX_, 0);
}

void ion_state::reset() {
    zero_current();
    memory::copy(reset_Xi_, Xd_);
    if (write_Xi_) memory::copy(reset_Xi_, Xi_);
    if (write_Xo_) memory::copy(reset_Xo_, Xo_);
    if (write_eX_) memory::copy(init_eX_, eX_);
}

// istim_state methods:

istim_state::istim_state(const fvm_stimulus_config& stim) {
    using util::assign;

    // Translate instance-to-CV index from stim to istim_state index vectors.
    std::vector<arb_index_type> accu_index_stage;
    assign(accu_index_stage, util::index_into(stim.cv, stim.cv_unique));

    std::size_t n = accu_index_stage.size();
    std::vector<arb_value_type> envl_a, envl_t;
    std::vector<arb_index_type> edivs;

    frequency_ = make_const_view(stim.frequency);
    phase_ = make_const_view(stim.phase);

    arb_assert(n==frequency_.size());
    arb_assert(n==stim.envelope_time.size());
    arb_assert(n==stim.envelope_amplitude.size());

    edivs.reserve(n+1);
    edivs.push_back(0);

    for (auto i: util::make_span(n)) {
        arb_assert(stim.envelope_time[i].size()==stim.envelope_amplitude[i].size());
        arb_assert(util::is_sorted(stim.envelope_time[i]));

        util::append(envl_a, stim.envelope_amplitude[i]);
        util::append(envl_t, stim.envelope_time[i]);
        edivs.push_back(arb_index_type(envl_t.size()));
    }

    accu_index_ = make_const_view(accu_index_stage);
    accu_to_cv_ = make_const_view(stim.cv_unique);
    accu_stim_ = array(accu_index_.size());
    envl_amplitudes_ = make_const_view(envl_a);
    envl_times_ = make_const_view(envl_t);
    envl_divs_ = make_const_view(edivs);

    // Initial indices into envelope match partition divisions; ignore last (index n) element.
    envl_index_ = envl_divs_;

    // Initialize ppack pointers.
    ppack_.accu_index = accu_index_.data();
    ppack_.accu_to_cv = accu_to_cv_.data();
    ppack_.frequency = frequency_.data();
    ppack_.phase = phase_.data();
    ppack_.envl_amplitudes = envl_amplitudes_.data();
    ppack_.envl_times = envl_times_.data();
    ppack_.envl_divs = envl_divs_.data();
    ppack_.accu_stim = accu_stim_.data();
    ppack_.envl_index = envl_index_.data();

    // The following ppack fields must be set in add_current() before queuing kernel.
<<<<<<< HEAD
    ppack_.time = std::numeric_limits<fvm_value_type>::quiet_NaN();
=======
    ppack_.time = std::numeric_limits<arb_value_type>::quiet_NaN();
>>>>>>> 52baa9e3
    ppack_.current_density = nullptr;
}

std::size_t istim_state::size() const {
    return frequency_.size();
}

void istim_state::zero_current() {
    memory::fill(accu_stim_, 0.);
}

void istim_state::reset() {
    zero_current();
    memory::copy(envl_divs_, envl_index_);
}

<<<<<<< HEAD
void istim_state::add_current(const fvm_value_type& time, array& current_density) {
=======
void istim_state::add_current(const arb_value_type& time, array& current_density) {
>>>>>>> 52baa9e3
    ppack_.time = time;
    ppack_.current_density = current_density.data();
    istim_add_current_impl((int)size(), ppack_);
}

// Shared state methods:

shared_state::shared_state(
<<<<<<< HEAD
        fvm_size_type n_cell,
        fvm_size_type n_cv,
        fvm_size_type n_detector,
        const std::vector<fvm_index_type>& cv_to_cell_vec,
        const std::vector<fvm_value_type>& init_membrane_potential,
        const std::vector<fvm_value_type>& temperature_K,
        const std::vector<fvm_value_type>& diam,
        const std::vector<fvm_index_type>& src_to_spike,
        unsigned, // align parameter ignored
        arb_seed_type cbprng_seed_
=======
        arb_size_type n_cell,
        arb_size_type n_cv,
        arb_size_type n_detector,
        const std::vector<arb_index_type>& cv_to_cell_vec,
        const std::vector<arb_value_type>& init_membrane_potential,
        const std::vector<arb_value_type>& temperature_K,
        const std::vector<arb_value_type>& diam,
        const std::vector<arb_index_type>& src_to_spike,
        unsigned // align parameter ignored
>>>>>>> 52baa9e3
    ):
    n_detector(n_detector),
    n_cv(n_cv),
    cv_to_cell(make_const_view(cv_to_cell_vec)),
    voltage(n_cv),
    current_density(n_cv),
    conductivity(n_cv),
    init_voltage(make_const_view(init_membrane_potential)),
    temperature_degC(make_const_view(temperature_K)),
    diam_um(make_const_view(diam)),
    time_since_spike(n_cell*n_detector),
    src_to_spike(make_const_view(src_to_spike)),
<<<<<<< HEAD
    cbprng_seed(cbprng_seed_),
=======
>>>>>>> 52baa9e3
    deliverable_events()
{
    memory::fill(time_since_spike, -1.0);
    add_scalar(temperature_degC.size(), temperature_degC.data(), -273.15);
}

void shared_state::set_parameter(mechanism& m, const std::string& key, const std::vector<arb_value_type>& values) {
    if (values.size()!=m.ppack_.width) throw arbor_internal_error("mechanism parameter size mismatch");
    const auto& store = storage.at(m.mechanism_id());

    arb_value_type* data = nullptr;
    for (arb_size_type i = 0; i<m.mech_.n_parameters; ++i) {
        if (key==m.mech_.parameters[i].name) {
            data = store.parameters_[i];
            break;
        }
    }

    if (!data) throw arbor_internal_error(util::pprintf("no such mechanism parameter '{}'", key));

    if (!m.ppack_.width) return;
    memory::copy(memory::make_const_view(values), memory::device_view<arb_value_type>(data, m.ppack_.width));
}

void shared_state::update_prng_state(mechanism& m) {
    if (!m.mech_.n_random_variables) return;
    auto const mech_id = m.mechanism_id();
    auto& store = storage[mech_id];
    store.random_numbers_.update(m);
}

const arb_value_type* shared_state::mechanism_state_data(const mechanism& m, const std::string& key) {
    const auto& store = storage.at(m.mechanism_id());

    for (arb_size_type i = 0; i<m.mech_.n_state_vars; ++i) {
        if (key==m.mech_.state_vars[i].name) {
            return store.state_vars_[i];
        }
    }
    return nullptr;
}

void shared_state::instantiate(mechanism& m, unsigned id, const mechanism_overrides& overrides, const mechanism_layout& pos_data) {
    assert(m.iface_.backend == arb_backend_kind_gpu);
    using util::make_range;
    using util::make_span;
    using util::ptr_by_key;
    using util::value_by_key;

    bool mult_in_place = !pos_data.multiplicity.empty();
    bool peer_indices = !pos_data.peer_cv.empty();

    auto width        = pos_data.cv.size();
    auto width_padded = math::round_up(pos_data.cv.size(), alignment);

    // Assign non-owning views onto shared state:
    m.ppack_ = {0};
    m.ppack_.width            = width;
    m.ppack_.mechanism_id     = id;
    m.ppack_.vec_ci           = cv_to_cell.data();
    m.ppack_.vec_v            = voltage.data();
    m.ppack_.vec_i            = current_density.data();
    m.ppack_.vec_g            = conductivity.data();
    m.ppack_.temperature_degC = temperature_degC.data();
    m.ppack_.diam_um          = diam_um.data();
    m.ppack_.time_since_spike = time_since_spike.data();
    m.ppack_.n_detectors      = n_detector;
    m.ppack_.dt               = dt;
    m.ppack_.t                = 0;

    if (storage.find(id) != storage.end()) throw arb::arbor_internal_error("Duplicate mech id in shared state");
    auto& store = storage[id];

    // Allocate view pointers
    store.state_vars_ = std::vector<arb_value_type*>(m.mech_.n_state_vars);
    store.parameters_ = std::vector<arb_value_type*>(m.mech_.n_parameters);
    store.ion_states_ = std::vector<arb_ion_state>(m.mech_.n_ions);
    store.globals_    = std::vector<arb_value_type>(m.mech_.n_globals);

    // Set ion views
    for (auto idx: make_span(m.mech_.n_ions)) {
        auto ion = m.mech_.ions[idx].name;
        auto ion_binding = value_by_key(overrides.ion_rebind, ion).value_or(ion);
        ion_state* oion = ptr_by_key(ion_data, ion_binding);
        if (!oion) throw arbor_internal_error("gpu/mechanism: mechanism holds ion with no corresponding shared state");
        auto& ion_state = store.ion_states_[idx];
        ion_state = {0};
        ion_state.current_density         = oion->iX_.data();
        ion_state.reversal_potential      = oion->eX_.data();
        ion_state.internal_concentration  = oion->Xi_.data();
        ion_state.external_concentration  = oion->Xo_.data();
        ion_state.diffusive_concentration = oion->Xd_.data();
        ion_state.ionic_charge            = oion->charge.data();
        ion_state.conductivity            = oion->gX_.data();
    }

    // If there are no sites (is this ever meaningful?) there is nothing more to do.
    if (width==0) return;

    // Allocate and initialize state and parameter vectors with default values.
    {
        // Allocate bulk storage
        std::size_t count = (m.mech_.n_state_vars + m.mech_.n_parameters + 1)*width_padded + m.mech_.n_globals;
        store.data_   = array(count, NAN);
        chunk_writer writer(store.data_.data(), width_padded);

        // First sub-array of data_ is used for weight_
        m.ppack_.weight = writer.append_with_padding(pos_data.weight, 0);
        // Set fields
        for (auto idx: make_span(m.mech_.n_parameters)) {
            store.parameters_[idx] = writer.fill(m.mech_.parameters[idx].default_value);
        }
        for (auto idx: make_span(m.mech_.n_state_vars)) {
            store.state_vars_[idx] = writer.fill(m.mech_.state_vars[idx].default_value);
        }

        // Assign global scalar parameters. NB: Last chunk, since it breaks the width striding.
        for (auto idx: make_span(m.mech_.n_globals)) store.globals_[idx] = m.mech_.globals[idx].default_value;
        for (auto& [k, v]: overrides.globals) {
            auto found = false;
            for (auto idx: make_span(m.mech_.n_globals)) {
                if (m.mech_.globals[idx].name == k) {
                    store.globals_[idx] = v;
                    found = true;
                    break;
                }
            }
            if (!found) throw arbor_internal_error(util::pprintf("gpu/mechanism: no such mechanism global '{}'", k));
        }
        m.ppack_.globals = writer.append_freely(store.globals_);
    }

    // Allocate and initialize index vectors, viz. node_index_ and any ion indices.
    {
        // Allocate bulk storage
        std::size_t count = mult_in_place + peer_indices + m.mech_.n_ions + 1;
        store.indices_ = iarray(count*width_padded);
        chunk_writer writer(store.indices_.data(), width_padded);

        // Setup node indices
        m.ppack_.node_index = writer.append_with_padding(pos_data.cv, 0);
        // Create ion indices
        for (auto idx: make_span(m.mech_.n_ions)) {
            auto  ion = m.mech_.ions[idx].name;
            // Index into shared_state respecting ion rebindings
            auto ion_binding = value_by_key(overrides.ion_rebind, ion).value_or(ion);
            ion_state* oion = ptr_by_key(ion_data, ion_binding);
            if (!oion) throw arbor_internal_error("gpu/mechanism: mechanism holds ion with no corresponding shared state");
            // Obtain index and move data
            auto ni = memory::on_host(oion->node_index_);
            auto indices = util::index_into(pos_data.cv, ni);
            std::vector<arb_index_type> mech_ion_index(indices.begin(), indices.end());
            store.ion_states_[idx].index = writer.append_with_padding(mech_ion_index, 0);
        }

        m.ppack_.multiplicity = mult_in_place? writer.append_with_padding(pos_data.multiplicity, 0): nullptr;
        // `peer_index` holds the peer CV of each CV in node_index.
        // Peer CVs are only filled for gap junction mechanisms. They are used
        // to index the voltage at the other side of a gap-junction connection.
        m.ppack_.peer_index = peer_indices? writer.append_with_padding(pos_data.peer_cv, 0): nullptr;
    }

    // Shift data to GPU, set up pointers
    store.parameters_d_ = memory::on_gpu(store.parameters_);
    m.ppack_.parameters = store.parameters_d_.data();

    store.state_vars_d_ = memory::on_gpu(store.state_vars_);
    m.ppack_.state_vars = store.state_vars_d_.data();

    store.ion_states_d_ = memory::on_gpu(store.ion_states_);
    m.ppack_.ion_states = store.ion_states_d_.data();

    store.random_numbers_.instantiate(m, width_padded, pos_data, cbprng_seed);
}

void shared_state::integrate_voltage() {
    solver.assemble(dt, voltage, current_density, conductivity);
    solver.solve(voltage);
}

void shared_state::integrate_diffusion() {
    for (auto& [ion, data]: ion_data) {
        if (data.solver) {
            data.solver->assemble(dt,
                                  data.Xd_,
                                  voltage,
                                  data.iX_,
                                  data.gX_,
                                  data.charge[0]);
            data.solver->solve(data.Xd_);
        }
    }
}

void shared_state::add_ion(
    const std::string& ion_name,
    int charge,
    const fvm_ion_config& ion_info,
    ion_state::solver_ptr ptr) {
    ion_data.emplace(std::piecewise_construct,
        std::forward_as_tuple(ion_name),
                     std::forward_as_tuple(charge, ion_info, 1u, std::move(ptr)));
}

void shared_state::configure_stimulus(const fvm_stimulus_config& stims) {
    stim_data = istim_state(stims);
}

void shared_state::reset() {
    memory::copy(init_voltage, voltage);
    memory::fill(current_density, 0);
    memory::fill(conductivity, 0);
    time = 0;
    time_to = 0;
    memory::fill(time_since_spike, -1.0);

    for (auto& i: ion_data) {
        i.second.reset();
    }
    stim_data.reset();
}

void shared_state::zero_currents() {
    memory::fill(current_density, 0);
    memory::fill(conductivity, 0);
    for (auto& i: ion_data) {
        i.second.zero_current();
    }
    stim_data.zero_current();
}

void shared_state::ions_init_concentration() {
    for (auto& i: ion_data) {
        i.second.init_concentration();
    }
}

<<<<<<< HEAD
void shared_state::update_time_to(fvm_value_type dt_step, fvm_value_type tmax) {
=======
void shared_state::update_time_to(arb_value_type dt_step, arb_value_type tmax) {
>>>>>>> 52baa9e3
    auto tnext = std::min(time+dt_step, tmax);
    // round up target time if it is very close to tmax
    time_to = tnext+(1e-8*dt_step) >= tmax ? tmax: tnext;
    dt = time_to - time;
}

void shared_state::add_stimulus_current() {
    stim_data.add_current(time, current_density);
}

std::pair<arb_value_type, arb_value_type> shared_state::voltage_bounds() const {
    return minmax_value_impl(n_cv, voltage.data());
}

void shared_state::take_samples(const sample_event_stream::state& s, array& sample_time, array& sample_value) {
    take_samples_impl(s, time, sample_time.data(), sample_value.data());
}

// Debug interface
ARB_ARBOR_API std::ostream& operator<<(std::ostream& o, shared_state& s) {
    using io::csv;

    o << " n_cv         " << s.n_cv << "\n";
    o << " time         " << s.time << "\n";
    o << " time_to      " << s.time_to << "\n";
    o << " voltage      " << s.voltage << "\n";
    o << " init_voltage " << s.init_voltage << "\n";
    o << " temperature  " << s.temperature_degC << "\n";
    o << " diameter     " << s.diam_um << "\n";
    o << " current      " << s.current_density << "\n";
    o << " conductivity " << s.conductivity << "\n";
    for (auto& ki: s.ion_data) {
        auto& kn = ki.first;
        auto& i = ki.second;
        o << " " << kn << "/current_density        " << csv(i.iX_) << "\n";
        o << " " << kn << "/reversal_potential     " << csv(i.eX_) << "\n";
        o << " " << kn << "/internal_concentration " << csv(i.Xi_) << "\n";
        o << " " << kn << "/external_concentration " << csv(i.Xo_) << "\n";
        o << " " << kn << "/intconc_initial        " << csv(i.init_Xi_) << "\n";
        o << " " << kn << "/extconc_initial        " << csv(i.init_Xo_) << "\n";
        o << " " << kn << "/revpot_initial         " << csv(i.init_eX_) << "\n";
        o << " " << kn << "/node_index             " << csv(i.node_index_) << "\n";
    }
    return o;
}

} // namespace gpu
} // namespace arb<|MERGE_RESOLUTION|>--- conflicted
+++ resolved
@@ -11,10 +11,7 @@
 #include "backends/gpu/gpu_store_types.hpp"
 #include "backends/gpu/shared_state.hpp"
 #include "backends/event_stream_state.hpp"
-<<<<<<< HEAD
 #include "backends/gpu/chunk_writer.hpp"
-=======
->>>>>>> 52baa9e3
 #include "memory/copy.hpp"
 #include "memory/gpu_wrappers.hpp"
 #include "memory/wrappers.hpp"
@@ -34,11 +31,7 @@
 
 void take_samples_impl(
     const event_stream_state<raw_probe_info>& s,
-<<<<<<< HEAD
-    const fvm_value_type& time, fvm_value_type* sample_time, fvm_value_type* sample_value);
-=======
     const arb_value_type& time, arb_value_type* sample_time, arb_value_type* sample_value);
->>>>>>> 52baa9e3
 
 void add_scalar(std::size_t n, arb_value_type* data, arb_value_type v);
 
@@ -150,11 +143,7 @@
     ppack_.envl_index = envl_index_.data();
 
     // The following ppack fields must be set in add_current() before queuing kernel.
-<<<<<<< HEAD
-    ppack_.time = std::numeric_limits<fvm_value_type>::quiet_NaN();
-=======
     ppack_.time = std::numeric_limits<arb_value_type>::quiet_NaN();
->>>>>>> 52baa9e3
     ppack_.current_density = nullptr;
 }
 
@@ -171,11 +160,7 @@
     memory::copy(envl_divs_, envl_index_);
 }
 
-<<<<<<< HEAD
-void istim_state::add_current(const fvm_value_type& time, array& current_density) {
-=======
 void istim_state::add_current(const arb_value_type& time, array& current_density) {
->>>>>>> 52baa9e3
     ppack_.time = time;
     ppack_.current_density = current_density.data();
     istim_add_current_impl((int)size(), ppack_);
@@ -184,18 +169,6 @@
 // Shared state methods:
 
 shared_state::shared_state(
-<<<<<<< HEAD
-        fvm_size_type n_cell,
-        fvm_size_type n_cv,
-        fvm_size_type n_detector,
-        const std::vector<fvm_index_type>& cv_to_cell_vec,
-        const std::vector<fvm_value_type>& init_membrane_potential,
-        const std::vector<fvm_value_type>& temperature_K,
-        const std::vector<fvm_value_type>& diam,
-        const std::vector<fvm_index_type>& src_to_spike,
-        unsigned, // align parameter ignored
-        arb_seed_type cbprng_seed_
-=======
         arb_size_type n_cell,
         arb_size_type n_cv,
         arb_size_type n_detector,
@@ -204,8 +177,8 @@
         const std::vector<arb_value_type>& temperature_K,
         const std::vector<arb_value_type>& diam,
         const std::vector<arb_index_type>& src_to_spike,
-        unsigned // align parameter ignored
->>>>>>> 52baa9e3
+        unsigned, // align parameter ignored
+        arb_seed_type cbprng_seed_
     ):
     n_detector(n_detector),
     n_cv(n_cv),
@@ -218,10 +191,7 @@
     diam_um(make_const_view(diam)),
     time_since_spike(n_cell*n_detector),
     src_to_spike(make_const_view(src_to_spike)),
-<<<<<<< HEAD
     cbprng_seed(cbprng_seed_),
-=======
->>>>>>> 52baa9e3
     deliverable_events()
 {
     memory::fill(time_since_spike, -1.0);
@@ -459,11 +429,7 @@
     }
 }
 
-<<<<<<< HEAD
-void shared_state::update_time_to(fvm_value_type dt_step, fvm_value_type tmax) {
-=======
 void shared_state::update_time_to(arb_value_type dt_step, arb_value_type tmax) {
->>>>>>> 52baa9e3
     auto tnext = std::min(time+dt_step, tmax);
     // round up target time if it is very close to tmax
     time_to = tnext+(1e-8*dt_step) >= tmax ? tmax: tnext;
