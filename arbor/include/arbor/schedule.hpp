#pragma once

#include <algorithm>
#include <memory>
#include <type_traits>
#include <utility>
#include <vector>
#include <random>

#include <arbor/assert.hpp>
#include <arbor/common_types.hpp>
#include <arbor/util/extra_traits.hpp>
#include <arbor/export.hpp>
#include <arbor/serdes.hpp>
#include <arbor/units.hpp>

// Time schedules for probe–sampler associations.
namespace arb {

using engine_type = std::mt19937_64;
using seed_type = std::remove_cv_t<decltype(engine_type::default_seed)>;

constexpr static auto default_seed = engine_type::default_seed;

using time_event_span = std::pair<const time_type*, const time_type*>;

inline time_event_span as_time_event_span(const std::vector<time_type>& v) {
    return {v.data(), v.data() + v.size()};
}

// Type erased wrapper
// A schedule describes a sequence of time values used for sampling. Schedules
// are queried monotonically in time: if two method calls `events(t0, t1)`
// and `events(t2, t3)` are made without an intervening call to `reset()`,
// then 0 ≤ _t0_ ≤ _t1_ ≤ _t2_ ≤ _t3_.
struct ARB_ARBOR_API schedule {
    schedule();

    template <typename Impl, typename = std::enable_if_t<!std::is_same_v<util::remove_cvref_t<Impl>, schedule>>>
    explicit schedule(const Impl& impl):
        impl_(new wrap<Impl>(impl)) {}

    template <typename Impl, typename = std::enable_if_t<!std::is_same_v<util::remove_cvref_t<Impl>, schedule>>>
    explicit schedule(Impl&& impl):
        impl_(new wrap<Impl>(std::forward<Impl>(impl))) {}

    schedule(schedule&& other) = default;
    schedule& operator=(schedule&& other) = default;

    schedule(const schedule& other):
        impl_(other.impl_->clone()) {}

    schedule& operator=(const schedule& other) {
        impl_ = other.impl_->clone();
        return *this;
    }

    time_event_span events(time_type t0, time_type t1) { return impl_->events(t0, t1); }

    void reset() { impl_->reset(); }

    // Discard the next n events. Used in tests.
    auto discard(std::size_t n) { return impl_->discard(n); }

    template<typename K>
    friend ARB_ARBOR_API void serialize(serializer& s, const K& k, const schedule& v) { v.impl_->t_serialize(s, to_serdes_key(k)); }
    template<typename K>
    friend ARB_ARBOR_API void deserialize(serializer& s, const K& k, schedule& v) { v.impl_->t_deserialize(s, to_serdes_key(k
)); }

private:
    struct interface {
        virtual time_event_span events(time_type t0, time_type t1) = 0;
        virtual void reset() = 0;
        virtual void discard(std::size_t n) = 0;
        virtual std::unique_ptr<interface> clone() = 0;
<<<<<<< HEAD
        virtual ~interface() = default;
=======
        virtual ~interface() {}
        virtual void t_serialize(serializer&, const std::string&k) const = 0;
        virtual void t_deserialize(serializer&, const std::string&k) = 0;
>>>>>>> b6ecfef1
    };

    using iface_ptr = std::unique_ptr<interface> ;

    iface_ptr impl_;

    template <typename Impl>
    struct wrap: interface {
        explicit wrap(const Impl& impl): wrapped(impl) {}
        explicit wrap(Impl&& impl): wrapped(std::move(impl)) {}
<<<<<<< HEAD

         time_event_span events(time_type t0, time_type t1) override {
            return wrapped.events(t0, t1);
        }

         void reset() override {
            wrapped.reset();
        }

         iface_ptr clone() override {
            return std::make_unique<wrap<Impl>>(wrapped);
        }
        private:
            Impl wrapped;
    };
};

// Default schedule is empty.

class empty_schedule {
public:
    void reset() {}
    time_event_span events(time_type, time_type) {
        static time_type no_time;
        return {&no_time, &no_time};
    }
};

inline schedule::schedule(): schedule(empty_schedule{}) {}

// Common schedules

// Schedule at k·dt for integral k≥0 within the interval [t0, t1).
class ARB_ARBOR_API regular_schedule_impl {
public:
    explicit regular_schedule_impl(time_type t0, time_type dt, time_type t1):
        t0_(t0), t1_(t1), dt_(dt), oodt_(1./dt)
    {
        if (t0_<0) t0_ = 0;
    };

    void reset() {}
    time_event_span events(time_type t0, time_type t1);

private:
    time_type t0_, t1_, dt_;
    time_type oodt_;

    std::vector<time_type> times_;
};

inline schedule regular_schedule(
    time_type t0,
    time_type dt,
    time_type t1 = std::numeric_limits<time_type>::max())
{
    return schedule(regular_schedule_impl(t0, dt, t1));
}

inline schedule regular_schedule(time_type dt) {
    return regular_schedule(0, dt);
}


// Schedule at times given explicitly via a provided sorted sequence.
class ARB_ARBOR_API explicit_schedule_impl {
public:
    explicit_schedule_impl(const explicit_schedule_impl&) = default;
    explicit_schedule_impl(explicit_schedule_impl&&) = default;

    template <typename Seq>
    explicit explicit_schedule_impl(const Seq& seq) {
        using std::begin;
        using std::end;

        times_.assign(begin(seq), end(seq));
        arb_assert(std::is_sorted(times_.begin(), times_.end()));
    }

    void reset() { start_index_ = 0; }

    time_event_span events(time_type t0, time_type t1);

private:
    std::ptrdiff_t start_index_= 0;
    std::vector<time_type> times_;
};

template <typename Seq>
inline schedule explicit_schedule(const Seq& seq) {
    return schedule(explicit_schedule_impl(seq));
}
=======
        time_event_span events(time_type t0, time_type t1) override { return wrapped.events(t0, t1); }
        void reset() override { wrapped.reset(); }
        void discard(std::size_t n) override { return wrapped.discard(n); }
        iface_ptr clone() override { return std::make_unique<wrap<Impl>>(wrapped); }
        void t_serialize(serializer& s, const std::string& k) const override { wrapped.t_serialize(s, k); }
        void t_deserialize(serializer& s, const std::string& k) override { wrapped.t_deserialize(s, k); }

        Impl wrapped;
    };
};

// Constructors
>>>>>>> b6ecfef1

/// Regular schedule with start `t0`, interval `dt`, and optional end `t1`.
schedule ARB_ARBOR_API regular_schedule(const units::quantity& t0,
                                        const units::quantity& dt,
                                        const units::quantity& t1 = std::numeric_limits<time_type>::max()*units::ms);

/// Regular schedule with interval `dt`.
schedule ARB_ARBOR_API regular_schedule(const units::quantity& dt);

schedule ARB_ARBOR_API explicit_schedule(const std::vector<units::quantity>& seq);
schedule ARB_ARBOR_API explicit_schedule_from_milliseconds(const std::vector<time_type>& seq);

schedule ARB_ARBOR_API poisson_schedule(const units::quantity& tstart,
                                        const units::quantity& rate,
                                        seed_type seed = default_seed,
                                        const units::quantity& tstop=terminal_time*units::ms);

schedule ARB_ARBOR_API poisson_schedule(const units::quantity& rate,
                                        seed_type seed = default_seed,
                                        const units::quantity& tstop=terminal_time*units::ms);

} // namespace arb<|MERGE_RESOLUTION|>--- conflicted
+++ resolved
@@ -74,13 +74,9 @@
         virtual void reset() = 0;
         virtual void discard(std::size_t n) = 0;
         virtual std::unique_ptr<interface> clone() = 0;
-<<<<<<< HEAD
         virtual ~interface() = default;
-=======
-        virtual ~interface() {}
         virtual void t_serialize(serializer&, const std::string&k) const = 0;
         virtual void t_deserialize(serializer&, const std::string&k) = 0;
->>>>>>> b6ecfef1
     };
 
     using iface_ptr = std::unique_ptr<interface> ;
@@ -91,100 +87,6 @@
     struct wrap: interface {
         explicit wrap(const Impl& impl): wrapped(impl) {}
         explicit wrap(Impl&& impl): wrapped(std::move(impl)) {}
-<<<<<<< HEAD
-
-         time_event_span events(time_type t0, time_type t1) override {
-            return wrapped.events(t0, t1);
-        }
-
-         void reset() override {
-            wrapped.reset();
-        }
-
-         iface_ptr clone() override {
-            return std::make_unique<wrap<Impl>>(wrapped);
-        }
-        private:
-            Impl wrapped;
-    };
-};
-
-// Default schedule is empty.
-
-class empty_schedule {
-public:
-    void reset() {}
-    time_event_span events(time_type, time_type) {
-        static time_type no_time;
-        return {&no_time, &no_time};
-    }
-};
-
-inline schedule::schedule(): schedule(empty_schedule{}) {}
-
-// Common schedules
-
-// Schedule at k·dt for integral k≥0 within the interval [t0, t1).
-class ARB_ARBOR_API regular_schedule_impl {
-public:
-    explicit regular_schedule_impl(time_type t0, time_type dt, time_type t1):
-        t0_(t0), t1_(t1), dt_(dt), oodt_(1./dt)
-    {
-        if (t0_<0) t0_ = 0;
-    };
-
-    void reset() {}
-    time_event_span events(time_type t0, time_type t1);
-
-private:
-    time_type t0_, t1_, dt_;
-    time_type oodt_;
-
-    std::vector<time_type> times_;
-};
-
-inline schedule regular_schedule(
-    time_type t0,
-    time_type dt,
-    time_type t1 = std::numeric_limits<time_type>::max())
-{
-    return schedule(regular_schedule_impl(t0, dt, t1));
-}
-
-inline schedule regular_schedule(time_type dt) {
-    return regular_schedule(0, dt);
-}
-
-
-// Schedule at times given explicitly via a provided sorted sequence.
-class ARB_ARBOR_API explicit_schedule_impl {
-public:
-    explicit_schedule_impl(const explicit_schedule_impl&) = default;
-    explicit_schedule_impl(explicit_schedule_impl&&) = default;
-
-    template <typename Seq>
-    explicit explicit_schedule_impl(const Seq& seq) {
-        using std::begin;
-        using std::end;
-
-        times_.assign(begin(seq), end(seq));
-        arb_assert(std::is_sorted(times_.begin(), times_.end()));
-    }
-
-    void reset() { start_index_ = 0; }
-
-    time_event_span events(time_type t0, time_type t1);
-
-private:
-    std::ptrdiff_t start_index_= 0;
-    std::vector<time_type> times_;
-};
-
-template <typename Seq>
-inline schedule explicit_schedule(const Seq& seq) {
-    return schedule(explicit_schedule_impl(seq));
-}
-=======
         time_event_span events(time_type t0, time_type t1) override { return wrapped.events(t0, t1); }
         void reset() override { wrapped.reset(); }
         void discard(std::size_t n) override { return wrapped.discard(n); }
@@ -197,7 +99,6 @@
 };
 
 // Constructors
->>>>>>> b6ecfef1
 
 /// Regular schedule with start `t0`, interval `dt`, and optional end `t1`.
 schedule ARB_ARBOR_API regular_schedule(const units::quantity& t0,
