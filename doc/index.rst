Arbor
=====

.. image:: https://travis-ci.org/arbor-sim/arbor.svg?branch=master
    :target: https://travis-ci.org/arbor-sim/arbor

<<<<<<< HEAD
Arbor is a high-performance library for computational neuroscience simulations with multi-compartment,
morphologically-detailed cells, from single cell models to very large networks. Arbor is written from
the ground up with many-cpu and gpu architectures in mind, to help neuroscientists effectively use
contemporary and future HPC systems to meet their simulation needs. The performance portability is by
virtue of back-end specific optimizations for explicit vectorization on CPUs from Intel (AVX, AVX2 and
AVX512) and ARM (Neon and SVE), as well as for NVIDIA and AMD GPUs. When coupled with low memory
overheads, these optimizations make Arbor an order of magnitude faster than the most widely-used
comparable simulation software. Arbor is open source and openly developed, and we use development
practices such as unit testing, continuous integration, and validation.
=======
Arbor is a high-performance library for computational neuroscience simulations with multi-compartment, morphologically-detailed cells,
from single cell models to very large networks. Arbor is written from the ground up with many-cpu and gpu architectures in mind, to
help neuroscientists effectively use contemporary and future HPC systems to meet their simulation needs.

Arbor supports NVIDIA and AMD GPUs as well as explicit vectorization on CPUs from Intel (AVX, AVX2 and AVX512) and ARM (Neon and SVE).
When coupled with low memory overheads, this makes Arbor an order of magnitude faster than the most widely-used comparable simulation software.

Arbor is open source and openly developed, and we use development practices such as unit testing, continuous integration, and validation.
>>>>>>> f13a2525

Citing Arbor
------------

.. code-block:: latex

    @INPROCEEDINGS{
        paper:arbor2019,
        author={N. A. {Akar} and B. {Cumming} and V. {Karakasis} and A. {Küsters} and W. {Klijn} and A. {Peyser} and S. {Yates}},
        booktitle={2019 27th Euromicro International Conference on Parallel, Distributed and Network-Based Processing (PDP)},
        title={{Arbor --- A Morphologically-Detailed Neural Network Simulation Library for Contemporary High-Performance Computing Architectures}},
        year={2019}, month={feb}, volume={}, number={},
        pages={274--282},
        doi={10.1109/EMPDP.2019.8671560},
        ISSN={2377-5750}}

Alternative citation formats for the paper can be `downloaded here <https://ieeexplore.ieee.org/abstract/document/8671560>`_, and a preprint is available at `arXiv <https://arxiv.org/abs/1901.07454>`_.

.. toctree::
   :caption: Arbor documentation:
   :maxdepth: 1

   install/index
   tutorial/index
   concepts/index
   python/index
   cpp/index
   hpc/index
   internals/index<|MERGE_RESOLUTION|>--- conflicted
+++ resolved
@@ -4,17 +4,6 @@
 .. image:: https://travis-ci.org/arbor-sim/arbor.svg?branch=master
     :target: https://travis-ci.org/arbor-sim/arbor
 
-<<<<<<< HEAD
-Arbor is a high-performance library for computational neuroscience simulations with multi-compartment,
-morphologically-detailed cells, from single cell models to very large networks. Arbor is written from
-the ground up with many-cpu and gpu architectures in mind, to help neuroscientists effectively use
-contemporary and future HPC systems to meet their simulation needs. The performance portability is by
-virtue of back-end specific optimizations for explicit vectorization on CPUs from Intel (AVX, AVX2 and
-AVX512) and ARM (Neon and SVE), as well as for NVIDIA and AMD GPUs. When coupled with low memory
-overheads, these optimizations make Arbor an order of magnitude faster than the most widely-used
-comparable simulation software. Arbor is open source and openly developed, and we use development
-practices such as unit testing, continuous integration, and validation.
-=======
 Arbor is a high-performance library for computational neuroscience simulations with multi-compartment, morphologically-detailed cells,
 from single cell models to very large networks. Arbor is written from the ground up with many-cpu and gpu architectures in mind, to
 help neuroscientists effectively use contemporary and future HPC systems to meet their simulation needs.
@@ -23,7 +12,6 @@
 When coupled with low memory overheads, this makes Arbor an order of magnitude faster than the most widely-used comparable simulation software.
 
 Arbor is open source and openly developed, and we use development practices such as unit testing, continuous integration, and validation.
->>>>>>> f13a2525
 
 Citing Arbor
 ------------
