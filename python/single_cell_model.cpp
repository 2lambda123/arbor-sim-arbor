#include <string>
#include <vector>

#include <pybind11/pybind11.h>
#include <pybind11/stl.h>

#include <arbor/cable_cell.hpp>
#include <arbor/load_balance.hpp>
#include <arbor/recipe.hpp>
#include <arbor/simulation.hpp>

#include "error.hpp"

namespace pyarb {

//
// Implementation of sampling infrastructure for Python single cell models.
//
// Note that only voltage sampling is currently supported, which simplifies the
// code somewhat.
//

// Stores the location and sampling frequency for a probe in a single cell model.
struct probe_site {
    arb::mlocation site;  // Location of sample on morphology.
    double frequency;     // Sampling frequency [Hz].
};

// Stores a single trace, which can be queried and viewed by the user at the end
// of a simulation run.
struct trace {
    std::string variable;           // Name of the variable being recorded.
    arb::mlocation loc;             // Sample site on morphology.
    std::vector<arb::time_type> t;  // Sample times [ms].
    std::vector<double> v;          // Sample values [units specific to sample variable].
};

// Callback provided to sampling API that records into a trace variable.
struct trace_callback {
    trace& trace_;

    trace_callback(trace& t): trace_(t) {}

    void operator()(arb::cell_member_type probe_id, arb::probe_tag tag, std::size_t n, const arb::sample_record* recs) {
        // Push each (time, value) pair from the last epoch into trace_.
        for (std::size_t i=0; i<n; ++i) {
            if (auto p = arb::util::any_cast<const double*>(recs[i].data)) {
                trace_.t.push_back(recs[i].time);
                trace_.v.push_back(*p);
            }
            else {
                throw std::runtime_error("unexpected sample type in simple_sampler");
            }
        }
    }
};

// Used internally by the single cell model to expose model information to the
// arb::simulation API when a model is instantiated.
// Model descriptors, i.e. the cable_cell and probes, are instantiated
// in the single_cell_model by user calls. The recipe is generated lazily, just
// before simulation construction, so the recipe can use const references to all
// of the model descriptors.
struct single_cell_recipe: arb::recipe {
    // The cell description.
    const arb::cable_cell& cell_;
    // Probe sites.
    const std::vector<probe_site>& probes_;
<<<<<<< HEAD

    single_cell_recipe(
            const arb::cable_cell& c,
            const std::vector<probe_site>& probes):
        cell_(c), probes_(probes)
=======
    const std::vector<arb::event_generator>& generators_;
    const arb::cable_cell_global_properties& gprop_;

    single_cell_recipe(
            const arb::cable_cell& c,
            const std::vector<probe_site>& probes,
            const std::vector<arb::event_generator>& gens,
            const arb::cable_cell_global_properties& props):
        cell_(c), probes_(probes), generators_(gens), gprop_(props)
>>>>>>> 8a59efa2
    {}

    virtual arb::cell_size_type num_cells() const override {
        return 1;
    }

    virtual arb::util::unique_any get_cell_description(arb::cell_gid_type gid) const override {
        return cell_;
    }

    virtual arb::cell_kind get_cell_kind(arb::cell_gid_type) const override {
        return arb::cell_kind::cable;
    }

    virtual arb::cell_size_type num_sources(arb::cell_gid_type) const override {
        return cell_.detectors().size();
    }

    // synapses, connections and event generators

    virtual arb::cell_size_type num_targets(arb::cell_gid_type) const override {
        return cell_.synapses().size();
    }

    virtual std::vector<arb::cell_connection> connections_on(arb::cell_gid_type) const override {
        return {}; // no connections on a single cell model
    }

    virtual std::vector<arb::event_generator> event_generators(arb::cell_gid_type) const override {
        return {};
    }

    // probes

    virtual arb::cell_size_type num_probes(arb::cell_gid_type)  const override {
        return probes_.size();
    }

    virtual arb::probe_info get_probe(arb::cell_member_type probe_id) const override {
        // Test that a valid probe site is requested.
        if (probe_id.gid || probe_id.index>=probes_.size()) {
            throw arb::bad_probe_id(probe_id);
        }

        // For now only voltage can be selected for measurement.
        auto kind = arb::cell_probe_address::membrane_voltage;
        const auto& loc = probes_[probe_id.index].site;
        return arb::probe_info{probe_id, kind, arb::cell_probe_address{loc, kind}};
    }

    // gap junctions

    virtual arb::cell_size_type num_gap_junction_sites(arb::cell_gid_type gid)  const override {
        return 0; // No gap junctions on a single cell model.
    }

    virtual std::vector<arb::gap_junction_connection> gap_junctions_on(arb::cell_gid_type) const override {
        return {}; // No gap junctions on a single cell model.
    }

    virtual arb::util::any get_global_properties(arb::cell_kind) const override {
        // TODO: make this setable
        //arb::cable_cell_global_properties gprop;
        //gprop.default_parameters = arb::neuron_parameter_defaults;
        return gprop_;
    }
};

class single_cell_model {
    arb::cable_cell cell_;
    arb::context ctx_;
    bool run_ = false;
    arb::cable_cell_global_properties gprop_;

    std::vector<probe_site> probes_;
    std::unique_ptr<arb::simulation> sim_;
    std::vector<double> spike_times_;
    // Create one trace for each probe.
    std::vector<trace> traces_;

public:
    single_cell_model(arb::cable_cell c):
        cell_(std::move(c)), ctx_(arb::make_context())
    {
        gprop_.default_parameters = arb::neuron_parameter_defaults;
    }

    // example use:
    //      m.probe('voltage', arbor.location(2,0.5))
    void probe(const std::string& what, const arb::mlocation& where, double frequency) {
        if (what != "voltage") {
            throw pyarb_error(
                util::pprintf("{} does not name a valid variable to trace (currently only 'voltage' is supported)", what));
        }
        if (frequency<=0) {
            throw pyarb_error(
                util::pprintf("sampling frequency is not greater than zero", what));
        }
        if (where.branch>=cell_.morphology().num_branches()) {
            throw pyarb_error(
                util::pprintf("invalid location", what));
        }
        probes_.push_back({where, frequency});
    }

    void add_ion(const std::string& ion, double valence, double int_con, double ext_con, double rev_pot) {
        gprop_.add_ion(ion, valence, int_con, ext_con, rev_pot);
    }

<<<<<<< HEAD
        single_cell_recipe rec(cell_, probes_);
=======
    void run(double tfinal) {
        single_cell_recipe rec(cell_, probes_, generators_, gprop_);
>>>>>>> 8a59efa2

        auto domdec = arb::partition_load_balance(rec, ctx_);

        sim_ = std::make_unique<arb::simulation>(rec, domdec, ctx_);

        // Create one trace for each probe.
        traces_.reserve(probes_.size());

        // Add probes
        for (arb::cell_lid_type i=0; i<probes_.size(); ++i) {
            const auto& p = probes_[i];

            traces_.push_back({"voltage", p.site, {}, {}});

            auto sched = arb::regular_schedule(1000./p.frequency);

            // Now attach the sampler at probe site, with sampling schedule sched, writing to voltage
            sim_->add_sampler(arb::one_probe({0,i}), sched, trace_callback(traces_[i]));
        }

        // Set callback that records spike times.
        sim_->set_global_spike_callback(
            [this](const std::vector<arb::spike>& spikes) {
                for (auto& s: spikes) {
                    spike_times_.push_back(s.time);
                }
            });

        sim_->run(tfinal, 0.025);

        run_ = true;
    }

    const std::vector<double>& spike_times() const {
        return spike_times_;
    }

    const std::vector<trace>& traces() const {
        return traces_;
    }
};

void register_single_cell(pybind11::module& m) {
    using namespace pybind11::literals;

    pybind11::class_<trace> tr(m, "trace", "Values and meta-data for a sample-trace on a single cell model.");
    tr
        .def_readonly("variable", &trace::variable, "Name of the variable being recorded.")
        .def_readonly("location", &trace::loc, "Location on cell morphology.")
        .def_readonly("time",    &trace::t, "Time stamps of samples [ms].")
        .def_readonly("value",   &trace::v, "Sample values.");

    pybind11::class_<single_cell_model> model(m, "single_cell_model",
        "Wrapper for simplified description, and execution, of single cell models.");

    model
        .def(pybind11::init<arb::cable_cell>(),
<<<<<<< HEAD
            "cell"_a, "Initialise a single cell model for a cable cell.")
        .def("run", &single_cell_model::run, "tfinal"_a, "Run model from t=0 to t=tfinal ms.")
        .def("probe", &single_cell_model::probe,
            "what"_a, "where"_a, "frequency"_a,
            "Sample a variable on the cell.\n"
            " 'what':      Name of the variable to record (currently only 'voltage').\n"
            " 'where':     Location on cell morphology at which to sample the variable.\n"
            " 'frequency': The target frequency at which to sample [Hz].")
        .def_property_readonly("spikes", [](const single_cell_model& m) {return m.spike_times();}, "Holds spike times [ms] after a call to run().")
        .def_property_readonly("traces", [](const single_cell_model& m) {return m.traces();}, "Holds sample traces after a call to run().")
=======
            "cell"_a, "Build a single cell model.")
        .def("run", &single_cell_model::run, "tfinal"_a, "run model from t=0 to t=tfinal ms")
        .def("add_ion", &single_cell_model::add_ion,
                "ion"_a, "valence"_a, "int_con"_a, "ext_con"_a, "rev_pot"_a,
                "Add a new ion species to the model")
        .def("probe", &single_cell_model::probe, "what"_a, "where"_a, "frequency"_a)
        .def_property_readonly("spikes", [](const single_cell_model& m) {return m.spike_times();}, "spike times (ms)")
        .def_property_readonly("traces", [](const single_cell_model& m) {return m.traces();}, "traces from probes")
>>>>>>> 8a59efa2
        .def("__repr__", [](const single_cell_model&){return "<arbor.single_cell_model>";})
        .def("__str__",  [](const single_cell_model&){return "<arbor.single_cell_model>";});
}

} // namespace pyarb
<|MERGE_RESOLUTION|>--- conflicted
+++ resolved
@@ -62,27 +62,15 @@
 // before simulation construction, so the recipe can use const references to all
 // of the model descriptors.
 struct single_cell_recipe: arb::recipe {
-    // The cell description.
     const arb::cable_cell& cell_;
-    // Probe sites.
     const std::vector<probe_site>& probes_;
-<<<<<<< HEAD
-
-    single_cell_recipe(
-            const arb::cable_cell& c,
-            const std::vector<probe_site>& probes):
-        cell_(c), probes_(probes)
-=======
-    const std::vector<arb::event_generator>& generators_;
     const arb::cable_cell_global_properties& gprop_;
 
     single_cell_recipe(
             const arb::cable_cell& c,
             const std::vector<probe_site>& probes,
-            const std::vector<arb::event_generator>& gens,
             const arb::cable_cell_global_properties& props):
-        cell_(c), probes_(probes), generators_(gens), gprop_(props)
->>>>>>> 8a59efa2
+        cell_(c), probes_(probes), gprop_(props)
     {}
 
     virtual arb::cell_size_type num_cells() const override {
@@ -144,9 +132,6 @@
     }
 
     virtual arb::util::any get_global_properties(arb::cell_kind) const override {
-        // TODO: make this setable
-        //arb::cable_cell_global_properties gprop;
-        //gprop.default_parameters = arb::neuron_parameter_defaults;
         return gprop_;
     }
 };
@@ -192,12 +177,8 @@
         gprop_.add_ion(ion, valence, int_con, ext_con, rev_pot);
     }
 
-<<<<<<< HEAD
-        single_cell_recipe rec(cell_, probes_);
-=======
     void run(double tfinal) {
-        single_cell_recipe rec(cell_, probes_, generators_, gprop_);
->>>>>>> 8a59efa2
+        single_cell_recipe rec(cell_, probes_, gprop_);
 
         auto domdec = arb::partition_load_balance(rec, ctx_);
 
@@ -255,27 +236,28 @@
 
     model
         .def(pybind11::init<arb::cable_cell>(),
-<<<<<<< HEAD
             "cell"_a, "Initialise a single cell model for a cable cell.")
         .def("run", &single_cell_model::run, "tfinal"_a, "Run model from t=0 to t=tfinal ms.")
         .def("probe", &single_cell_model::probe,
             "what"_a, "where"_a, "frequency"_a,
             "Sample a variable on the cell.\n"
-            " 'what':      Name of the variable to record (currently only 'voltage').\n"
-            " 'where':     Location on cell morphology at which to sample the variable.\n"
-            " 'frequency': The target frequency at which to sample [Hz].")
-        .def_property_readonly("spikes", [](const single_cell_model& m) {return m.spike_times();}, "Holds spike times [ms] after a call to run().")
-        .def_property_readonly("traces", [](const single_cell_model& m) {return m.traces();}, "Holds sample traces after a call to run().")
-=======
-            "cell"_a, "Build a single cell model.")
-        .def("run", &single_cell_model::run, "tfinal"_a, "run model from t=0 to t=tfinal ms")
+            " what:      Name of the variable to record (currently only 'voltage').\n"
+            " where:     Location on cell morphology at which to sample the variable.\n"
+            " frequency: The target frequency at which to sample [Hz].")
         .def("add_ion", &single_cell_model::add_ion,
-                "ion"_a, "valence"_a, "int_con"_a, "ext_con"_a, "rev_pot"_a,
-                "Add a new ion species to the model")
-        .def("probe", &single_cell_model::probe, "what"_a, "where"_a, "frequency"_a)
-        .def_property_readonly("spikes", [](const single_cell_model& m) {return m.spike_times();}, "spike times (ms)")
-        .def_property_readonly("traces", [](const single_cell_model& m) {return m.traces();}, "traces from probes")
->>>>>>> 8a59efa2
+            "ion"_a, "valence"_a, "int_con"_a, "ext_con"_a, "rev_pot"_a,
+            "Add a new ion species to the model.\n"
+            " ion: name of the ion species.\n"
+            " valence: valence of the ion species.\n"
+            " int_con: initial internal concentration [mM].\n"
+            " ext_con: initial external concentration [mM].\n"
+            " rev_pot: reversal potential [mV].")
+        .def_property_readonly("spikes",
+            [](const single_cell_model& m) {
+                return m.spike_times();}, "Holds spike times [ms] after a call to run().")
+        .def_property_readonly("traces",
+            [](const single_cell_model& m) {
+                return m.traces();}, "Holds sample traces after a call to run().")
         .def("__repr__", [](const single_cell_model&){return "<arbor.single_cell_model>";})
         .def("__str__",  [](const single_cell_model&){return "<arbor.single_cell_model>";});
 }
