--- conflicted
+++ resolved
@@ -82,12 +82,11 @@
 set(ARB_THREADING_MODEL "cthread" CACHE STRING "set the threading model, one of cthread/tbb/serial")
 set_property(CACHE ARB_THREADING_MODEL PROPERTY STRINGS cthread tbb serial )
 
-set(ARB_DISTRIBUTED_MODEL "serial" CACHE STRING "set the global communication model, one of serial/mpi/dryrun")
-set_property(CACHE ARB_DISTRIBUTED_MODEL PROPERTY STRINGS serial mpi dryrun)
+set(ARB_ARCH "" CACHE STRING "Target architecture for arbor libraries")
 
 option(ARB_VECTORIZE "use explicit SIMD code in generated mechanisms" OFF)
 
-set(ARB_ARCH "" CACHE STRING "Target architecture for arbor libraries")
+option(ARB_WITH_MPI "build with MPI support" OFF)
 
 option(ARB_WITH_PROFILING "use built-in profiling" OFF)
 
@@ -110,7 +109,6 @@
     target_compile_options(arbor_deps INTERFACE ${ARB_CXXOPT_ARCH})
 endif()
 
-<<<<<<< HEAD
 # Profiling and test features
 #-----------------------------
 
@@ -126,20 +124,6 @@
 
 # Threading model
 #-----------------
-=======
-#----------------------------------------------------------
-# MPI support
-#----------------------------------------------------------
-option(ARB_WITH_MPI "build with support for MPI" OFF)
-
-if(ARB_WITH_MPI)
-   # BGQ specific flags
-   if(${ARB_SYSTEM_TYPE} MATCHES "BGQ" )
-      # On BGQ, set CXX to the mpi wrapper, and pass it a static
-      add_definitions(-DMPICH2_CONST=const)
-      set(MPI_FOUND TRUE)
-    endif()
->>>>>>> 5fde0b00
 
 if(ARB_THREADING_MODEL MATCHES "tbb")
     if(ARB_PRIVATE_TBBLIB)
@@ -167,44 +151,20 @@
 elseif(ARB_THREADING_MODEL MATCHES "cthread")
     set(ARB_WITH_CTHREAD TRUE)
 
-<<<<<<< HEAD
     find_package(Threads REQUIRED)
     target_compile_definitions(arbor_deps ARB_HAVE_CTHREAD)
     target_link_libraries(arbor_deps INTERFACE Threads::Threads)
 
 endif()
 
-# Distributed model
+# MPI support
 #-------------------
 
-if(ARB_DISTRIBUTED_MODEL MATCHES "mpi")
-    # BGQ specific flags
-    if(${ARB_SYSTEM_TYPE} MATCHES "BGQ" )
-        # On BGQ, set CXX to the mpi wrapper, and pass it a static
-        target_compile_definitions(arbor_deps INTERFACE MPICH2_CONST=const)
-        set(MPI_FOUND TRUE)
-    else()
-        find_package(MPI REQUIRED CXX)
-        target_compile_definitions(MPI::MPI_CXX INTERFACE MPICH_SKIP_MPICXX=1 OMPI_SKIP_MPICXX=1)
-    endif()
-
+if(ARB_WITH_MPI)
+    find_package(MPI REQUIRED CXX)
+    target_compile_definitions(MPI::MPI_CXX INTERFACE MPICH_SKIP_MPICXX=1 OMPI_SKIP_MPICXX=1)
     target_compile_definitions(arbor_deps INTERFACE ARB_HAVE_MPI)
-    set(ARB_WITH_MPI TRUE)
-
-elseif(ARB_DISTRIBUTED_MODEL MATCHES "dryrun")
-    target_compile_definitions(arbor_deps INTERFACE ARB_HAVE_DRYRUN)
-    set(ARB_WITH_DRYRUN TRUE)
-
-elseif(ARB_DISTRIBUTED_MODEL MATCHES "serial")
-    # no additional set up needed
-
-else()
-    message( FATAL_ERROR "-- Distributed communication model '${ARB_DISTRIBUTED_MODEL}' not supported, use one of serial/mpi/dryrun")
-=======
-    # unfortunate workaround for C++ detection in system mpi.h
-    add_definitions(-DMPICH_SKIP_MPICXX=1 -DOMPI_SKIP_MPICXX=1)
-    set_property(DIRECTORY APPEND_STRING PROPERTY COMPILE_OPTIONS "${MPI_C_COMPILE_FLAGS}")
->>>>>>> 5fde0b00
+    target_link_libraries(arbor_deps INTERFACE MPI::MPI_CXX)
 endif()
 
 # CUDA support
