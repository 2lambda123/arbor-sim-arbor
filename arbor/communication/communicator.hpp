#pragma once

#include <vector>

#include <arbor/export.hpp>
#include <arbor/common_types.hpp>
#include <arbor/domain_decomposition.hpp>
#include <arbor/recipe.hpp>
#include <arbor/spike.hpp>

#include "communication/gathered_vector.hpp"
#include "connection.hpp"
#include "epoch.hpp"
#include "execution_context.hpp"
#include "util/partition.hpp"

namespace arb {

// When the communicator is constructed the number of target groups and targets
// is specified, along with a mapping between local cell id and local
// target id.
//
// The user can add connections to an existing communicator object, where
// each connection is between any global cell and any local target.
//
// Once all connections have been specified, the construct() method can be used
// to build the data structures required for efficient spike communication and
// event generation.

class ARB_ARBOR_API communicator {
public:

    struct spikes {
        gathered_vector<spike> from_local;
        std::vector<spike> from_remote;
    };

    communicator() = default;

    explicit communicator(const recipe& rec,
                          const domain_decomposition& dom_dec,
                          execution_context& ctx);

    /// The range of event queues that belong to cells in group i.
    std::pair<cell_size_type, cell_size_type> group_queue_range(cell_size_type i);

    /// The minimum delay of all connections in the global network.
    time_type min_delay();

    /// Perform exchange of spikes.
    ///
    /// Takes as input the list of local_spikes that were generated on the calling domain.
    /// Returns
    /// * full global set of vectors, along with meta data about their partition
    /// * a list of spikes received from remote simulations
    spikes exchange(std::vector<spike> local_spikes);

    /// Check each global spike in turn to see it generates local events.
    /// If so, make the events and insert them into the appropriate event list.
    ///
    /// Takes reference to a vector of event lists as an argument, with one list
    /// for each local cell group. On completion, the events in each list are
    /// all events that must be delivered to targets in that cell group as a
    /// result of the global spike exchange, plus any events that were already
    /// in the list.
    void make_event_queues(
            const gathered_vector<spike>& global_spikes,
            std::vector<pse_vector>& queues,
            const std::vector<spike>& external_spikes={});

    /// Returns the total number of global spikes over the duration of the simulation
    std::uint64_t num_spikes() const;
    void set_num_spikes(std::uint64_t n);

    cell_size_type num_local_cells() const;

    const std::vector<connection>& connections() const;

    void reset();

<<<<<<< HEAD
    void update_connections(const recipe& rec,
=======
    // used for commmunicate to coupled simulations
    void remote_ctrl_send_continue(const epoch&);
    void remote_ctrl_send_done();

    void update_connections(const connectivity& rec,
>>>>>>> 235b2913
                            const domain_decomposition& dom_dec,
                            const label_resolution_map& target_resolution_map);

    void set_remote_spike_filter(const spike_predicate&);

private:
    cell_size_type num_total_cells_ = 0;
    cell_size_type num_local_cells_ = 0;
    cell_size_type num_local_groups_ = 0;
    cell_size_type num_domains_ = 0;
    // Arbor internal connections
    std::vector<connection> connections_;
    // partition of connections over the domains of the sources' ids.
    std::vector<cell_size_type> connection_part_;
    std::vector<cell_size_type> index_divisions_;
    util::partition_view_type<std::vector<cell_size_type>> index_part_;

    spike_predicate remote_spike_filter_;

    // Connections from external simulators into Arbor.
    // Currently we have no partitions/indices/acceleration structures
    std::vector<connection> ext_connections_;

    distributed_context_handle distributed_;
    task_system_handle thread_pool_;
    std::uint64_t num_spikes_ = 0u;
    std::uint64_t num_local_events_ = 0u;
};

} // namespace arb<|MERGE_RESOLUTION|>--- conflicted
+++ resolved
@@ -78,17 +78,13 @@
 
     void reset();
 
-<<<<<<< HEAD
     void update_connections(const recipe& rec,
-=======
+                            const domain_decomposition& dom_dec,
+                            const label_resolution_map& target_resolution_map);
+
     // used for commmunicate to coupled simulations
     void remote_ctrl_send_continue(const epoch&);
     void remote_ctrl_send_done();
-
-    void update_connections(const connectivity& rec,
->>>>>>> 235b2913
-                            const domain_decomposition& dom_dec,
-                            const label_resolution_map& target_resolution_map);
 
     void set_remote_spike_filter(const spike_predicate&);
 
