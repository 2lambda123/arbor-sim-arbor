#include "../gtest.h"

// Prototype mechanisms in tests
#include "mech_proto/expsyn.hpp"
#include "mech_proto/exp2syn.hpp"
#include "mech_proto/hh.hpp"
#include "mech_proto/pas.hpp"
#include "mech_proto/test_kin1.hpp"
#include "mech_proto/test_kinlva.hpp"

// modcc generated mechanisms
#include "mechanisms/multicore/expsyn.hpp"
#include "mechanisms/multicore/exp2syn.hpp"
#include "mechanisms/multicore/hh.hpp"
#include "mechanisms/multicore/pas.hpp"
#include "mechanisms/multicore/test_kin1.hpp"
#include "mechanisms/multicore/test_kinlva.hpp"

#include <initializer_list>
#include <backends/multicore/fvm.hpp>
#include <ion.hpp>
#include <matrix.hpp>
#include <memory/wrappers.hpp>
#include <util/rangeutil.hpp>
#include <util/cycle.hpp>

TEST(mechanisms, helpers) {
    using namespace nest::mc;
    using size_type = multicore::backend::size_type;
    using value_type = multicore::backend::value_type;

    // verify that the hh and pas channels are available
    EXPECT_TRUE(multicore::backend::has_mechanism("hh"));
    EXPECT_TRUE(multicore::backend::has_mechanism("pas"));

    std::vector<size_type> parent_index = {0,0,1,2,3,4,0,6,7,8};
    auto node_index = std::vector<size_type>{0,6,7,8,9};
    auto weights = std::vector<value_type>(node_index.size(), 1.0);
    auto n = node_index.size();

    // one cell
    size_type ncell = 1;
    std::vector<size_type> cell_index(n, 0u);

    multicore::backend::array vec_i(n, 0.);
    multicore::backend::array vec_v(n, 0.);
    multicore::backend::array vec_t(ncell, 0.);
    multicore::backend::array vec_t_to(ncell, 0.);

<<<<<<< HEAD
    auto mech = multicore::backend::make_mechanism("hh",
=======
    auto mech = multicore::backend::make_mechanism("hh", 0,
>>>>>>> 06f5a362
            memory::make_view(cell_index), vec_t, vec_t_to,
            vec_v, vec_i, weights, node_index);

    EXPECT_EQ(mech->name(), "hh");
    EXPECT_EQ(mech->size(), 5u);

    // check that an out_of_range exception is thrown if an invalid mechanism is requested
    ASSERT_THROW(
<<<<<<< HEAD
        multicore::backend::make_mechanism("dachshund",
=======
        multicore::backend::make_mechanism("dachshund", 0,
>>>>>>> 06f5a362
            memory::make_view(cell_index), vec_t, vec_t_to,
            vec_v, vec_i, weights, node_index),
        std::out_of_range
    );
}

// Setup and update mechanism
template<typename T>
void mech_update(T* mech, unsigned num_iters) {

    using namespace nest::mc;
    std::map<mechanisms::ionKind, mechanisms::ion<typename T::backend>> ions;

    mech->set_params();
    mech->nrn_init();
    for (auto ion_kind : mechanisms::ion_kinds()) {
        auto ion_indexes = util::make_copy<std::vector<typename T::size_type>>(
            mech->node_index_
        );

        // Create and fill in the ion
        mechanisms::ion<typename T::backend> ion = ion_indexes;

        memory::fill(ion.current(), 5.);
        memory::fill(ion.reversal_potential(), 100.);
        memory::fill(ion.internal_concentration(), 10.);
        memory::fill(ion.external_concentration(), 140.);
        ions[ion_kind] = ion;

        if (mech->uses_ion(ion_kind)) {
            mech->set_ion(ion_kind, ions[ion_kind], ion_indexes);
        }
    }

    for (auto i=0u; i<mech->node_index_.size(); ++i) {
        mech->net_receive(i, 1.);
    }

    for (auto i=0u; i<num_iters; ++i) {
        mech->nrn_current();
        mech->nrn_state();
    }
}

template<typename T, typename Seq>
void array_init(T& array, const Seq& seq) {
    auto seq_iter = seq.cbegin();
    for (auto& e : array) {
        e = *seq_iter++;
    }
}

template<typename S, typename T, bool alias = false>
struct mechanism_info {
    using mechanism_type = S;
    using proto_mechanism_type = T;
    static constexpr bool index_aliasing = alias;
};

template<typename T>
class mechanisms : public ::testing::Test { };

TYPED_TEST_CASE_P(mechanisms);

TYPED_TEST_P(mechanisms, update) {
    using mechanism_type = typename TypeParam::mechanism_type;
    using proto_mechanism_type = typename TypeParam::proto_mechanism_type;

    // Type checking
    EXPECT_TRUE((std::is_same<typename proto_mechanism_type::iarray,
                              typename mechanism_type::iarray>::value));
    EXPECT_TRUE((std::is_same<typename proto_mechanism_type::value_type,
                              typename mechanism_type::value_type>::value));
    EXPECT_TRUE((std::is_same<typename proto_mechanism_type::array,
                              typename mechanism_type::array>::value));

    int num_cell = 1;
    int num_syn = 32;
    int num_comp = num_syn;

    typename mechanism_type::iarray node_index(num_syn);
    typename mechanism_type::array  voltage(num_comp, -65.0);
    typename mechanism_type::array  current(num_comp,   1.0);

    typename mechanism_type::array  weights(num_syn,   1.0);

    typename mechanism_type::iarray cell_index(num_comp, 0);
    typename mechanism_type::array  time(num_cell, 2.);
    typename mechanism_type::array  time_to(num_cell, 2.1);

    array_init(voltage, nest::mc::util::cyclic_view({ -65.0, -61.0, -63.0 }));
    array_init(current, nest::mc::util::cyclic_view({   1.0,   0.9,   1.1 }));
    array_init(weights, nest::mc::util::cyclic_view({ 1.0 }));

    // Initialise indexes
    std::vector<int> index_freq;
    if (TypeParam::index_aliasing) {
        index_freq.assign({ 4, 2, 3 });
    }
    else {
        index_freq.assign({ 1 });
    }

    auto freq_begin = nest::mc::util::cyclic_view(index_freq).cbegin();
    auto freq = freq_begin;
    auto index = node_index.begin();
    while (index != node_index.end()) {
        for (auto i = 0; i < *freq && index != node_index.end(); ++i) {
            *index++ = freq - freq_begin;
        }
        ++freq;
    }

    // Copy indexes, voltage and current to use for the prototype mechanism
    typename mechanism_type::iarray node_index_copy(node_index);
    typename mechanism_type::array  voltage_copy(voltage);
    typename mechanism_type::array  current_copy(current);
    typename mechanism_type::array  weights_copy(weights);

    // Create mechanisms
    auto mech = nest::mc::mechanisms::make_mechanism<mechanism_type>(
<<<<<<< HEAD
        cell_index, time, time_to,
=======
        0, cell_index, time, time_to,
>>>>>>> 06f5a362
        voltage, current, std::move(weights), std::move(node_index)
    );

    auto mech_proto = nest::mc::mechanisms::make_mechanism<proto_mechanism_type>(
<<<<<<< HEAD
        cell_index, time, time_to,
=======
        0, cell_index, time, time_to,
>>>>>>> 06f5a362
        voltage_copy, current_copy,
        std::move(weights_copy), std::move(node_index_copy)
    );

    mech_update(dynamic_cast<mechanism_type*>(mech.get()), 10);
    mech_update(dynamic_cast<proto_mechanism_type*>(mech_proto.get()), 10);

    auto citer = current_copy.begin();
    for (auto const& c: current) {
        EXPECT_NEAR(*citer++, c, 1e-6);
    }
}

REGISTER_TYPED_TEST_CASE_P(mechanisms, update);

using mechanism_types = ::testing::Types<
    mechanism_info<
        nest::mc::mechanisms::hh::mechanism_hh<nest::mc::multicore::backend>,
        nest::mc::mechanisms::hh_proto::mechanism_hh_proto<nest::mc::multicore::backend>
    >,
    mechanism_info<
        nest::mc::mechanisms::pas::mechanism_pas<nest::mc::multicore::backend>,
        nest::mc::mechanisms::pas_proto::mechanism_pas_proto<nest::mc::multicore::backend>
    >,
    mechanism_info<
        nest::mc::mechanisms::expsyn::mechanism_expsyn<nest::mc::multicore::backend>,
        nest::mc::mechanisms::expsyn_proto::mechanism_expsyn_proto<nest::mc::multicore::backend>,
        true
    >,
    mechanism_info<
        nest::mc::mechanisms::exp2syn::mechanism_exp2syn<nest::mc::multicore::backend>,
        nest::mc::mechanisms::exp2syn_proto::mechanism_exp2syn_proto<nest::mc::multicore::backend>,
        true
    >,
    mechanism_info<
        nest::mc::mechanisms::test_kin1::mechanism_test_kin1<nest::mc::multicore::backend>,
        nest::mc::mechanisms::test_kin1_proto::mechanism_test_kin1_proto<nest::mc::multicore::backend>
    >,
    mechanism_info<
        nest::mc::mechanisms::test_kinlva::mechanism_test_kinlva<nest::mc::multicore::backend>,
        nest::mc::mechanisms::test_kinlva_proto::mechanism_test_kinlva_proto<nest::mc::multicore::backend>
    >
>;

INSTANTIATE_TYPED_TEST_CASE_P(mechanism_types, mechanisms, mechanism_types);<|MERGE_RESOLUTION|>--- conflicted
+++ resolved
@@ -47,11 +47,7 @@
     multicore::backend::array vec_t(ncell, 0.);
     multicore::backend::array vec_t_to(ncell, 0.);
 
-<<<<<<< HEAD
-    auto mech = multicore::backend::make_mechanism("hh",
-=======
     auto mech = multicore::backend::make_mechanism("hh", 0,
->>>>>>> 06f5a362
             memory::make_view(cell_index), vec_t, vec_t_to,
             vec_v, vec_i, weights, node_index);
 
@@ -60,11 +56,7 @@
 
     // check that an out_of_range exception is thrown if an invalid mechanism is requested
     ASSERT_THROW(
-<<<<<<< HEAD
-        multicore::backend::make_mechanism("dachshund",
-=======
         multicore::backend::make_mechanism("dachshund", 0,
->>>>>>> 06f5a362
             memory::make_view(cell_index), vec_t, vec_t_to,
             vec_v, vec_i, weights, node_index),
         std::out_of_range
@@ -186,20 +178,12 @@
 
     // Create mechanisms
     auto mech = nest::mc::mechanisms::make_mechanism<mechanism_type>(
-<<<<<<< HEAD
-        cell_index, time, time_to,
-=======
         0, cell_index, time, time_to,
->>>>>>> 06f5a362
         voltage, current, std::move(weights), std::move(node_index)
     );
 
     auto mech_proto = nest::mc::mechanisms::make_mechanism<proto_mechanism_type>(
-<<<<<<< HEAD
-        cell_index, time, time_to,
-=======
         0, cell_index, time, time_to,
->>>>>>> 06f5a362
         voltage_copy, current_copy,
         std::move(weights_copy), std::move(node_index_copy)
     );
