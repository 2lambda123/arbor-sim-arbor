#pragma once

// Indexed collection of pop-only event queues --- multicore back-end implementation.

#include <common_types.hpp>
#include <backends/event.hpp>
#include <backends/fvm_types.hpp>
#include <backends/multi_event_stream_state.hpp>
#include <generic_event.hpp>
#include <memory/array.hpp>
#include <memory/copy.hpp>
#include <util/rangeutil.hpp>

namespace nest {
namespace mc {
namespace gpu {

// Base class provides common implementations across event types.
class multi_event_stream_base {
public:
    using size_type = cell_size_type;
    using value_type = fvm_value_type;

    using array = memory::device_vector<value_type>;
    using iarray = memory::device_vector<size_type>;

    using const_view = array::const_view_type;
    using view = array::view_type;

    size_type n_streams() const { return n_stream_; }

    bool empty() const { return n_nonempty_stream_[0]==0; }

    void clear();

    // Designate for processing events `ev` at head of each event stream `i`
    // until `event_time(ev)` > `t_until[i]`.
    void mark_until_after(const_view t_until);

    // Designate for processing events `ev` at head of each event stream `i`
    // while `t_until[i]` > `event_time(ev)`.
    void mark_until(const_view t_until);

    // Remove marked events from front of each event stream.
    void drop_marked_events();

    // If the head of `i`th event stream exists and has time less than `t_until[i]`, set
    // `t_until[i]` to the event time.
    void event_time_if_before(view t_until);

<<<<<<< HEAD
    gpu_event_state delivery_data() const {
        return {n_stream_, ev_mech_id_.data(), ev_index_.data(), ev_weight_.data(), span_begin_.data(), mark_.data()};
=======
protected:
    multi_event_stream_base() {}

    explicit multi_event_stream_base(size_type n_stream):
        n_stream_(n_stream),
        span_begin_(n_stream),
        span_end_(n_stream),
        mark_(n_stream),
        n_nonempty_stream_(1)
    {}

    template <typename Event>
    void init(std::vector<Event>& staged) {
        using ::nest::mc::event_time;
        using ::nest::mc::event_index;

        if (staged.size()>std::numeric_limits<size_type>::max()) {
            throw std::range_error("too many events");
        }

        // Sort by index (staged events should already be time-sorted).
        EXPECTS(util::is_sorted_by(staged, [](const Event& ev) { return event_time(ev); }));
        util::stable_sort_by(staged, [](const Event& ev) { return event_index(ev); });

        std::size_t n_ev = staged.size();
        tmp_ev_time_.clear();
        tmp_ev_time_.reserve(n_ev);

        util::assign_by(tmp_ev_time_, staged, [](const Event& ev) { return event_time(ev); });
        ev_time_ = array(memory::make_view(tmp_ev_time_));

        // Determine divisions by `event_index` in ev list.
        tmp_divs_.clear();
        tmp_divs_.reserve(n_stream_+1);

        size_type n_nonempty = 0;
        size_type ev_begin_i = 0;
        size_type ev_i = 0;
        tmp_divs_.push_back(ev_i);
        for (size_type s = 0; s<n_stream_; ++s) {
            while (ev_i<n_ev && event_index(staged[ev_i])<s+1) ++ev_i;

            // Within a subrange of events with the same index, events should
            // be sorted by time.
            EXPECTS(std::is_sorted(&tmp_ev_time_[ev_begin_i], &tmp_ev_time_[ev_i]));
            n_nonempty += (tmp_divs_.back()!=ev_i);
            tmp_divs_.push_back(ev_i);
            ev_begin_i = ev_i;
        }

        EXPECTS(tmp_divs_.size()==n_stream_+1);
        memory::copy(memory::make_view(tmp_divs_)(0,n_stream_), span_begin_);
        memory::copy(memory::make_view(tmp_divs_)(1,n_stream_+1), span_end_);
        memory::copy(span_begin_, mark_);
        n_nonempty_stream_[0] = n_nonempty;
>>>>>>> 3fbf34ff
    }

    size_type n_stream_;
    array ev_time_;
    iarray span_begin_;
    iarray span_end_;
    iarray mark_;
    iarray n_nonempty_stream_;

    // Host-side vectors for staging values in init():
    std::vector<value_type> tmp_ev_time_;
    std::vector<size_type> tmp_divs_;
};

template <typename Event>
class multi_event_stream: public multi_event_stream_base {
public:
    using event_data_type = ::nest::mc::event_data_type<Event>;
    using data_array = memory::device_vector<event_data_type>;

    using state = multi_event_stream_state<event_data_type>;

    multi_event_stream() {}

    explicit multi_event_stream(size_type n_stream):
        multi_event_stream_base(n_stream) {}

    // Initialize event streams from a vector of events, sorted first by index
    // and then by time.
    void init(std::vector<Event> staged) {
        multi_event_stream_base::init(staged); // reorders `staged` in place.

        tmp_ev_data_.clear();
        tmp_ev_data_.reserve(staged.size());

        using ::nest::mc::event_data;
        util::assign_by(tmp_ev_data_, staged, [](const Event& ev) { return event_data(ev); });
        ev_data_ = data_array(memory::make_view(tmp_ev_data_));
    }

    state marked_events() const {
        return {n_stream_, ev_data_.data(), span_begin_.data(), mark_.data()};
    }

private:
    data_array ev_data_;

    // Host-side vector for staging event data in init():
    std::vector<event_data_type> tmp_ev_data_;
};

} // namespace gpu
} // namespace nest
} // namespace mc<|MERGE_RESOLUTION|>--- conflicted
+++ resolved
@@ -48,10 +48,6 @@
     // `t_until[i]` to the event time.
     void event_time_if_before(view t_until);
 
-<<<<<<< HEAD
-    gpu_event_state delivery_data() const {
-        return {n_stream_, ev_mech_id_.data(), ev_index_.data(), ev_weight_.data(), span_begin_.data(), mark_.data()};
-=======
 protected:
     multi_event_stream_base() {}
 
@@ -107,7 +103,6 @@
         memory::copy(memory::make_view(tmp_divs_)(1,n_stream_+1), span_end_);
         memory::copy(span_begin_, mark_);
         n_nonempty_stream_[0] = n_nonempty;
->>>>>>> 3fbf34ff
     }
 
     size_type n_stream_;
