#include <fstream>
#include <tuple>
#include <variant>

#include <pybind11/operators.h>
#include <pybind11/pybind11.h>
#include <pybind11/pytypes.h>
#include <pybind11/stl.h>

#include <arbor/morph/morphology.hpp>
#include <arbor/morph/place_pwlin.hpp>
#include <arbor/morph/primitives.hpp>
#include <arbor/morph/segment_tree.hpp>
#include <arbor/version.hpp>

#include <arborio/label_parse.hpp>
#include <arborio/swcio.hpp>
#include <arborio/neurolucida.hpp>

#ifdef ARB_NEUROML_ENABLED
#include <arborio/neuroml.hpp>
#endif

#include "util.hpp"
#include "error.hpp"
#include "proxy.hpp"
#include "strprintf.hpp"

namespace py = pybind11;

namespace pyarb {

static inline bool cable_lt(const arb::mcable& a, const arb::mcable& b) {
    return std::tuple(a.branch, a.prox_pos, a.dist_pos)<std::tuple(b.branch, b.prox_pos, b.dist_pos);
}

void check_trailing(std::istream& in, std::string fname) {
    if (!(in >> std::ws).eof()) {
        throw pyarb_error(util::pprintf("Trailing data found at end of file '{}'", fname));
    }
}

void register_morphology(py::module& m) {
    using namespace py::literals;

    //
    //  primitives: points, segments, locations, cables... etc.
    //

    m.attr("mnpos") = arb::mnpos;

    // arb::mlocation
    py::class_<arb::mlocation> location(m, "location",
        "A location on a cable cell.");
    location
        .def(py::init(
            [](arb::msize_t branch, double pos) {
                const arb::mlocation mloc{branch, pos};
                pyarb::assert_throw(arb::test_invariants(mloc), "invalid location");
                return mloc;
            }),
            "branch"_a, "pos"_a,
            "Construct a location specification holding:\n"
            "  branch:   The id of the branch.\n"
            "  pos:      The relative position (from 0., proximal, to 1., distal) on the branch.\n")
        .def_readonly("branch",  &arb::mlocation::branch,
            "The id of the branch.")
        .def_readonly("pos", &arb::mlocation::pos,
            "The relative position on the branch (∈ [0.,1.], where 0. means proximal and 1. distal).")
        .def(py::self==py::self)
        .def("__str__",
            [](arb::mlocation l) { return util::pprintf("(location {} {})", l.branch, l.pos); })
        .def("__repr__",
            [](arb::mlocation l) { return util::pprintf("(location {} {})", l.branch, l.pos); });

    // arb::mpoint
    py::class_<arb::mpoint> mpoint(m, "mpoint");
    mpoint
        .def(py::init<double, double, double, double>(),
             "x"_a, "y"_a, "z"_a, "radius"_a,
             "Create an mpoint object from parameters x, y, z, and radius, specified in µm.")
        .def(py::init([](py::tuple t) {
                if (py::len(t)!=4) throw std::runtime_error("tuple length != 4");
                return arb::mpoint{t[0].cast<double>(), t[1].cast<double>(), t[2].cast<double>(), t[3].cast<double>()}; }),
             "Create an mpoint object from a tuple (x, y, z, radius), specified in µm.")
        .def_readonly("x", &arb::mpoint::x, "X coordinate [μm].")
        .def_readonly("y", &arb::mpoint::y, "Y coordinate [μm].")
        .def_readonly("z", &arb::mpoint::z, "Z coordinate [μm].")
        .def_readonly("radius", &arb::mpoint::radius,
            "Radius of cable at sample location centred at coordinates [μm].")
        .def(py::self==py::self)
        .def("__str__",
            [](const arb::mpoint& p) {
                return util::pprintf("<arbor.mpoint: x {}, y {}, z {}, radius {}>", p.x, p.y, p.z, p.radius);
            })
        .def("__repr__",
            [](const arb::mpoint& p) {return util::pprintf("{}", p);});

    py::implicitly_convertible<py::tuple, arb::mpoint>();

    // arb::msegment
    py::class_<arb::msegment> msegment(m, "msegment");
    msegment
        .def_readonly("prox", &arb::msegment::prox, "the location and radius of the proximal end.")
        .def_readonly("dist", &arb::msegment::dist, "the location and radius of the distal end.")
        .def_readonly("tag", &arb::msegment::tag, "tag meta-data.");

    // arb::mcable
    py::class_<arb::mcable> cable(m, "cable");
    cable
        .def(py::init(
            [](arb::msize_t bid, double prox, double dist) {
                arb::mcable c{bid, prox, dist};
                if (!test_invariants(c)) {
                    throw pyarb_error("Invalid cable description. Cable segments must have proximal and distal end points in the range [0,1].");
                }
                return c;
            }),
            "branch"_a, "prox"_a, "dist"_a)
        .def_readonly("branch", &arb::mcable::branch,
                "The id of the branch on which the cable lies.")
        .def_readonly("prox", &arb::mcable::prox_pos,
                "The relative position of the proximal end of the cable on its branch ∈ [0,1].")
        .def_readonly("dist", &arb::mcable::dist_pos,
                "The relative position of the distal end of the cable on its branch ∈ [0,1].")
        .def(py::self==py::self)
        .def("__str__", [](const arb::mcable& c) { return util::pprintf("{}", c); })
        .def("__repr__", [](const arb::mcable& c) { return util::pprintf("{}", c); });

    // arb::isometry
    py::class_<arb::isometry> isometry(m, "isometry");
    isometry
        .def(py::init<>(), "Construct a trivial isometry.")
        .def("__call__", [](arb::isometry& iso, arb::mpoint& p) {
                return iso.apply(p);
            },
            "Apply isometry to mpoint argument.")
        .def("__call__", [](arb::isometry& iso, py::tuple t) {
                int len = py::len(t);
                if (len<3) throw std::runtime_error("tuple length < 3");

                arb::mpoint p{t[0].cast<double>(), t[1].cast<double>(), t[2].cast<double>(), 0.};
                p = iso.apply(p);

                py::tuple result(len);
                result[0] = p.x;
                result[1] = p.y;
                result[2] = p.z;
                for (int i = 3; i<len; ++i) {
                    result[i] = t[i];
                }
                return result;
            },
            "Apply isometry to first three components of tuple argument.")
        .def(py::self*py::self)
        .def_static("translate",
            [](double x, double y, double z) { return arb::isometry::translate(x, y, z); },
            "x"_a, "y"_a, "z"_a,
            "Construct a translation isometry from displacements x, y, and z.")
        .def_static("translate",
            [](py::tuple t) {
                if (py::len(t)!=3) throw std::runtime_error("tuple length != 3");
                return arb::isometry::translate(t[0].cast<double>(), t[1].cast<double>(), t[2].cast<double>());
            },
            "Construct a translation isometry from the first three components of a tuple.")
        .def_static("translate",
            [](arb::mpoint p) { return arb::isometry::translate(p.x, p.y, p.z); },
            "Construct a translation isometry from the x, y, and z components of an mpoint.")
        .def_static("rotate",
            [](double theta, double x, double y, double z) { return arb::isometry::rotate(theta, x, y, z); },
            "theta"_a, "x"_a, "y"_a, "z"_a,
            "Construct a rotation isometry of angle theta about the axis in direction (x, y, z).")
        .def_static("rotate",
            [](double theta, py::tuple t) {
                if (py::len(t)!=3) throw std::runtime_error("tuple length != 3");
                return arb::isometry::rotate(theta, t[0].cast<double>(), t[1].cast<double>(), t[2].cast<double>());
            },
            "theta"_a, "axis"_a,
            "Construct a rotation isometry of angle theta about the given axis in the direction described by a tuple.");

    // arb::place_pwlin
    py::class_<arb::place_pwlin> place(m, "place_pwlin");
    place
        .def(py::init<const arb::morphology&, const arb::isometry&>(),
            "morphology"_a, "isometry"_a=arb::isometry{},
            "Construct a piecewise-linear placement object from the given morphology and optional isometry.")
        .def("at", &arb::place_pwlin::at, "location"_a,
            "Return an interpolated mpoint corresponding to the location argument.")
        .def("all_at", &arb::place_pwlin::all_at, "location"_a,
            "Return list of all possible interpolated mpoints corresponding to the location argument.")
        .def("segments",
            [](const arb::place_pwlin& self, std::vector<arb::mcable> cables) {
                std::sort(cables.begin(), cables.end(), cable_lt);
                return self.segments(cables);
            },
            "Return minimal list of full or partial msegments whose union is coterminous "
            "with the extent of the given list of cables.")
        .def("all_segments",
            [](const arb::place_pwlin& self, std::vector<arb::mcable> cables) {
                std::sort(cables.begin(), cables.end(), cable_lt);
                return self.all_segments(cables);
            },
            "Return maximal list of non-overlapping full or partial msegments whose union is coterminous "
            "with the extent of the given list of cables.")
        .def("closest",
            [](const arb::place_pwlin& self, double x, double y, double z) {
                auto [l, d] = self.closest(x, y, z);
                return pybind11::make_tuple(l, d);
            },
            "Find the location on the morphology that is closest to a 3d point. "
            "Returns the location and its distance from the point.");

    //
    // Higher-level data structures (segment_tree, morphology)
    //

    // arb::segment_tree
    py::class_<arb::segment_tree> segment_tree(m, "segment_tree");
    segment_tree
        // constructors
        .def(py::init<>())
        // modifiers
        .def("reserve", &arb::segment_tree::reserve)
        .def("append", [](arb::segment_tree& t, arb::msize_t parent, arb::mpoint prox, arb::mpoint dist, int tag) {
                            return t.append(parent, prox, dist, tag);
                          },
                "parent"_a, "prox"_a, "dist"_a, "tag"_a,
                "Append a segment to the tree.")
        .def("append", [](arb::segment_tree& t, arb::msize_t parent, arb::mpoint dist, int tag) {
                            return t.append(parent, dist, tag);
                          },
                "parent"_a, "dist"_a, "tag"_a,
                "Append a segment to the tree.")
        .def("append",
                [](arb::segment_tree& t, arb::msize_t p, double x, double y, double z, double radius, int tag) {
                    return t.append(p, arb::mpoint{x,y,z,radius}, tag);
                },
                "parent"_a, "x"_a, "y"_a, "z"_a, "radius"_a, "tag"_a,
                "Append a segment to the tree, using the distal location of the parent segment as the proximal end.")
        .def("is_fork", &arb::segment_tree::is_fork,
                "i"_a, "True if segment has more than one child.")
        .def("is_terminal", &arb::segment_tree::is_terminal,
                "i"_a, "True if segment has no children.")
        .def("is_root", &arb::segment_tree::is_root,
                "i"_a, "True if segment has no parent.")
        // properties
        .def_property_readonly("empty", [](const arb::segment_tree& st){return st.empty();},
                "Indicates whether the tree is empty (i.e. whether it has size 0)")
        .def_property_readonly("size", [](const arb::segment_tree& st){return st.size();},
                "The number of segments in the tree.")
        .def_property_readonly("parents", [](const arb::segment_tree& st){return st.parents();},
                "A list with the parent index of each segment.")
        .def_property_readonly("segments", [](const arb::segment_tree& st){return st.segments();},
                "A list of the segments.")
        .def("apply_isometry",
             [](const arb::segment_tree& t, const arb::isometry& i) { return arb::apply(t, i); },
             "Apply an isometry to all segments in the tree.")
        .def("split_at",
             [](const arb::segment_tree& t, arb::msize_t id) { return arb::split_at(t, id); },
             "Split into a pair of trees at the given id, such that one tree is the subtree rooted at id and the other is the original tree without said subtree.")
        .def("join_at",
             [](const arb::segment_tree& t, arb::msize_t id, const arb::segment_tree& o) { return arb::join_at(t, id, o); },
             "Join two subtrees at a given id, such that said id becomes the parent of the inserted sub-tree.")
        .def("equivalent",
             [](const arb::segment_tree& t, const arb::segment_tree& o) { return arb::equivalent(t, o); },
             "Two trees are equivalent, but not neccessarily identical, ie they have the same segments and structure.")
        .def("tag_roots",
            [](const arb::segment_tree& t, int tag) { return arb::tag_roots(t, tag); },
            "Get roots of tag region of this segment tree.")
        .def("__str__", [](const arb::segment_tree& s) {
                return util::pprintf("<arbor.segment_tree:\n{}>", s);});

    using morph_or_tree = std::variant<arb::segment_tree, arb::morphology>;

    // Function that creates a morphology/segment_tree from an swc file.
    // Wraps calls to C++ functions arborio::parse_swc() and arborio::load_swc_arbor().
    m.def("load_swc_arbor",
        [](py::object fn, bool raw) -> morph_or_tree {
            try {
                auto contents = util::read_file_or_buffer(fn);
                auto data = arborio::parse_swc(contents);
                if (raw) {
                    return arborio::load_swc_arbor_raw(data);
                }
                return arborio::load_swc_arbor(data);
            }
            catch (arborio::swc_error& e) {
                // Try to produce helpful error messages for SWC parsing errors.
                throw pyarb_error(util::pprintf("Arbor SWC: parse error: {}", e.what()));
            }
        },
        "filename_or_stream"_a,
        pybind11::arg_v("raw", false, "Return a segment tree instead of a fully formed morphology"),
        "Generate a morphology/segment_tree from an SWC file following the rules prescribed by Arbor.\n"
        "Specifically:\n"
        " * Single-segment somas are disallowed.\n"
        " * There are no special rules related to somata. They can be one or multiple branches\n"
        "   and other segments can connect anywhere along them.\n"
        " * A segment is always created between a sample and its parent, meaning there\n"
        "   are no gaps in the resulting morphology.");
    m.def("load_swc_neuron",
        [](py::object fn, bool raw) -> morph_or_tree {
            try {
                auto contents = util::read_file_or_buffer(fn);
                auto data = arborio::parse_swc(contents);
                if (raw) {
                    return arborio::load_swc_neuron_raw(data);
                }
                return arborio::load_swc_neuron(data);
            }
            catch (arborio::swc_error& e) {
                // Try to produce helpful error messages for SWC parsing errors.
                throw pyarb_error(util::pprintf("NEURON SWC: parse error: {}", e.what()));
            }
        },
        "filename_or_stream"_a,
        pybind11::arg_v("raw", false, "Return a segment tree instead of a fully formed morphology"),
        "Generate a morphology from an SWC file following the rules prescribed by NEURON.\n"
        "See the documentation https://docs.arbor-sim.org/en/latest/fileformat/swc.html\n"
        "for a detailed description of the interpretation.");


    // arb::morphology

    py::class_<arb::morphology> morph(m, "morphology");
    morph
        // constructors
        .def(py::init(
                [](arb::segment_tree t){
                    return arb::morphology(std::move(t));
                }))
        // morphology's interface is read-only by design, so most of it can
        // be implemented as read-only properties.
        .def_property_readonly("empty",
                [](const arb::morphology& m){return m.empty();},
                "Whether the morphology is empty.")
        .def_property_readonly("num_branches",
                [](const arb::morphology& m){return m.num_branches();},
                "The number of branches in the morphology.")
        .def("branch_parent", &arb::morphology::branch_parent,
                "i"_a, "The parent branch of branch i.")
        .def("branch_children", &arb::morphology::branch_children,
                "i"_a, "The child branches of branch i.")
        .def("branch_segments",
                [](const arb::morphology& m, arb::msize_t i) {
                    return m.branch_segments(i);
                },
                "i"_a, "A list of the segments in branch i, ordered from proximal to distal ends of the branch.")
        .def("to_segment_tree", &arb::morphology::to_segment_tree,
                "Convert this morphology to a segment_tree.")
        .def("__str__",
                [](const arb::morphology& m) {
                    return util::pprintf("<arbor.morphology:\n{}>", m);
                });

    // Neurolucida ASCII, or .asc, file format support.

    py::class_<arborio::asc_morphology> asc_morphology(m, "asc_morphology",
            "The morphology and label dictionary meta-data loaded from a Neurolucida ASCII (.asc) file.");
    asc_morphology
        .def_readonly("morphology",
                &arborio::asc_morphology::morphology,
                "The cable cell morphology.")
        .def_readonly("segment_tree",
                &arborio::asc_morphology::segment_tree,
                "The raw segment tree.")
        .def_property_readonly("labels",
            [](const arborio::asc_morphology& m) {return label_dict_proxy(m.labels);},
            "The four canonical regions are labeled 'soma', 'axon', 'dend' and 'apic'.");

    using asc_morph_or_tree = std::variant<arb::segment_tree, arborio::asc_morphology>;

    m.def("load_asc",
        [](py::object fn, bool raw) -> asc_morph_or_tree {
            try {
                auto contents = util::read_file_or_buffer(fn);
<<<<<<< HEAD
=======
                if (raw) {
                    return arborio::parse_asc_string_raw(contents.c_str());
                }
>>>>>>> 69c1561f
                return arborio::parse_asc_string(contents.c_str());
            }
            catch (std::exception& e) {
                // Try to produce helpful error messages for SWC parsing errors.
                throw pyarb_error(util::pprintf("error loading neurolucida asc file: {}", e.what()));
            }
        },
        "filename_or_stream"_a,
        pybind11::arg_v("raw", false, "Return a segment tree instead of a fully formed morphology"),
        "Load a morphology or segment_tree and meta data from a Neurolucida ASCII .asc file.");


#ifdef ARB_NEUROML_ENABLED
    // arborio::morphology_data
    py::class_<arborio::nml_morphology_data> nml_morph_data(m, "neuroml_morph_data");
    nml_morph_data
        .def_readonly("cell_id",
            &arborio::nml_morphology_data::cell_id,
            "Cell id, or empty if morphology was taken from a top-level <morphology> element.")
        .def_readonly("id",
            &arborio::nml_morphology_data::id,
            "Morphology id.")
        .def_readonly("morphology",
            &arborio::nml_morphology_data::morphology,
            "Morphology constructed from a signle NeuroML <morphology> element.")
        .def("segments",
            [](const arborio::nml_morphology_data& md) {return label_dict_proxy(md.segments);},
            "Label dictionary containing one region expression for each segment id.")
        .def("named_segments",
            [](const arborio::nml_morphology_data& md) {return label_dict_proxy(md.named_segments);},
            "Label dictionary containing one region expression for each name applied to one or more segments.")
        .def("groups",
            [](const arborio::nml_morphology_data& md) {return label_dict_proxy(md.groups);},
            "Label dictionary containing one region expression for each segmentGroup id.")
        .def_readonly("group_segments",
            &arborio::nml_morphology_data::group_segments,
            "Map from segmentGroup ids to their corresponding segment ids.");

    // arborio::neuroml
    py::class_<arborio::neuroml> neuroml(m, "neuroml");
    neuroml
        // constructors
        .def(py::init(
            [](py::object fn) {
                try {
                    auto contents = util::read_file_or_buffer(fn);
                    return arborio::neuroml(contents);
                }
                catch (arborio::neuroml_exception& e) {
                    // Try to produce helpful error messages for NeuroML parsing errors.
                    throw pyarb_error(util::pprintf("NeuroML error: {}", e.what()));
                }
            }),
            "Construct NML morphology from filename or stream.")
        .def("cell_ids",
            [](const arborio::neuroml& nml) {
                try {
                    return nml.cell_ids();
                }
                catch (arborio::neuroml_exception& e) {
                    throw util::pprintf("NeuroML error: {}", e.what());
                }
            },
            "Query top-level cells.")
        .def("morphology_ids",
            [](const arborio::neuroml& nml) {
                try {
                    return nml.morphology_ids();
                }
                catch (arborio::neuroml_exception& e) {
                    throw util::pprintf("NeuroML error: {}", e.what());
                }
            },
            "Query top-level standalone morphologies.")
        .def("morphology",
            [](const arborio::neuroml& nml, const std::string& morph_id, bool spherical) {
                try {
                    using namespace arborio::neuroml_options;
                    return nml.morphology(morph_id, spherical? allow_spherical_root: none);
                }
                catch (arborio::neuroml_exception& e) {
                    throw util::pprintf("NeuroML error: {}", e.what());
                }
            }, "morph_id"_a, "allow_spherical_root"_a=false,
            "Retrieve top-level nml_morph_data associated with morph_id.")
        .def("cell_morphology",
            [](const arborio::neuroml& nml, const std::string& cell_id, bool spherical) {
                try {
                    using namespace arborio::neuroml_options;
                    return nml.cell_morphology(cell_id, spherical? allow_spherical_root: none);
                }
                catch (arborio::neuroml_exception& e) {
                    throw util::pprintf("NeuroML error: {}", e.what());
                }
            }, "cell_id"_a, "allow_spherical_root"_a=false,
            "Retrieve nml_morph_data associated with cell_id.");
#endif // def ARB_NEUROML_ENABLED
}

} // namespace pyarb<|MERGE_RESOLUTION|>--- conflicted
+++ resolved
@@ -374,12 +374,9 @@
         [](py::object fn, bool raw) -> asc_morph_or_tree {
             try {
                 auto contents = util::read_file_or_buffer(fn);
-<<<<<<< HEAD
-=======
                 if (raw) {
                     return arborio::parse_asc_string_raw(contents.c_str());
                 }
->>>>>>> 69c1561f
                 return arborio::parse_asc_string(contents.c_str());
             }
             catch (std::exception& e) {
