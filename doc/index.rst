--- conflicted
+++ resolved
@@ -80,12 +80,8 @@
    cpp_hardware
    cpp_domdec
    cpp_simulation
-<<<<<<< HEAD
    cpp_profiler
-=======
-   cpp_cable_cell
    cpp_neuroml
->>>>>>> 11a6ef6d
 
 .. toctree::
    :caption: C++ API for HPC
