from pathlib import Path
from sys import executable as python
from skbuild import setup
import os,platform

# Hard coded options, because scikit-build does not do build options.
# Override by instructing CMAKE, e.g.:
# pip install . -- -DARB_USE_BUNDLED_LIBS=ON -DARB_WITH_MPI=ON -DARB_GPU=cuda
with_mpi   = False
with_gpu   = 'none'
with_vec   = False
arch       = 'none'
with_nml   = True
use_libs   = True
build_type = 'Release' # this is ok even for debugging, as we always produce info

cmake_args = ['-DARB_WITH_PYTHON=on',
                f'-DPYTHON_EXECUTABLE={python}',
                f'-DARB_WITH_MPI={with_mpi}',
                f'-DARB_VECTORIZE={with_vec}'
                f'-DARB_ARCH={arch}',
                f'-DARB_GPU={with_gpu}',
                f'-DARB_WITH_NEUROML={with_nml}',
                f'-DARB_USE_BUNDLED_LIBS={use_libs}',
                f'-DCMAKE_BUILD_TYPE={build_type}']

# Find our dir; *should* be the arbor checkout
here = Path(__file__).resolve().parent
# Read version file
with open(here / 'VERSION') as fd:
    arbor_version = fd.read().strip()
# Get the contents of the readme
with open(here / 'python' / 'readme.md', encoding='utf-8') as fd:
    long_description = fd.read()

setup(name='arbor',
<<<<<<< HEAD
      version=arbor_version,
      python_requires='>=3.6',
      install_requires=['numpy'],
      setup_requires=[],
      zip_safe=False,
      packages=['arbor'],
      cmake_args=['-DARB_WITH_PYTHON=on',
                  f'-DPYTHON_EXECUTABLE={python}',
                  f'-DARB_WITH_MPI={with_mpi}',
                  f'-DARB_VECTORIZE={with_vec}'
                  f'-DARB_ARCH={arch}',
                  f'-DARB_GPU={with_gpu}',
                  f'-DARB_WITH_NEUROML={with_nml}',
                  f'-DARB_USE_BUNDLED_LIBS={use_libs}',
                  f'-DCMAKE_BUILD_TYPE={build_type}',],
      author='The Arbor dev team.',
      url='https://github.com/arbor-sim/arbor',
      description='High performance simulation of networks of multicompartment neurons.',
      long_description=long_description,
      long_description_content_type='text/markdown',
      classifiers=['Development Status :: 5 - Production/Stable',
                   'Intended Audience :: Science/Research',
                   'License :: OSI Approved :: BSD License',
                   'Programming Language :: Python :: 3.6',
                   'Programming Language :: Python :: 3.7',
                   'Programming Language :: Python :: 3.8',
                   'Programming Language :: Python :: 3.9',
                   'Programming Language :: Python :: 3.10',
                   'Programming Language :: C++',],
      project_urls={'Source': 'https://github.com/arbor-sim/arbor',
                    'Documentation': 'https://docs.arbor-sim.org',
                    'Bug Reports': 'https://github.com/arbor-sim/arbor/issues',},)
=======
    version=arbor_version,
    python_requires='>=3.6',
    install_requires=['numpy'],
    setup_requires=[],
    zip_safe=False,
    cmake_args=cmake_args,
    author='The Arbor dev team.',
    url='https://arbor-sim.org',
    description='High performance simulation of networks of multicompartment neurons.',
    long_description=long_description,
    long_description_content_type='text/markdown',
    classifiers=['Development Status :: 5 - Production/Stable',
                'Intended Audience :: Science/Research',
                'License :: OSI Approved :: BSD License',
                'Programming Language :: Python :: 3.6',
                'Programming Language :: Python :: 3.7',
                'Programming Language :: Python :: 3.8',
                'Programming Language :: Python :: 3.9',
                'Programming Language :: Python :: 3.10',
                'Programming Language :: C++',],
    project_urls={'Source': 'https://github.com/arbor-sim/arbor',
                'Documentation': 'https://docs.arbor-sim.org',
                'Bug Reports': 'https://github.com/arbor-sim/arbor/issues',},)
>>>>>>> 35d5e700
<|MERGE_RESOLUTION|>--- conflicted
+++ resolved
@@ -14,16 +14,6 @@
 use_libs   = True
 build_type = 'Release' # this is ok even for debugging, as we always produce info
 
-cmake_args = ['-DARB_WITH_PYTHON=on',
-                f'-DPYTHON_EXECUTABLE={python}',
-                f'-DARB_WITH_MPI={with_mpi}',
-                f'-DARB_VECTORIZE={with_vec}'
-                f'-DARB_ARCH={arch}',
-                f'-DARB_GPU={with_gpu}',
-                f'-DARB_WITH_NEUROML={with_nml}',
-                f'-DARB_USE_BUNDLED_LIBS={use_libs}',
-                f'-DCMAKE_BUILD_TYPE={build_type}']
-
 # Find our dir; *should* be the arbor checkout
 here = Path(__file__).resolve().parent
 # Read version file
@@ -34,7 +24,6 @@
     long_description = fd.read()
 
 setup(name='arbor',
-<<<<<<< HEAD
       version=arbor_version,
       python_requires='>=3.6',
       install_requires=['numpy'],
@@ -66,29 +55,4 @@
                    'Programming Language :: C++',],
       project_urls={'Source': 'https://github.com/arbor-sim/arbor',
                     'Documentation': 'https://docs.arbor-sim.org',
-                    'Bug Reports': 'https://github.com/arbor-sim/arbor/issues',},)
-=======
-    version=arbor_version,
-    python_requires='>=3.6',
-    install_requires=['numpy'],
-    setup_requires=[],
-    zip_safe=False,
-    cmake_args=cmake_args,
-    author='The Arbor dev team.',
-    url='https://arbor-sim.org',
-    description='High performance simulation of networks of multicompartment neurons.',
-    long_description=long_description,
-    long_description_content_type='text/markdown',
-    classifiers=['Development Status :: 5 - Production/Stable',
-                'Intended Audience :: Science/Research',
-                'License :: OSI Approved :: BSD License',
-                'Programming Language :: Python :: 3.6',
-                'Programming Language :: Python :: 3.7',
-                'Programming Language :: Python :: 3.8',
-                'Programming Language :: Python :: 3.9',
-                'Programming Language :: Python :: 3.10',
-                'Programming Language :: C++',],
-    project_urls={'Source': 'https://github.com/arbor-sim/arbor',
-                'Documentation': 'https://docs.arbor-sim.org',
-                'Bug Reports': 'https://github.com/arbor-sim/arbor/issues',},)
->>>>>>> 35d5e700
+                    'Bug Reports': 'https://github.com/arbor-sim/arbor/issues',},)