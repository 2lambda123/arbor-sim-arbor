--- conflicted
+++ resolved
@@ -21,15 +21,7 @@
     basic_spike(id_type s, time_type t):
         source(std::move(s)), time(t)
     {}
-<<<<<<< HEAD
-
-    friend bool operator==(const basic_spike& l, const basic_spike& r) {
-        return l.time==r.time && l.source==r.source;
-    }
-
     ARB_SERDES_ENABLE(basic_spike, source, time);
-=======
->>>>>>> 2ec4db34
 };
 
 /// Standard specialization:
