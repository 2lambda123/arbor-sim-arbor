--- conflicted
+++ resolved
@@ -12,10 +12,6 @@
 #include <arbor/morph/region.hpp>
 #include <arbor/iexpr.hpp>
 #include <arbor/s_expr.hpp>
-<<<<<<< HEAD
-=======
-
->>>>>>> b6ecfef1
 
 namespace arborio {
 using namespace arb;
