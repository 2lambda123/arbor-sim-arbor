#pragma once

#include <cstddef>
#include <memory>
#include <unordered_map>
#include <stdexcept>

#include <cell.hpp>
#include <common_types.hpp>
#include <event_generator.hpp>
#include <util/unique_any.hpp>

namespace arb {

struct probe_info {
    cell_member_type id;
    probe_tag tag;

    // Address type will be specific to cell kind of cell `id.gid`.
    util::any address;
};

class invalid_recipe_error: public std::runtime_error {
public:
    invalid_recipe_error(std::string whatstr): std::runtime_error(std::move(whatstr)) {}
};

/* Recipe descriptions are cell-oriented: in order that the building
 * phase can be done distributedly and in order that the recipe
 * description can be built indepdently of any runtime execution
 * environment, connection end-points are represented by pairs
 * (cell index, source/target index on cell).
 */

using cell_connection_endpoint = cell_member_type;

// Note: `cell_connection` and `connection` have essentially the same data
// and represent the same thing conceptually. `cell_connection` objects
// are notionally described in terms of external cell identifiers instead
// of internal gids, but we are not making the distinction between the
// two in the current code. These two types could well be merged.

struct cell_connection {
    cell_connection_endpoint source;
    cell_connection_endpoint dest;

    float weight;
    float delay;

    cell_connection(cell_connection_endpoint src, cell_connection_endpoint dst, float w, float d):
        source(src), dest(dst), weight(w), delay(d)
    {}
};

class recipe {
public:
    virtual cell_size_type num_cells() const = 0;

    // Cell description type will be specific to cell kind of cell with given gid.
    virtual util::any get_cell_description(cell_gid_type gid) const = 0;
    virtual cell_kind get_cell_kind(cell_gid_type) const = 0;

<<<<<<< HEAD
    virtual cell_size_type num_sources(cell_gid_type) const {return 0;}
    virtual cell_size_type num_targets(cell_gid_type) const {return 0;}
    virtual cell_size_type num_probes(cell_gid_type) const {return 0;}

    virtual std::vector<event_generator_ptr> event_generators(cell_gid_type) const {return {};};

    virtual std::vector<cell_connection> connections_on(cell_gid_type) const {return {};};
    virtual probe_info get_probe(cell_member_type probe_id) const {return {};};
=======
    virtual cell_size_type num_sources(cell_gid_type) const { return 0; }
    virtual cell_size_type num_targets(cell_gid_type) const { return 0; }
    virtual cell_size_type num_probes(cell_gid_type)  const { return 0; }

    virtual std::vector<event_generator_ptr> event_generators(cell_gid_type) const {
        return {};
    }
    virtual std::vector<cell_connection> connections_on(cell_gid_type) const {
        return {};
    }
    virtual probe_info get_probe(cell_member_type) const {
        throw std::logic_error("no probes");
    }

>>>>>>> 81d8d0b5

    // Global property type will be specific to given cell kind.
    virtual util::any get_global_properties(cell_kind) const { return util::any{}; };
};

} // namespace arb<|MERGE_RESOLUTION|>--- conflicted
+++ resolved
@@ -57,19 +57,9 @@
     virtual cell_size_type num_cells() const = 0;
 
     // Cell description type will be specific to cell kind of cell with given gid.
-    virtual util::any get_cell_description(cell_gid_type gid) const = 0;
+    virtual util::unique_any get_cell_description(cell_gid_type gid) const = 0;
     virtual cell_kind get_cell_kind(cell_gid_type) const = 0;
 
-<<<<<<< HEAD
-    virtual cell_size_type num_sources(cell_gid_type) const {return 0;}
-    virtual cell_size_type num_targets(cell_gid_type) const {return 0;}
-    virtual cell_size_type num_probes(cell_gid_type) const {return 0;}
-
-    virtual std::vector<event_generator_ptr> event_generators(cell_gid_type) const {return {};};
-
-    virtual std::vector<cell_connection> connections_on(cell_gid_type) const {return {};};
-    virtual probe_info get_probe(cell_member_type probe_id) const {return {};};
-=======
     virtual cell_size_type num_sources(cell_gid_type) const { return 0; }
     virtual cell_size_type num_targets(cell_gid_type) const { return 0; }
     virtual cell_size_type num_probes(cell_gid_type)  const { return 0; }
@@ -84,8 +74,6 @@
         throw std::logic_error("no probes");
     }
 
->>>>>>> 81d8d0b5
-
     // Global property type will be specific to given cell kind.
     virtual util::any get_global_properties(cell_kind) const { return util::any{}; };
 };
