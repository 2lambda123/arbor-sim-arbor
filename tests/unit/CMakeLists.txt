--- conflicted
+++ resolved
@@ -15,11 +15,7 @@
     test_counter.cpp
     test_either.cpp
     test_event_queue.cpp
-<<<<<<< HEAD
-=======
     test_filter.cpp
-    test_fvm.cpp
->>>>>>> 0ded25a6
     test_fvm_multi.cpp
     test_cell_group.cpp
     test_lexcmp.cpp
