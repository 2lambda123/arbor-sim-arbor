--- conflicted
+++ resolved
@@ -108,29 +108,17 @@
 
     // Apply a functional to each cell group in parallel.
     template <typename L>
-<<<<<<< HEAD
-    void foreach_group(L fn) {
+    void foreach_group(L&& fn) {
         threading::parallel_for::apply(0, cell_groups_.size(), task_system_,
-            [&](int i) { fn(cell_groups_[i]); });
-=======
-    void foreach_group(L&& fn) {
-        threading::parallel_for::apply(0, cell_groups_.size(),
             [&, fn = std::forward<L>(fn)](int i) { fn(cell_groups_[i]); });
->>>>>>> d6af0c4d
     }
 
     // Apply a functional to each cell group in parallel, supplying
     // the cell group pointer reference and index.
     template <typename L>
-<<<<<<< HEAD
-    void foreach_group_index(L fn) {
+    void foreach_group_index(L&& fn) {
         threading::parallel_for::apply(0, cell_groups_.size(), task_system_,
-            [&](int i) { fn(cell_groups_[i], i); });
-=======
-    void foreach_group_index(L&& fn) {
-        threading::parallel_for::apply(0, cell_groups_.size(),
             [&, fn = std::forward<L>(fn)](int i) { fn(cell_groups_[i], i); });
->>>>>>> d6af0c4d
     }
 };
 
