#include <cmath>
#include <numeric>
#include <string>
#include <vector>

#include "../gtest.h"

#include <arborio/label_parse.hpp>

#include <arbor/common_types.hpp>
#include <arbor/domain_decomposition.hpp>
#include <arbor/fvm_types.hpp>
#include <arbor/load_balance.hpp>
#include <arbor/math.hpp>
#include <arbor/cable_cell.hpp>
#include <arbor/recipe.hpp>
#include <arbor/sampling.hpp>
#include <arbor/simulation.hpp>
#include <arbor/schedule.hpp>
#include <arbor/mechanism.hpp>
#include <arbor/util/any_ptr.hpp>

#include <arborenv/default_env.hpp>

#include "backends/multicore/fvm.hpp"
#include "fvm_lowered_cell.hpp"
#include "fvm_lowered_cell_impl.hpp"
#include "util/meta.hpp"
#include "util/maputil.hpp"
#include "util/rangeutil.hpp"
#include "util/span.hpp"
#include "util/transform.hpp"

#include "common.hpp"
#include "mech_private_field_access.hpp"
#include "unit_test_catalogue.hpp"
#include "../common_cells.hpp"
#include "../simple_recipes.hpp"

using namespace std::string_literals;
using namespace arborio::literals;

using backend = arb::multicore::backend;
using fvm_cell = arb::fvm_lowered_cell_impl<backend>;

// Access to fvm_cell private data:

using shared_state = backend::shared_state;
ACCESS_BIND(std::unique_ptr<shared_state> fvm_cell::*, private_state_ptr, &fvm_cell::state_)

using matrix = arb::multicore::cable_solver;

ACCESS_BIND(std::vector<arb::mechanism_ptr> fvm_cell::*, private_mechanisms_ptr, &fvm_cell::mechanisms_)

arb::mechanism* find_mechanism(fvm_cell& fvcell, const std::string& name) {
    for (auto& mech: fvcell.*private_mechanisms_ptr) {
        if (mech->internal_name()==name) {
            return mech.get();
        }
    }
    return nullptr;
}

arb::mechanism* find_mechanism(fvm_cell& fvcell, int index) {
    auto& mechs = fvcell.*private_mechanisms_ptr;
    return index<(int)mechs.size()? mechs[index].get(): nullptr;
}

using namespace arb;

class gap_recipe_0: public recipe {
public:
    gap_recipe_0() {}

    cell_size_type num_cells() const override {
        return size_;
    }

    arb::util::unique_any get_cell_description(cell_gid_type gid) const override {
        auto c = soma_cell_builder(20).make_cell();
        c.decorations.place(mlocation{0, 1}, junction("gj"), "gj");
        return {cable_cell{c}};
    }

    cell_kind get_cell_kind(cell_gid_type gid) const override {
        return cell_kind::cable;
    }
    std::vector<gap_junction_connection> gap_junctions_on(cell_gid_type gid) const override {
        switch (gid) {
            case 0 :
                return {gap_junction_connection({5, "gj"}, {"gj"}, 0.1)};
            case 2 :
                return {
                        gap_junction_connection({3, "gj"}, {"gj"}, 0.1),
                };
            case 3 :
                return {
                        gap_junction_connection({7, "gj"}, {"gj"}, 0.1),
                        gap_junction_connection({2, "gj"}, {"gj"}, 0.1)
                };
            case 5 :
                return {gap_junction_connection({0, "gj"}, {"gj"}, 0.1)};
            case 7 :
                return {
                        gap_junction_connection({3, "gj"}, {"gj"}, 0.1),
                };
            default :
                return {};
        }
    }

private:
    cell_size_type size_ = 12;
};

class gap_recipe_1: public recipe {
public:
    gap_recipe_1() {}

    cell_size_type num_cells() const override {
        return size_;
    }

    arb::util::unique_any get_cell_description(cell_gid_type) const override {
        return soma_cell_builder(20).make_cell();
    }

    cell_kind get_cell_kind(cell_gid_type gid) const override {
        return cell_kind::cable;
    }

private:
    cell_size_type size_ = 12;
};

class gap_recipe_2: public recipe {
public:
    gap_recipe_2() {}

    cell_size_type num_cells() const override {
        return size_;
    }

    arb::util::unique_any get_cell_description(cell_gid_type) const override {
        auto c = soma_cell_builder(20).make_cell();
        c.decorations.place(mlocation{0,1}, junction("gj"), "gj");
        return {cable_cell{c}};
    }

    cell_kind get_cell_kind(cell_gid_type gid) const override {
        return cell_kind::cable;
    }
    std::vector<gap_junction_connection> gap_junctions_on(cell_gid_type gid) const override {
        switch (gid) {
            case 0 :
                return {
                        gap_junction_connection({2, "gj"}, {"gj"}, 0.1),
                        gap_junction_connection({3, "gj"}, {"gj"}, 0.1),
                        gap_junction_connection({5, "gj"}, {"gj"}, 0.1)
                };
            case 2 :
                return {
                        gap_junction_connection({0, "gj"}, {"gj"}, 0.1),
                        gap_junction_connection({3, "gj"}, {"gj"}, 0.1),
                        gap_junction_connection({5, "gj"}, {"gj"}, 0.1)
                };
            case 3 :
                return {
                        gap_junction_connection({0, "gj"}, {"gj"}, 0.1),
                        gap_junction_connection({2, "gj"}, {"gj"}, 0.1),
                        gap_junction_connection({5, "gj"}, {"gj"}, 0.1)
                };
            case 5 :
                return {
                        gap_junction_connection({2, "gj"}, {"gj"}, 0.1),
                        gap_junction_connection({3, "gj"}, {"gj"}, 0.1),
                        gap_junction_connection({0, "gj"}, {"gj"}, 0.1)
                };
            default :
                return {};
        }
    }

private:
    cell_size_type size_ = 12;
};


TEST(fvm_lowered, matrix_init)
{
    auto context = make_context({arbenv::default_concurrency(), -1});

    auto isnan = [](auto v) { return std::isnan(v); };
    auto ispos = [](auto v) { return v>0; };
    auto isneg = [](auto v) { return v<0; };

    soma_cell_builder builder(12.6157/2.0);
    builder.add_branch(0, 200, 1.0/2, 1.0/2, 10, "dend"); // 10 compartments
    cable_cell cell = builder.make_cell();

    fvm_cell fvcell(*context);
    fvcell.initialize({0}, cable1d_recipe(cell));

    auto& S = fvcell.*private_state_ptr;
    auto& J = S->solver;
    EXPECT_EQ(J.size(), 12u);

    // Test that the matrix is initialized with sensible values

    fvcell.integrate(0.01, 0.01, {}, {});

    auto n = J.size();

    EXPECT_FALSE(arb::util::any_of(util::subrange_view(J.u, 1, n), isnan));
    EXPECT_FALSE(arb::util::any_of(J.d, isnan));
    EXPECT_FALSE(arb::util::any_of(S->voltage, isnan));

    EXPECT_FALSE(arb::util::any_of(util::subrange_view(J.u, 1, n), ispos));
    EXPECT_FALSE(arb::util::any_of(J.d, isneg));
}

TEST(fvm_lowered, target_handles) {
    auto context = make_context(proc_allocation(arbenv::default_concurrency(), -1));

    cable_cell_description descriptions[] = {
        make_cell_ball_and_stick(),
        make_cell_ball_and_3stick()
    };

    // (in increasing target order)
    descriptions[0].decorations.place(mlocation{0, 0.7}, synapse("expsyn"), "syn0");
    descriptions[0].decorations.place(mlocation{0, 0.3}, synapse("expsyn"), "syn1");
    descriptions[1].decorations.place(mlocation{2, 0.2}, synapse("exp2syn"), "syn2");
    descriptions[1].decorations.place(mlocation{2, 0.8}, synapse("expsyn"), "syn3");

    descriptions[1].decorations.place(mlocation{0, 0}, threshold_detector{3.3}, "detector");

    cable_cell cells[] = {descriptions[0], descriptions[1]};

    EXPECT_EQ(cells[0].morphology().num_branches(), 1u);
    EXPECT_EQ(cells[1].morphology().num_branches(), 3u);

    auto test_target_handles = [&](fvm_cell& cell, const std::vector<target_handle>& targets) {
        mechanism* expsyn = find_mechanism(cell, "expsyn");
        ASSERT_TRUE(expsyn);
        mechanism* exp2syn = find_mechanism(cell, "exp2syn");
        ASSERT_TRUE(exp2syn);

        unsigned expsyn_id = expsyn->mechanism_id();
        unsigned exp2syn_id = exp2syn->mechanism_id();

        EXPECT_EQ(4u, targets.size());

        EXPECT_EQ(expsyn_id, targets[0].mech_id);
        EXPECT_EQ(1u, targets[0].mech_index);

        EXPECT_EQ(expsyn_id, targets[1].mech_id);
        EXPECT_EQ(0u, targets[1].mech_index);

        EXPECT_EQ(exp2syn_id, targets[2].mech_id);
        EXPECT_EQ(0u, targets[2].mech_index);

        EXPECT_EQ(expsyn_id, targets[3].mech_id);
        EXPECT_EQ(2u, targets[3].mech_index);
    };

    fvm_cell fvcell0(*context);
    auto fvm_info0 = fvcell0.initialize({0, 1}, cable1d_recipe(cells, true));
    test_target_handles(fvcell0, fvm_info0.target_handles);

    fvm_cell fvcell1(*context);
    auto fvm_info1 = fvcell1.initialize({0, 1}, cable1d_recipe(cells, false));
    test_target_handles(fvcell1, fvm_info1.target_handles);

}

TEST(fvm_lowered, stimulus) {
    // Ball-and-stick with two stimuli:
    //
    //           |stim0 |stim1
    // -----------------------
    // delay     |   5  |    1
    // duration  |  80  |    2
    // amplitude | 0.3  |  0.1
    // CV        |   5  |    0

    auto context = make_context({arbenv::default_concurrency(), -1});

    auto desc = make_cell_ball_and_stick(false);

    // At end of stick
    desc.decorations.place(mlocation{0,1},   i_clamp::box(5., 80., 0.3), "clamp0");
    // On the soma CV, which is over the approximate interval: (cable 0 0 0.1)
    desc.decorations.place(mlocation{0,0.05}, i_clamp::box(1., 2.,  0.1), "clamp1");

    std::vector<cable_cell> cells{desc};

    const arb_size_type soma_cv = 0u;
    const arb_size_type tip_cv = 5u;

    // The implementation of the stimulus is tested by creating a lowered cell, then
    // testing that the correct currents are injected at the correct control volumes
    // as during the stimulus windows.
    cable_cell_global_properties gprop;
    gprop.default_parameters = neuron_parameter_defaults;

    fvm_cv_discretization D = fvm_cv_discretize(cells, gprop.default_parameters, *context);
    const auto& A = D.cv_area;

    fvm_cell fvcell(*context);
    fvcell.initialize({0}, cable1d_recipe(cells));

    auto& state = *(fvcell.*private_state_ptr).get();
    auto& J = state.current_density;

    // Test that no current is injected at t=0.
    memory::fill(J, 0.);
    state.time = 0;
    state.add_stimulus_current();

    for (auto j: J) {
        EXPECT_EQ(j, 0.);
    }

    constexpr double reltol = 1e-10;
    using testing::near_relative;

    // Test that 0.1 nA current is injected at soma at t=1.
    memory::fill(J, 0.);
    state.time = 1;
    state.add_stimulus_current();
    constexpr double unit_factor = 1e-3; // scale A/m²·µm² to nA
    EXPECT_TRUE(near_relative(-0.1, J[soma_cv]*A[soma_cv]*unit_factor, reltol));

    // Test that 0.1 nA is again injected at t=1.5, for a total of 0.2 nA.
    state.time = 1;
    state.add_stimulus_current();
    EXPECT_TRUE(near_relative(-0.2, J[soma_cv]*A[soma_cv]*unit_factor, reltol));

    // Test that at t=10, no more current is injected at soma, and that
    // that 0.3 nA is injected at dendrite tip.
    state.time = 10;
    state.add_stimulus_current();
    EXPECT_TRUE(near_relative(-0.2, J[soma_cv]*A[soma_cv]*unit_factor, reltol));
    EXPECT_TRUE(near_relative(-0.3, J[tip_cv]*A[tip_cv]*unit_factor, reltol));
}

TEST(fvm_lowered, ac_stimulus) {
    // Simple cell (one CV) with oscillating stimulus.

    auto context = make_context(); // Just use default context for this one!

    decor dec;
    segment_tree tree;
    tree.append(mnpos, {0., 0., 0., 1.}, {100., 0., 0., 1.}, 1);

    const double freq = 0.02; // (kHz)
    const double phase = 0.1; // (radian)
    const double max_amplitude = 30; // (nA)
    const double max_time = 8; // (ms)

    // Envelope is linear ramp from 0 to max_time.
    dec.place(mlocation{0, 0}, i_clamp({{0, 0}, {max_time, max_amplitude}, {max_time, 0}}, freq, phase), "clamp");
    std::vector<cable_cell> cells = {cable_cell(tree, {}, dec)};

    cable_cell_global_properties gprop;
    gprop.default_parameters = neuron_parameter_defaults;

    fvm_cv_discretization D = fvm_cv_discretize(cells, gprop.default_parameters, *context);
    const auto& A = D.cv_area;

    fvm_cell fvcell(*context);
    fvcell.initialize({0}, cable1d_recipe(cells));

    auto& state = *(fvcell.*private_state_ptr).get();

    // Current from t = 0 to max_time should be given by
    //     I = max_amplitude * t/max_time * sin(2π f t)
    // where t is in ms and f = freq/1000 is the frequency in kHz.

    constexpr double reltol = 1e-10;
    using testing::near_relative;

    for (double t: {0., 0.1*max_time, 0.7*max_time, 1.1*max_time}) {
        constexpr double unit_factor = 1e-3; // scale A/m²·µm² to nA

        memory::fill(state.current_density, 0.);
        state.time = t;
        state.add_stimulus_current();

        double expected_I = t<=max_time? max_amplitude*t/max_time*std::sin(2*math::pi<double>*t*freq+phase): 0;
        EXPECT_TRUE(near_relative(-expected_I, state.current_density[0]*A[0]*unit_factor, reltol));
    }
}

// Test derived mechanism behaviour.

TEST(fvm_lowered, derived_mechs) {
    // Create ball and stick cells with the 'test_kin1' mechanism, which produces
    // a voltage-independent current density of the form a + exp(-t/tau) as a function
    // of time t.
    //
    // 1. Default 'test_kin1': tau = 10 [ms].
    //
    // 2. Specialized version 'custom_kin1' with tau = 20 [ms].
    //
    // 3. Cell with both test_kin1 and custom_kin1.

    auto context = make_context({arbenv::default_concurrency(), -1});

    std::vector<cable_cell> cells;
    cells.reserve(3);
    soma_cell_builder builder(6);
    builder.add_branch(0, 100, 0.5, 0.5, 4, "dend");
    for (int i = 0; i<3; ++i) {
        auto cell = builder.make_cell();

        switch (i) {
            case 0:
                cell.decorations.paint(reg::all(), density("test_kin1"));
                break;
            case 1:
                cell.decorations.paint(reg::all(), density("custom_kin1"));
                break;
            case 2:
                cell.decorations.paint(reg::all(), density("test_kin1"));
                cell.decorations.paint(reg::all(), density("custom_kin1"));
                break;
        }
        cells.push_back(cell);
    }

    cable1d_recipe rec(cells);
    rec.catalogue() = make_unit_test_catalogue();
    rec.catalogue().derive("custom_kin1", "test_kin1", {{"tau", 20.0}});

    cable_probe_total_ion_current_density where{builder.location({1, 0.3})};
    rec.add_probe(0, 0, where);
    rec.add_probe(1, 0, where);
    rec.add_probe(2, 0, where);

    {
        // Test initialization and global parameter values.

        fvm_cell fvcell(*context);
        fvcell.initialize({0, 1, 2}, rec);

        // Both mechanisms will have the same internal name, "test_kin1".

        using fvec = std::vector<arb_value_type>;
        fvec tau_values;
        for (auto& mech: fvcell.*private_mechanisms_ptr) {
            ASSERT_TRUE(mech);
            EXPECT_EQ("test_kin1"s, mech->internal_name());

            tau_values.push_back(mechanism_global(mech, "tau"));
        }
        util::sort(tau_values);
        EXPECT_EQ(fvec({10., 20.}), tau_values);
    }
    {
        // Test dynamics:
        // 1. Current at same point on cell 0 at time 10 ms should equal that
        //    on cell 1 at time 20 ms.
        // 2. Current for cell 2 should be sum of currents for cells 0 and 1 at any given time.

        std::vector<double> samples[3];

        sampler_function sampler =
            [&](probe_metadata pm, std::size_t n, const sample_record* records) {
                for (std::size_t i = 0; i<n; ++i) {
                    double v = *util::any_cast<const double*>(records[i].data);
                    samples[pm.id.gid].push_back(v);
                }
            };

        float times[] = {10.f, 20.f};

        auto decomp = partition_load_balance(rec, context);
        simulation sim(rec, context, decomp);
        sim.add_sampler(all_probes, explicit_schedule(times), sampler);
        sim.run(30.0, 1.f/1024);

        ASSERT_EQ(2u, samples[0].size());
        ASSERT_EQ(2u, samples[1].size());
        ASSERT_EQ(2u, samples[2].size());

        // Integration isn't exact: let's aim for one part in 10'000.
        double relerr = 0.0001;
        EXPECT_TRUE(testing::near_relative(samples[0][0], samples[1][1], relerr));
        EXPECT_TRUE(testing::near_relative(samples[0][0]+samples[1][0], samples[2][0], relerr));
        EXPECT_TRUE(testing::near_relative(samples[0][1]+samples[1][1], samples[2][1], relerr));
    }
}

TEST(fvm_lowered, null_region) {
    auto context = make_context({arbenv::default_concurrency(), -1});

    soma_cell_builder builder(6);
    builder.add_branch(0, 100, 0.5, 0.5, 4, "dend");
    auto cell = builder.make_cell();

    cell.decorations.paint(reg::nil(), density("test_kin1"));
    cell.decorations.paint(reg::nil(), density("custom_kin1"));

    cable1d_recipe rec(cable_cell{cell});
    rec.catalogue() = make_unit_test_catalogue();
    rec.catalogue().derive("custom_kin1", "test_kin1", {{"tau", 20.0}});

    auto decomp = partition_load_balance(rec, context);
    simulation sim(rec, context, decomp);
    EXPECT_NO_THROW(sim.run(30.0, 1.f/1024));
}


// Test that ion charge is propagated into mechanism variable.

TEST(fvm_lowered, read_valence) {
    auto context = make_context({arbenv::default_concurrency(), -1});

    {
        std::vector<cable_cell> cells(1);

        soma_cell_builder builder(6);
        auto cell = builder.make_cell();
        cell.decorations.paint("soma"_lab, density("test_ca_read_valence"));
        cable1d_recipe rec(cable_cell{cell});
        rec.catalogue() = make_unit_test_catalogue();

        fvm_cell fvcell(*context);
        fvcell.initialize({0}, rec);

        // test_ca_read_valence initialization should write ca ion valence
        // to state variable 'record_z':

        auto mech_ptr = find_mechanism(fvcell, "test_ca_read_valence");
        auto record_z = mechanism_field(mech_ptr, "record_z");
        ASSERT_EQ(2.0, record_z.at(0));
    }

    {
        // Check ion renaming.
        soma_cell_builder builder(6);
        auto cell = builder.make_cell();
        cell.decorations.paint("soma"_lab, density("cr_read_valence"));
        cable1d_recipe rec(cable_cell{cell});
        rec.catalogue() = make_unit_test_catalogue();

        rec.catalogue().derive("na_read_valence", "test_ca_read_valence", {}, {{"ca", "na"}});
        rec.catalogue().derive("cr_read_valence", "na_read_valence", {}, {{"na", "mn"}});
        rec.add_ion("mn", 7, 0, 0, 0);

        fvm_cell fvcell(*context);
        fvcell.initialize({0}, rec);

        auto cr_mech_ptr = find_mechanism(fvcell, 0);
        auto cr_record_z = mechanism_field(cr_mech_ptr, "record_z");
        ASSERT_EQ(7.0, cr_record_z.at(0));
    }
}

// Test correct scaling of ionic currents in reading and writing
TEST(fvm_lowered, ionic_concentrations) {
    auto cat = make_unit_test_catalogue();

    // one cell, one CV:
<<<<<<< HEAD
    fvm_size_type ncell = 1;
    fvm_size_type ncv = 1;
    std::vector<fvm_index_type> cv_to_cell(ncv, 0);
    std::vector<fvm_value_type> temp(ncv, 23);
    std::vector<fvm_value_type> diam(ncv, 1.);
    std::vector<fvm_value_type> vinit(ncv, -65);
    std::vector<fvm_index_type> src_to_spike = {};
=======
    arb_size_type ncell = 1;
    arb_size_type ncv = 1;
    std::vector<arb_index_type> cv_to_intdom(ncv, 0);
    std::vector<arb_value_type> temp(ncv, 23);
    std::vector<arb_value_type> diam(ncv, 1.);
    std::vector<arb_value_type> vinit(ncv, -65);
    std::vector<arb_index_type> src_to_spike = {};
>>>>>>> 93f13310

    fvm_ion_config ion_config;
    mechanism_layout layout;
    mechanism_overrides overrides;

    layout.weight.assign(ncv, 1.);
    for (arb_size_type i = 0; i<ncv; ++i) {
        layout.cv.push_back(i);
        ion_config.cv.push_back(i);
    }
    ion_config.econc_written  = true;
    ion_config.iconc_written  = true;
    ion_config.revpot_written = true;
    ion_config.init_revpot.assign(ncv, 0.);
    ion_config.init_econc.assign(ncv, 0.);
    ion_config.init_iconc.assign(ncv, 0.);
    ion_config.reset_econc.assign(ncv, 0.);
    ion_config.reset_iconc.assign(ncv, 2.3e-4);

    auto read_cai  = cat.instance(backend::kind, "read_cai_init");
    auto write_cai = cat.instance(backend::kind, "write_cai_breakpoint");

    auto& read_cai_mech  = read_cai.mech;
    auto& write_cai_mech = write_cai.mech;

    auto shared_state = std::make_unique<typename backend::shared_state>(
            ncell, ncv, 0, cv_to_cell, vinit, temp, diam, src_to_spike, read_cai_mech->data_alignment());
    shared_state->add_ion("ca", 2, ion_config);

    shared_state->instantiate(*read_cai_mech, 0, overrides, layout);
    shared_state->instantiate(*write_cai_mech, 1, overrides, layout);

    shared_state->reset();

    // expect 2.3 value in state 's' in read_cai_init after init:
    read_cai_mech->initialize();
    write_cai_mech->initialize();

    std::vector<arb_value_type> expected_s_values(ncv, 2.3e-4);

    EXPECT_EQ(expected_s_values, mechanism_field(read_cai_mech.get(), "s"));

    // expect 5.2 + 2.3 value in state 's' in read_cai_init after state update:
    read_cai_mech->update_state();
    write_cai_mech->update_state();

    read_cai_mech->update_ions();
    write_cai_mech->update_ions();

    read_cai_mech->update_state();

    expected_s_values.assign(ncv, 7.5e-4);
    EXPECT_EQ(expected_s_values, mechanism_field(read_cai_mech.get(), "s"));
}

TEST(fvm_lowered, ionic_currents) {
    auto context = make_context({arbenv::default_concurrency(), -1});

    soma_cell_builder b(6);

    // Mechanism parameter is in NMODL units, i.e. mA/cm².

    const double jca = 1.5;
    mechanism_desc m1("fixed_ica_current");
    m1["current_density"] = jca;

    // Mechanism models a well-mixed fixed-depth volume without replenishment,
    // giving a linear response to ica over time.
    //
    //     cai' = - coeff · ica
    //
    // with NMODL units: cai' [mM/ms]; ica [mA/cm²], giving coeff in [mol/cm/C].

    const double coeff = 0.5;
    mechanism_desc m2("linear_ca_conc");
    m2["coeff"] = coeff;

    auto c = b.make_cell();
    c.decorations.paint("soma"_lab, density(m1));
    c.decorations.paint("soma"_lab, density(m2));

    cable1d_recipe rec({cable_cell{c}});
    rec.catalogue() = make_unit_test_catalogue();

    fvm_cell fvcell(*context);
    fvcell.initialize({0}, rec);

    auto& state = *(fvcell.*private_state_ptr).get();
    auto& ion = state.ion_data.at("ca"s);

    // Ionic current should be 15 A/m², and initial concentration zero.
    EXPECT_EQ(15, ion.iX_[0]);
    EXPECT_EQ(0, ion.Xi_[0]);

    // Integration should be (effectively) exact, so check for linear response.
    const double time = 0.2; // [ms]
    (void)fvcell.integrate(time, 0.1, {}, {});
    double expected_Xi = -time*coeff*jca;
    EXPECT_NEAR(expected_Xi, ion.Xi_[0], 1e-6);
}

// Test correct scaling of an ionic current updated via a point mechanism

TEST(fvm_lowered, point_ionic_current) {
    auto context = make_context({arbenv::default_concurrency(), -1});

    double r = 6.0; // [µm]
    soma_cell_builder b(r);
    auto c = b.make_cell();

    double soma_area_m2 = 4*math::pi<double>*r*r*1e-12; // [m²]

    // Event weight is translated by point_ica_current into a current contribution in nA.
    c.decorations.place(mlocation{0u, 0.5}, synapse("point_ica_current"), "syn");

    cable1d_recipe rec({cable_cell{c}});
    rec.catalogue() = make_unit_test_catalogue();

    fvm_cell fvcell(*context);
    fvcell.initialize({0}, rec);

    // Only one target, corresponding to our point process on soma.
    double ica_nA = 12.3;
    deliverable_event ev = {0.04, target_handle{0, 0}, (float)ica_nA};

    auto& state = *(fvcell.*private_state_ptr).get();
    auto& ion = state.ion_data.at("ca"s);

    // Ionic current should be 0 A/m² after initialization.
    EXPECT_EQ(0, ion.iX_[0]);

    // Ionic current should be ica_nA/soma_area after integrating past event time.
    const double time = 0.5; // [ms]
    (void)fvcell.integrate(time, 0.01, {ev}, {});

    double expected_iX = ica_nA*1e-9/soma_area_m2;
    EXPECT_FLOAT_EQ(expected_iX, ion.iX_[0]);
}

// Test area-weighted linear combination of ion species concentrations

TEST(fvm_lowered, weighted_write_ion) {
    // Create a cell with 3 branches (same morphopology as in fvm_layout.ion_weights test):
    //   - Soma (part of branch 0) plus three dendrites (d1, d2, d3) meeting at a branch point.
    //   - Dendritic segments are given 1 compartments each.
    //
    //          /
    //         d2
    //        /
    //   s0-d1
    //        \.
    //         d3
    //
    // The CV corresponding to the branch point should comprise the terminal
    // 1/2 of branch 1 and the initial 1/2 of branches 2 and 3.
    //
    // Geometry:
    //   soma 0:  10 µm long, 10 µm diameter cylinder: area = 100π μm²
    //   dend 1: 100 µm long,  1 µm diameter cylinder: area = 100π μm²
    //   dend 2: 200 µm long,  1 µm diameter cylinder: area = 200π μm²
    //   dend 3: 100 µm long,  1 µm diameter cylinder: area = 100π μm²
    //
    // The radius of the soma is chosen such that the surface area of soma is
    // the same as a 100 µm dendrite, which makes it easier to describe the
    // expected weights.

    auto context = make_context({arbenv::default_concurrency(), -1});

    soma_cell_builder b(5);
    b.add_branch(0, 100, 0.5, 0.5, 1, "dend");
    b.add_branch(1, 200, 0.5, 0.5, 1, "dend");
    b.add_branch(1, 100, 0.5, 0.5, 1, "dend");

    auto c = b.make_cell();

    const double con_int = 80;
    const double con_ext = 120;

    // Ca ion reader test_kinlva on CV 2 and 3 via branch 2:
    c.decorations.paint(reg::branch(1), density("test_kinlva"));

    // Ca ion writer test_ca on CV 2 and 4 via branch 3:
    c.decorations.paint(reg::branch(2), density("test_ca"));

    cable1d_recipe rec({cable_cell{c}});
    rec.catalogue() = make_unit_test_catalogue();
    rec.add_ion("ca", 2, con_int, con_ext, 0.0);

    fvm_cell fvcell(*context);
    fvcell.initialize({0}, rec);

    auto& state = *(fvcell.*private_state_ptr).get();
    auto& ion = state.ion_data.at("ca"s);
    ion.init_concentration();

    std::vector<unsigned> ion_nodes = util::assign_from(ion.node_index_);
    std::vector<unsigned> expected_ion_nodes = {2, 3, 4};
    EXPECT_EQ(expected_ion_nodes, ion_nodes);

    std::vector<double> ion_init_iconc = util::assign_from(ion.init_Xi_);
    std::vector<double> expected_init_iconc = {0.75*con_int, 1.*con_int, 0};
    EXPECT_TRUE(testing::seq_almost_eq<double>(expected_init_iconc, ion_init_iconc));

    auto test_ca = find_mechanism(fvcell, "test_ca");
    auto test_ca_ca_index = mechanism_ion_index(test_ca, "ca");

    double cai_contrib[3] = {200., 0., 300.};
    double test_ca_weight[3] = {0.25, 0., 1.};

    std::vector<double> test_ca_cai;
    for (auto i: util::count_along(test_ca_ca_index)) {
        test_ca_cai.push_back(cai_contrib[test_ca_ca_index[i]]);
    }
    write_mechanism_field(test_ca, "cai", test_ca_cai);

    std::vector<double> expected_iconc(3);
    for (auto i: util::count_along(expected_iconc)) {
        expected_iconc[i] = test_ca_weight[i]*cai_contrib[i] + ion_init_iconc[i];
    }

    ion.init_concentration();
    test_ca->update_ions();
    std::vector<double> ion_iconc = util::assign_from(ion.Xi_);
    EXPECT_TRUE(testing::seq_almost_eq<double>(expected_iconc, ion_iconc));
}

<<<<<<< HEAD
=======
TEST(fvm_lowered, integration_domains) {
    {
        auto context = make_context();
        fvm_cell fvcell(*context);

        std::vector<cell_gid_type> gids = {11u, 5u, 2u, 3u, 0u, 8u, 7u};
        std::vector<arb_index_type> cell_to_intdom;

        auto num_dom = fvcell.fvm_intdom(gap_recipe_0(), gids, cell_to_intdom);
        std::vector<arb_index_type> expected_doms= {0u, 1u, 2u, 2u, 1u, 3u, 2u};

        EXPECT_EQ(4u, num_dom);
        EXPECT_EQ(expected_doms, cell_to_intdom);
    }
    {
        auto context = make_context();
        fvm_cell fvcell(*context);

        std::vector<cell_gid_type> gids = {11u, 5u, 2u, 3u, 0u, 8u, 7u};
        std::vector<arb_index_type> cell_to_intdom;

        auto num_dom = fvcell.fvm_intdom(gap_recipe_1(), gids, cell_to_intdom);
        std::vector<arb_index_type> expected_doms= {0u, 1u, 2u, 3u, 4u, 5u, 6u};

        EXPECT_EQ(7u, num_dom);
        EXPECT_EQ(expected_doms, cell_to_intdom);
    }
    {
        auto context = make_context();
        fvm_cell fvcell(*context);

        std::vector<cell_gid_type> gids = {5u, 2u, 3u, 0u};
        std::vector<arb_index_type> cell_to_intdom;

        auto num_dom = fvcell.fvm_intdom(gap_recipe_2(), gids, cell_to_intdom);
        std::vector<arb_index_type> expected_doms= {0u, 0u, 0u, 0u};

        EXPECT_EQ(1u, num_dom);
        EXPECT_EQ(expected_doms, cell_to_intdom);
    }
}

>>>>>>> 93f13310
TEST(fvm_lowered, post_events_shared_state) {
    auto context = make_context({arbenv::default_concurrency(), -1});

    class detector_recipe: public arb::recipe {
    public:
        detector_recipe(unsigned ncv, std::vector<unsigned> detectors_per_cell, std::string synapse):
                ncell_(detectors_per_cell.size()),
                ncv_(ncv),
                detectors_per_cell_(detectors_per_cell),
                synapse_(synapse) {
        }

        cell_size_type num_cells() const override {
            return ncell_;
        }

        arb::util::unique_any get_cell_description(cell_gid_type gid) const override {
            arb::segment_tree tree;
            tree.append(arb::mnpos, {0, 0, 0.0, 1.0}, {0, 0, 200, 1.0}, 1);

            arb::decor decor;
            decor.set_default(arb::cv_policy_fixed_per_branch(ncv_));

            auto ndetectors = detectors_per_cell_[gid];
            auto offset = 1.0 / ndetectors;
            for (unsigned i = 0; i < ndetectors; ++i) {
                decor.place(arb::mlocation{0, offset * i}, arb::threshold_detector{10}, "detector"+std::to_string(i));
            }
            decor.place(arb::mlocation{0, 0.5}, synapse_, "syanpse");

            return arb::cable_cell(arb::morphology(tree), {}, decor);
        }

        cell_kind get_cell_kind(cell_gid_type gid) const override {
            return cell_kind::cable;
        }

        std::any get_global_properties(arb::cell_kind) const override {
            arb::cable_cell_global_properties gprop;
            gprop.default_parameters = arb::neuron_parameter_defaults;
            gprop.catalogue = make_unit_test_catalogue();
            gprop.catalogue.import(arb::global_default_catalogue(), "");
            return gprop;
        }

    private:
        unsigned ncell_;
        unsigned ncv_;
        std::vector<unsigned> detectors_per_cell_;
        arb::synapse synapse_;
    };

    std::vector<unsigned> gids = {0, 1, 2, 3, 4, 5, 6, 7, 8, 9};
    const unsigned ncell = gids.size();
    const unsigned cv_per_cell = 10;

    std::vector<std::vector<unsigned>> detectors_per_cell_vec = {
            {0, 0, 0, 0, 0, 0, 0, 0, 0, 0},
            {1, 1, 1, 1, 1, 1, 1, 1, 1, 1},
            {1, 6, 2, 1, 3, 2, 1, 2, 1, 4},
    };

    for (const auto& detectors_per_cell: detectors_per_cell_vec) {
        detector_recipe rec(cv_per_cell, detectors_per_cell, "post_events_syn");

        fvm_cell fvcell(*context);
        fvcell.initialize(gids, rec);

        auto& S = fvcell.*private_state_ptr;

        auto expected_detectors = util::max_value(detectors_per_cell);

        EXPECT_EQ(expected_detectors, S->n_detector);
        EXPECT_EQ(util::sum(detectors_per_cell), S->src_to_spike.size());
        EXPECT_EQ(expected_detectors * ncell, S->time_since_spike.size());

        unsigned detector_id = 0;
        for (unsigned c = 0; c < detectors_per_cell.size(); ++c) {
            for (unsigned d = 0; d < detectors_per_cell[c]; ++d) {
                EXPECT_EQ((int) (c * expected_detectors + d), S->src_to_spike[detector_id++]);
            }
        }
    }
    for (const auto& detectors_per_cell: detectors_per_cell_vec) {
        detector_recipe rec(cv_per_cell, detectors_per_cell, "expsyn");

        fvm_cell fvcell(*context);
        fvcell.initialize(gids, rec);

        auto& S = fvcell.*private_state_ptr;

        EXPECT_EQ(0u, S->n_detector);
        EXPECT_EQ(0u, S->src_to_spike.size());
        EXPECT_EQ(0u, S->time_since_spike.size());
    }
}

TEST(fvm_lowered, label_data) {
    auto context = make_context({arbenv::default_concurrency(), -1});

    class decorated_recipe: public arb::recipe {
    public:
        decorated_recipe(unsigned ncell): ncell_(ncell) {
            // Cells will have one of 2 decorations:
            //   (1)  1 synapse label with 4 locations; 1 synapse label with 1 location
            //        1 detector label with 1 location
            //        0 gap junctions
            //        if (duplicate) add a duplicate label, check fvm initialize throws
            //   (2)  0 synapse labels
            //        1 detector label with 3 locations; 1 detector label with 2 locations
            //        1 gap-junction label with 2 locations; 1 gap-junction label with 1 location
            using arb::reg::all;
            using arb::ls::uniform;
            arb::segment_tree tree;
            tree.append(arb::mnpos, {0, 0, 0.0, 1.0}, {0, 0, 200, 1.0}, 1);
            {
                arb::decor decor;
                decor.set_default(arb::cv_policy_fixed_per_branch(10));
                decor.place(uniform(all(), 0, 3, 42), arb::synapse("expsyn"), "4_synapses");
                decor.place(uniform(all(), 4, 4, 42), arb::synapse("expsyn"), "1_synapse");
                decor.place(uniform(all(), 5, 5, 42), arb::threshold_detector{10}, "1_detector");

                cells_.push_back(arb::cable_cell(arb::morphology(tree), {}, decor));
            }
            {
                arb::decor decor;
                decor.set_default(arb::cv_policy_fixed_per_branch(10));
                decor.place(uniform(all(), 0, 2, 24), arb::threshold_detector{10}, "3_detectors");
                decor.place(uniform(all(), 3, 4, 24), arb::threshold_detector{10}, "2_detectors");
                decor.place(uniform(all(), 5, 6, 24), arb::junction("gj"), "2_gap_junctions");
                decor.place(uniform(all(), 7, 7, 24), arb::junction("gj"), "1_gap_junction");

                cells_.push_back(arb::cable_cell(arb::morphology(tree), {}, decor));
            }
        }

        cell_size_type num_cells() const override {
            return ncell_;
        }

        arb::util::unique_any get_cell_description(cell_gid_type gid) const override {
            if (gid %3 == 0) {
                return cells_[0];
            }
            return cells_[1];
        }

        cell_kind get_cell_kind(cell_gid_type gid) const override {
            return cell_kind::cable;
        }

        std::any get_global_properties(arb::cell_kind) const override {
            arb::cable_cell_global_properties gprop;
            gprop.default_parameters = arb::neuron_parameter_defaults;
            return gprop;
        }

    private:
        unsigned ncell_;
        std::vector<cable_cell> cells_;
    };

    std::vector<unsigned> gids = {0, 1, 2, 3, 4, 5, 6, 7, 8, 9};
    const unsigned ncell = gids.size();

    // Check correct synapse, deterctor and gj data
    decorated_recipe rec(ncell);
    std::vector<arb_index_type> cell_to_intdom;
    std::vector<target_handle> targets;
    probe_association_map probe_map;

    fvm_cell fvcell(*context);
    auto fvm_info = fvcell.initialize(gids, rec);

    for (auto gid: gids) {
        if (gid%3 == 0) {
            EXPECT_EQ(5u, fvm_info.num_targets[gid]);
            EXPECT_EQ(1u, fvm_info.num_sources[gid]);
        }
        else {
            EXPECT_EQ(0u, fvm_info.num_targets[gid]);
            EXPECT_EQ(5u, fvm_info.num_sources[gid]);
        }
    }

    // synapses
    {
        auto clg = cell_labels_and_gids(fvm_info.target_data, gids);
        std::vector<cell_size_type> expected_sizes = {2, 0, 0, 2, 0, 0, 2, 0, 0, 2};
        std::vector<std::pair<cell_tag_type, lid_range>> expected_labeled_ranges, actual_labeled_ranges;
        expected_labeled_ranges = {
            {"1_synapse",  {4, 5}}, {"4_synapses", {0, 4}},
            {"1_synapse",  {4, 5}}, {"4_synapses", {0, 4}},
            {"1_synapse",  {4, 5}}, {"4_synapses", {0, 4}},
            {"1_synapse",  {4, 5}}, {"4_synapses", {0, 4}}
        };

        EXPECT_EQ(clg.gids, gids);
        EXPECT_EQ(clg.label_range.sizes(), expected_sizes);
        EXPECT_EQ(clg.label_range.labels().size(), expected_labeled_ranges.size());
        EXPECT_EQ(clg.label_range.ranges().size(), expected_labeled_ranges.size());

        for (unsigned i = 0; i < expected_labeled_ranges.size(); ++i) {
            actual_labeled_ranges.push_back({clg.label_range.labels()[i], clg.label_range.ranges()[i]});
        }

        std::vector<cell_size_type> size_partition;
        auto part = util::make_partition(size_partition, expected_sizes);
        for (const auto& r: part) {
            util::sort(util::subrange_view(actual_labeled_ranges, r));
        }
        EXPECT_EQ(actual_labeled_ranges, expected_labeled_ranges);
    }

    // detectors
    {
        auto clg = cell_labels_and_gids(fvm_info.source_data, gids);
        std::vector<cell_size_type> expected_sizes = {1, 2, 2, 1, 2, 2, 1, 2, 2, 1};
        std::vector<std::pair<cell_tag_type, lid_range>> expected_labeled_ranges, actual_labeled_ranges;
        expected_labeled_ranges = {
            {"1_detector",  {0, 1}},
            {"2_detectors", {3, 5}}, {"3_detectors", {0, 3}},
            {"2_detectors", {3, 5}}, {"3_detectors", {0, 3}},
            {"1_detector",  {0, 1}},
            {"2_detectors", {3, 5}}, {"3_detectors", {0, 3}},
            {"2_detectors", {3, 5}}, {"3_detectors", {0, 3}},
            {"1_detector",  {0, 1}},
            {"2_detectors", {3, 5}}, {"3_detectors", {0, 3}},
            {"2_detectors", {3, 5}}, {"3_detectors", {0, 3}},
            {"1_detector",  {0, 1}}
        };

        EXPECT_EQ(clg.gids, gids);
        EXPECT_EQ(clg.label_range.sizes(), expected_sizes);
        EXPECT_EQ(clg.label_range.labels().size(), expected_labeled_ranges.size());
        EXPECT_EQ(clg.label_range.ranges().size(), expected_labeled_ranges.size());

        for (unsigned i = 0; i < expected_labeled_ranges.size(); ++i) {
            actual_labeled_ranges.push_back({clg.label_range.labels()[i], clg.label_range.ranges()[i]});
        }

        std::vector<cell_size_type> size_partition;
        auto part = util::make_partition(size_partition, expected_sizes);
        for (const auto& r: part) {
            util::sort(util::subrange_view(actual_labeled_ranges, r));
        }
        EXPECT_EQ(actual_labeled_ranges, expected_labeled_ranges);
    }

    // gap_junctions
    {
        auto clg = cell_labels_and_gids(fvm_info.gap_junction_data, gids);
        std::vector<cell_size_type> expected_sizes = {0, 2, 2, 0, 2, 2, 0, 2, 2, 0};
        std::vector<std::pair<cell_tag_type, lid_range>> expected_labeled_ranges, actual_labeled_ranges;
        expected_labeled_ranges = {
            {"1_gap_junction",  {2, 3}}, {"2_gap_junctions", {0, 2}},
            {"1_gap_junction",  {2, 3}}, {"2_gap_junctions", {0, 2}},
            {"1_gap_junction",  {2, 3}}, {"2_gap_junctions", {0, 2}},
            {"1_gap_junction",  {2, 3}}, {"2_gap_junctions", {0, 2}},
            {"1_gap_junction",  {2, 3}}, {"2_gap_junctions", {0, 2}},
            {"1_gap_junction",  {2, 3}}, {"2_gap_junctions", {0, 2}},
        };

        EXPECT_EQ(clg.gids, gids);
        EXPECT_EQ(clg.label_range.sizes(), expected_sizes);
        EXPECT_EQ(clg.label_range.labels().size(), expected_labeled_ranges.size());
        EXPECT_EQ(clg.label_range.ranges().size(), expected_labeled_ranges.size());

        for (unsigned i = 0; i < expected_labeled_ranges.size(); ++i) {
            actual_labeled_ranges.push_back({clg.label_range.labels()[i], clg.label_range.ranges()[i]});
        }

        std::vector<cell_size_type> size_partition;
        auto part = util::make_partition(size_partition, expected_sizes);
        for (const auto& r: part) {
            util::sort(util::subrange_view(actual_labeled_ranges, r));
        }
        EXPECT_EQ(actual_labeled_ranges, expected_labeled_ranges);
    }
}<|MERGE_RESOLUTION|>--- conflicted
+++ resolved
@@ -564,23 +564,13 @@
     auto cat = make_unit_test_catalogue();
 
     // one cell, one CV:
-<<<<<<< HEAD
-    fvm_size_type ncell = 1;
-    fvm_size_type ncv = 1;
-    std::vector<fvm_index_type> cv_to_cell(ncv, 0);
-    std::vector<fvm_value_type> temp(ncv, 23);
-    std::vector<fvm_value_type> diam(ncv, 1.);
-    std::vector<fvm_value_type> vinit(ncv, -65);
-    std::vector<fvm_index_type> src_to_spike = {};
-=======
     arb_size_type ncell = 1;
     arb_size_type ncv = 1;
-    std::vector<arb_index_type> cv_to_intdom(ncv, 0);
+    std::vector<arb_index_type> cv_to_cell(ncv, 0);
     std::vector<arb_value_type> temp(ncv, 23);
     std::vector<arb_value_type> diam(ncv, 1.);
     std::vector<arb_value_type> vinit(ncv, -65);
     std::vector<arb_index_type> src_to_spike = {};
->>>>>>> 93f13310
 
     fvm_ion_config ion_config;
     mechanism_layout layout;
@@ -807,51 +797,6 @@
     EXPECT_TRUE(testing::seq_almost_eq<double>(expected_iconc, ion_iconc));
 }
 
-<<<<<<< HEAD
-=======
-TEST(fvm_lowered, integration_domains) {
-    {
-        auto context = make_context();
-        fvm_cell fvcell(*context);
-
-        std::vector<cell_gid_type> gids = {11u, 5u, 2u, 3u, 0u, 8u, 7u};
-        std::vector<arb_index_type> cell_to_intdom;
-
-        auto num_dom = fvcell.fvm_intdom(gap_recipe_0(), gids, cell_to_intdom);
-        std::vector<arb_index_type> expected_doms= {0u, 1u, 2u, 2u, 1u, 3u, 2u};
-
-        EXPECT_EQ(4u, num_dom);
-        EXPECT_EQ(expected_doms, cell_to_intdom);
-    }
-    {
-        auto context = make_context();
-        fvm_cell fvcell(*context);
-
-        std::vector<cell_gid_type> gids = {11u, 5u, 2u, 3u, 0u, 8u, 7u};
-        std::vector<arb_index_type> cell_to_intdom;
-
-        auto num_dom = fvcell.fvm_intdom(gap_recipe_1(), gids, cell_to_intdom);
-        std::vector<arb_index_type> expected_doms= {0u, 1u, 2u, 3u, 4u, 5u, 6u};
-
-        EXPECT_EQ(7u, num_dom);
-        EXPECT_EQ(expected_doms, cell_to_intdom);
-    }
-    {
-        auto context = make_context();
-        fvm_cell fvcell(*context);
-
-        std::vector<cell_gid_type> gids = {5u, 2u, 3u, 0u};
-        std::vector<arb_index_type> cell_to_intdom;
-
-        auto num_dom = fvcell.fvm_intdom(gap_recipe_2(), gids, cell_to_intdom);
-        std::vector<arb_index_type> expected_doms= {0u, 0u, 0u, 0u};
-
-        EXPECT_EQ(1u, num_dom);
-        EXPECT_EQ(expected_doms, cell_to_intdom);
-    }
-}
-
->>>>>>> 93f13310
 TEST(fvm_lowered, post_events_shared_state) {
     auto context = make_context({arbenv::default_concurrency(), -1});
 
