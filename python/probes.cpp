#include <string>

#include <pybind11/pybind11.h>
#include <pybind11/numpy.h>
#include <pybind11/pytypes.h>
#include <pybind11/stl.h>

#include <arborio/label_parse.hpp>

#include <arbor/cable_cell.hpp>
#include <arbor/lif_cell.hpp>
#include <arbor/adex_cell.hpp>
#include <arbor/morph/locset.hpp>
#include <arbor/recipe.hpp>
#include <arbor/sampling.hpp>
#include <arbor/util/any_ptr.hpp>

#include "pyarb.hpp"
#include "strprintf.hpp"

using arb::util::any_cast;
using arb::util::any_ptr;
namespace py = pybind11;

namespace pyarb {

// Generic recorder classes for array-output sample data, corresponding
// to cable_cell scalar- and vector-valued probes.

template <typename Meta>
struct recorder_base: sample_recorder {
    // Return stride-column array: first column is time, remainder correspond to sample.

    py::object samples() const override {
        auto n_record = std::ptrdiff_t(sample_raw_.size()/stride_);
        return py::array_t<double>(
                    std::vector<std::ptrdiff_t>{n_record, stride_},
                    sample_raw_.data());
    }

    py::object meta() const override {
        return py::cast(meta_);
    }

    void reset() override {
        sample_raw_.clear();
    }

protected:
    Meta meta_;
    std::vector<double> sample_raw_;
    std::ptrdiff_t stride_;

    recorder_base(const Meta* meta_ptr, std::ptrdiff_t width):
        meta_(*meta_ptr), stride_(1+width)
    {}
};

template <typename Meta>
struct recorder_cable_scalar: recorder_base<Meta> {
    using recorder_base<Meta>::sample_raw_;

    void record(any_ptr, std::size_t n_sample, const arb::sample_record* records) override {
        for (std::size_t i = 0; i<n_sample; ++i) {
            if (auto* v_ptr =any_cast<const double*>(records[i].data)) {
                sample_raw_.push_back(records[i].time);
                sample_raw_.push_back(*v_ptr);
            }
            else {
                throw arb::arbor_internal_error("unexpected sample type");
            }
        }
    }

protected:
    recorder_cable_scalar(const Meta* meta_ptr): recorder_base<Meta>(meta_ptr, 1) {}
};

struct recorder_lif: recorder_base<arb::lif_probe_metadata> {
    using recorder_base<arb::lif_probe_metadata>::sample_raw_;

    void record(any_ptr, std::size_t n_sample, const arb::sample_record* records) override {
        for (std::size_t i = 0; i<n_sample; ++i) {
            if (auto* v_ptr = any_cast<double*>(records[i].data)) {
                sample_raw_.push_back(records[i].time);
                sample_raw_.push_back(*v_ptr);
            }
            else {
                std::string ty = records[i].data.type().name();
                throw arb::arbor_internal_error("LIF recorder: unexpected sample type " + ty);
            }
        }
    }

    recorder_lif(const arb::lif_probe_metadata* meta_ptr): recorder_base<arb::lif_probe_metadata>(meta_ptr, 1) {}
};

struct recorder_adex: recorder_base<arb::adex_probe_metadata> {
    using recorder_base<arb::adex_probe_metadata>::sample_raw_;

    void record(any_ptr, std::size_t n_sample, const arb::sample_record* records) override {
        for (std::size_t i = 0; i<n_sample; ++i) {
            if (auto* v_ptr = any_cast<const double*>(records[i].data)) {
                sample_raw_.push_back(records[i].time);
                sample_raw_.push_back(*v_ptr);
            }
            else {
                std::string ty = records[i].data.type().name();
                throw arb::arbor_internal_error("ADEX recorder: unexpected sample type " + ty);
            }
        }
    }

    recorder_adex(const arb::adex_probe_metadata* meta_ptr): recorder_base<arb::adex_probe_metadata>(meta_ptr, 1) {}
};

template <typename Meta>
struct recorder_cable_vector: recorder_base<Meta> {
    using recorder_base<Meta>::sample_raw_;

    void record(any_ptr, std::size_t n_sample, const arb::sample_record* records) override {
        for (std::size_t i = 0; i<n_sample; ++i) {
            if (auto* v_ptr = any_cast<const arb::cable_sample_range*>(records[i].data)) {
                sample_raw_.push_back(records[i].time);
                sample_raw_.insert(sample_raw_.end(), v_ptr->first, v_ptr->second);
            }
            else {
                throw arb::arbor_internal_error("unexpected sample type");
            }
        }
    }

protected:
    recorder_cable_vector(const Meta* meta_ptr, std::ptrdiff_t width):
        recorder_base<Meta>(meta_ptr, width) {}
};

// Specific recorder classes:

struct recorder_cable_scalar_mlocation: recorder_cable_scalar<arb::mlocation> {
    explicit recorder_cable_scalar_mlocation(const arb::mlocation* meta_ptr):
        recorder_cable_scalar(meta_ptr) {}
};

struct recorder_cable_scalar_point_info: recorder_cable_scalar<arb::cable_probe_point_info> {
    explicit recorder_cable_scalar_point_info(const arb::cable_probe_point_info* meta_ptr):
        recorder_cable_scalar(meta_ptr) {}
};

struct recorder_cable_vector_mcable: recorder_cable_vector<arb::mcable_list> {
    explicit recorder_cable_vector_mcable(const arb::mcable_list* meta_ptr):
        recorder_cable_vector(meta_ptr, std::ptrdiff_t(meta_ptr->size())) {}
};

struct recorder_cable_vector_point_info: recorder_cable_vector<std::vector<arb::cable_probe_point_info>> {
    explicit recorder_cable_vector_point_info(const std::vector<arb::cable_probe_point_info>* meta_ptr):
        recorder_cable_vector(meta_ptr, std::ptrdiff_t(meta_ptr->size())) {}
};

// Helper for registering sample recorder factories and (trivial) metadata conversions.

template <typename Meta, typename Recorder>
void register_probe_meta_maps(pyarb_global_ptr g) {
    g->recorder_factories.assign<Meta>(
        [](any_ptr meta_ptr) -> std::unique_ptr<sample_recorder> {
            return std::unique_ptr<Recorder>(new Recorder(any_cast<const Meta*>(meta_ptr)));
        });

    g->probe_meta_converters.assign<Meta>(
        [](any_ptr meta_ptr) -> py::object {
            return py::cast(*any_cast<const Meta*>(meta_ptr));
        });
}

// Wrapper functions around cable_cell probe types that return arb::probe_info values:
// (Probe tag value is implicitly left at zero.)
arb::probe_info cable_probe_membrane_voltage(const char* where, const std::string& tag) {
    return {arb::cable_probe_membrane_voltage{arborio::parse_locset_expression(where).unwrap()}, tag};
}

arb::probe_info cable_probe_membrane_voltage_cell(const std::string& tag) {
    return {arb::cable_probe_membrane_voltage_cell{}, tag};
}

arb::probe_info cable_probe_axial_current(const char* where, const std::string& tag) {
    return {arb::cable_probe_axial_current{arborio::parse_locset_expression(where).unwrap()}, tag};
}

arb::probe_info cable_probe_total_ion_current_density(const char* where, const std::string& tag) {
    return {arb::cable_probe_total_ion_current_density{arborio::parse_locset_expression(where).unwrap()}, tag};
}

arb::probe_info cable_probe_total_ion_current_cell(const std::string& tag) {
    return {arb::cable_probe_total_ion_current_cell{}, tag};
}

arb::probe_info cable_probe_total_current_cell(const std::string& tag) {
    return {arb::cable_probe_total_current_cell{}, tag};
}

arb::probe_info cable_probe_stimulus_current_cell(const std::string& tag) {
    return {arb::cable_probe_stimulus_current_cell{}, tag};
}

arb::probe_info cable_probe_density_state(const char* where,
                                          const char* mechanism,
                                          const char* state,
                                          const std::string& tag) {
    return {arb::cable_probe_density_state{arborio::parse_locset_expression(where).unwrap(), mechanism, state}, tag};
};

arb::probe_info cable_probe_density_state_cell(const char* mechanism, const char* state, const std::string& tag) {
    return {arb::cable_probe_density_state_cell{mechanism, state}, tag};
};

arb::probe_info cable_probe_point_state(arb::cell_lid_type target, const char* mechanism, const char* state, const std::string& tag) {
    return {arb::cable_probe_point_state{target, mechanism, state}, tag};
}

arb::probe_info cable_probe_point_state_cell(const char* mechanism, const char* state_var, const std::string& tag) {
    return {arb::cable_probe_point_state_cell{mechanism, state_var}, tag};
}

arb::probe_info cable_probe_ion_current_density(const char* where, const char* ion, const std::string& tag) {
    return {arb::cable_probe_ion_current_density{arborio::parse_locset_expression(where).unwrap(), ion}, tag};
}

arb::probe_info cable_probe_ion_current_cell(const char* ion, const std::string& tag) {
    return {arb::cable_probe_ion_current_cell{ion}, tag};
}

arb::probe_info cable_probe_ion_int_concentration(const char* where, const char* ion, const std::string& tag) {
    return {arb::cable_probe_ion_int_concentration{arborio::parse_locset_expression(where).unwrap(), ion}, tag};
}

arb::probe_info cable_probe_ion_int_concentration_cell(const char* ion, const std::string& tag) {
    return {arb::cable_probe_ion_int_concentration_cell{ion}, tag};
}

arb::probe_info cable_probe_ion_diff_concentration(const char* where, const char* ion, const std::string& tag) {
    return {arb::cable_probe_ion_diff_concentration{arborio::parse_locset_expression(where).unwrap(), ion}, tag};
}

arb::probe_info cable_probe_ion_diff_concentration_cell(const char* ion, const std::string& tag) {
    return {arb::cable_probe_ion_diff_concentration_cell{ion}, tag};
}

arb::probe_info cable_probe_ion_ext_concentration(const char* where, const char* ion, const std::string& tag) {
    return {arb::cable_probe_ion_ext_concentration{arborio::parse_locset_expression(where).unwrap(), ion}, tag};
}

arb::probe_info cable_probe_ion_ext_concentration_cell(const char* ion, const std::string& tag) {
    return {arb::cable_probe_ion_ext_concentration_cell{ion}, tag};
}

// LIF cell probes
arb::probe_info lif_probe_voltage(const std::string& tag) {
    return {arb::lif_probe_voltage{}, tag};
}

<<<<<<< HEAD

// ADEX cell probes
arb::probe_info adex_probe_voltage(const std::string& tag) {
    return {arb::adex_probe_voltage{}, tag};
}

arb::probe_info adex_probe_adaption(const std::string& tag) {
    return {arb::adex_probe_adaption{}, tag};
}

=======
>>>>>>> 08a157fb
// Add wrappers to module, recorder factories to global data.

void register_cable_probes(pybind11::module& m, pyarb_global_ptr global_ptr) {
    using namespace pybind11::literals;
    using util::pprintf;

    // Probe metadata wrappers:

    py::class_<arb::lif_probe_metadata> lif_probe_metadata(m,
                                                           "lif_probe_metadata",
                                                           "Probe metadata associated with a LIF cell probe.");

<<<<<<< HEAD
    py::class_<arb::adex_probe_metadata> adex_probe_metadata(m, "adex_probe_metadata",
        "Probe metadata associated with a AdEx cell probe.");

    py::class_<arb::cable_probe_point_info> cable_probe_point_info(m, "cable_probe_point_info",
        "Probe metadata associated with a cable cell probe for point process state.");
=======
    py::class_<arb::cable_probe_point_info> cable_probe_point_info(m,
                                                                   "cable_probe_point_info",
                                                                   "Probe metadata associated with a cable cell probe for point process state.");
>>>>>>> 08a157fb

    cable_probe_point_info
        .def_readwrite("target", &arb::cable_probe_point_info::target,
            "The target index of the point process instance on the cell.")
        .def_readwrite("multiplicity", &arb::cable_probe_point_info::multiplicity,
            "Number of coalesced point processes (linear synapses) associated with this instance.")
        .def_readwrite("location", &arb::cable_probe_point_info::loc,
            "Location of point process instance on cell.")
        .def("__str__", [](arb::cable_probe_point_info m) {
            return pprintf("<arbor.cable_probe_point_info: target {}, multiplicity {}, location {}>", m.target, m.multiplicity, m.loc);})
        .def("__repr__",[](arb::cable_probe_point_info m) {
            return pprintf("<arbor.cable_probe_point_info: target {}, multiplicity {}, location {}>", m.target, m.multiplicity, m.loc);});

    // Probe address constructors:

    m.def("lif_probe_voltage", &lif_probe_voltage,
          "Probe specification for LIF cell membrane voltage.",
          "tag"_a);
    m.def("adex_probe_voltage", &adex_probe_voltage,
          "Probe specification for ADEX cell membrane voltage.",
          "tag"_a);
    m.def("adex_probe_adaption", &adex_probe_adaption,
          "Probe specification for ADEX cell adaption variable.",
          "tag"_a);
    m.def("cable_probe_membrane_voltage", &cable_probe_membrane_voltage,
          "Probe specification for cable cell membrane voltage interpolated at points in a location set.",
          "where"_a, "tag"_a);
    m.def("cable_probe_membrane_voltage_cell", &cable_probe_membrane_voltage_cell,
          "Probe specification for cable cell membrane voltage associated with each cable in each CV.",
          "tag"_a);
    m.def("cable_probe_axial_current", &cable_probe_axial_current,
          "Probe specification for cable cell axial current at points in a location set.",
          "where"_a, "tag"_a);
    m.def("cable_probe_total_ion_current_density", &cable_probe_total_ion_current_density,
          "Probe specification for cable cell total transmembrane current density excluding capacitive currents at points in a location set.",
          "where"_a, "tag"_a);
    m.def("cable_probe_total_ion_current_cell",
          &cable_probe_total_ion_current_cell,
          "Probe specification for cable cell total transmembrane current excluding capacitive currents for each cable in each CV.",
          "tag"_a);
    m.def("cable_probe_total_current_cell",
          &cable_probe_total_current_cell,
          "Probe specification for cable cell total transmembrane current for each cable in each CV.",
          "tag"_a);
    m.def("cable_probe_stimulus_current_cell",
          &cable_probe_stimulus_current_cell,
          "Probe specification for cable cell stimulus current across each cable in each CV.",
          "tag"_a);
    m.def("cable_probe_density_state",
          &cable_probe_density_state,
          "Probe specification for a cable cell density mechanism state variable at points in a location set.",
          "where"_a, "mechanism"_a, "state"_a, "tag"_a);
    m.def("cable_probe_density_state_cell",
          &cable_probe_density_state_cell,
          "Probe specification for a cable cell density mechanism state variable on each cable in each CV where defined.",
          "mechanism"_a, "state"_a, "tag"_a);
    m.def("cable_probe_point_state",
          &cable_probe_point_state,
        "Probe specification for a cable cell point mechanism state variable value at a given target index.",
        "target"_a, "mechanism"_a, "state"_a, "tag"_a);
    m.def("cable_probe_point_state_cell",
          &cable_probe_point_state_cell,
          "Probe specification for a cable cell point mechanism state variable value at every corresponding target.",
          "mechanism"_a, "state"_a, "tag"_a);
    m.def("cable_probe_ion_current_density",
          &cable_probe_ion_current_density,
          "Probe specification for cable cell ionic current density at points in a location set.",
          "where"_a, "ion"_a, "tag"_a);
    m.def("cable_probe_ion_current_cell",
          &cable_probe_ion_current_cell,
          "Probe specification for cable cell ionic current across each cable in each CV.",
          "ion"_a, "tag"_a);
    m.def("cable_probe_ion_int_concentration",
          &cable_probe_ion_int_concentration,
          "Probe specification for cable cell internal ionic concentration at points in a location set.",
          "where"_a, "ion"_a, "tag"_a);
    m.def("cable_probe_ion_int_concentration_cell",
          &cable_probe_ion_int_concentration_cell,
          "Probe specification for cable cell internal ionic concentration for each cable in each CV.",
          "ion"_a, "tag"_a);
    m.def("cable_probe_ion_diff_concentration",
          &cable_probe_ion_diff_concentration,
          "Probe specification for cable cell diffusive ionic concentration at points in a location set.",
          "where"_a, "ion"_a, "tag"_a);
    m.def("cable_probe_ion_diff_concentration_cell",
          &cable_probe_ion_diff_concentration_cell,
          "Probe specification for cable cell diffusive ionic concentration for each cable in each CV.",
          "ion"_a, "tag"_a);
    m.def("cable_probe_ion_ext_concentration",
          &cable_probe_ion_ext_concentration,
          "Probe specification for cable cell external ionic concentration at points in a location set.",
          "where"_a, "ion"_a, "tag"_a);
    m.def("cable_probe_ion_ext_concentration_cell",
          &cable_probe_ion_ext_concentration_cell,
          "Probe specification for cable cell external ionic concentration for each cable in each CV.",
          "ion"_a, "tag"_a);

    // Add probe metadata to maps for converters and recorders.

    register_probe_meta_maps<arb::mlocation, recorder_cable_scalar_mlocation>(global_ptr);
    register_probe_meta_maps<arb::cable_probe_point_info, recorder_cable_scalar_point_info>(global_ptr);
    register_probe_meta_maps<arb::mcable_list, recorder_cable_vector_mcable>(global_ptr);
    register_probe_meta_maps<std::vector<arb::cable_probe_point_info>, recorder_cable_vector_point_info>(global_ptr);
    register_probe_meta_maps<arb::lif_probe_metadata, recorder_lif>(global_ptr);
    register_probe_meta_maps<arb::adex_probe_metadata, recorder_adex>(global_ptr);
}

} // namespace pyarb<|MERGE_RESOLUTION|>--- conflicted
+++ resolved
@@ -258,8 +258,6 @@
     return {arb::lif_probe_voltage{}, tag};
 }
 
-<<<<<<< HEAD
-
 // ADEX cell probes
 arb::probe_info adex_probe_voltage(const std::string& tag) {
     return {arb::adex_probe_voltage{}, tag};
@@ -269,8 +267,6 @@
     return {arb::adex_probe_adaption{}, tag};
 }
 
-=======
->>>>>>> 08a157fb
 // Add wrappers to module, recorder factories to global data.
 
 void register_cable_probes(pybind11::module& m, pyarb_global_ptr global_ptr) {
@@ -283,17 +279,14 @@
                                                            "lif_probe_metadata",
                                                            "Probe metadata associated with a LIF cell probe.");
 
-<<<<<<< HEAD
-    py::class_<arb::adex_probe_metadata> adex_probe_metadata(m, "adex_probe_metadata",
-        "Probe metadata associated with a AdEx cell probe.");
-
-    py::class_<arb::cable_probe_point_info> cable_probe_point_info(m, "cable_probe_point_info",
-        "Probe metadata associated with a cable cell probe for point process state.");
-=======
+
+    py::class_<arb::adex_probe_metadata> adex_probe_metadata(m,
+                                                             "adex_probe_metadata",
+                                                             "Probe metadata associated with a AdEx cell probe.");
+
     py::class_<arb::cable_probe_point_info> cable_probe_point_info(m,
                                                                    "cable_probe_point_info",
                                                                    "Probe metadata associated with a cable cell probe for point process state.");
->>>>>>> 08a157fb
 
     cable_probe_point_info
         .def_readwrite("target", &arb::cable_probe_point_info::target,
