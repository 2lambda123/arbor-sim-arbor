--- conflicted
+++ resolved
@@ -5,7 +5,6 @@
     test_mpi.cpp
     test_distributed_for_each.cpp
     test_network_generation.cpp
-
     # unit test driver
     test.cpp
 )
@@ -15,11 +14,7 @@
 
 target_compile_options(unit-local PRIVATE ${ARB_CXX_FLAGS_TARGET_FULL})
 target_compile_definitions(unit-local PRIVATE TEST_LOCAL)
-<<<<<<< HEAD
-target_link_libraries(unit-local PRIVATE gtest gtest_main arbor arborenv arbor-sup arbor-private-headers ext-tinyopt)
-=======
-target_link_libraries(unit-local PRIVATE ext-gtest arbor arborenv arborio arbor-sup arbor-private-headers ext-tinyopt)
->>>>>>> a4c3fa64
+target_link_libraries(unit-local PRIVATE gtest gtest_main arbor arborenv arborio arbor-sup arbor-private-headers ext-tinyopt)
 
 if(ARB_WITH_MPI)
     add_executable(unit-mpi EXCLUDE_FROM_ALL ${unit-distributed_sources})
@@ -27,9 +22,5 @@
 
     target_compile_options(unit-mpi PRIVATE ${ARB_CXX_FLAGS_TARGET_FULL})
     target_compile_definitions(unit-mpi PRIVATE TEST_MPI)
-<<<<<<< HEAD
-    target_link_libraries(unit-mpi PRIVATE gtest gtest_main arbor arborenv arbor-sup arbor-private-headers ext-tinyopt)
-=======
-    target_link_libraries(unit-mpi PRIVATE ext-gtest arbor arborenv arborio arbor-sup arbor-private-headers ext-tinyopt)
->>>>>>> a4c3fa64
-endif()
+    target_link_libraries(unit-mpi PRIVATE gtest gtest_main arbor arborenv arborio arbor-sup arbor-private-headers ext-tinyopt)
+endif()