#include "../gtest.h"

#include <any>
#include <vector>

#include <arbor/common_types.hpp>
#include <arbor/domain_decomposition.hpp>
#include <arbor/load_balance.hpp>
#include <arbor/cable_cell.hpp>
#include <arbor/recipe.hpp>
#include <arbor/simulation.hpp>

#include <arborenv/concurrency.hpp>

#include "util/span.hpp"

#include "../common_cells.hpp"

using namespace arb;
using arb::util::make_span;

namespace {
    class custom_recipe: public recipe {
    public:
        custom_recipe(std::vector<cable_cell> cells,
                      std::vector<cell_size_type> num_sources,
                      std::vector<cell_size_type> num_targets,
                      std::vector<std::vector<cell_connection>> conns,
                      std::vector<std::vector<gap_junction_connection>> gjs,
                      std::vector<std::vector<arb::event_generator>> gens):
            num_cells_(cells.size()),
            num_sources_(num_sources),
            num_targets_(num_targets),
            connections_(conns),
            gap_junctions_(gjs),
            event_generators_(gens),
            cells_(cells) {}

        cell_size_type num_cells() const override {
            return num_cells_;
        }
        arb::util::unique_any get_cell_description(cell_gid_type gid) const override {
            return cells_.at(gid);
        }
        cell_kind get_cell_kind(cell_gid_type gid) const override {
            return cell_kind::cable;
        }
        std::vector<gap_junction_connection> gap_junctions_on(cell_gid_type gid) const override {
<<<<<<< HEAD
            if (gid >= gap_junctions_.size()) return {};
            return gap_junctions_[gid];
        }
        std::vector<cell_connection> connections_on(cell_gid_type gid) const override {
            if (gid >= connections_.size()) return {};
            return connections_[gid];
        }
        cell_size_type num_sources(cell_gid_type gid) const override {
            if (gid >= num_sources_.size()) return 0;
            return num_sources_[gid];
        }
        cell_size_type num_targets(cell_gid_type gid) const override {
            if (gid >= num_targets_.size()) return 0;
            return num_targets_[gid];
        }
        std::vector<arb::event_generator> event_generators(cell_gid_type gid) const override {
            if (gid >= event_generators_.size()) return {};
            return event_generators_[gid];
=======
            return gap_junctions_.at(gid);
        }
        std::vector<cell_connection> connections_on(cell_gid_type gid) const override {
            return connections_.at(gid);
        }
        cell_size_type num_sources(cell_gid_type gid) const override {
            return num_sources_.at(gid);
        }
        cell_size_type num_targets(cell_gid_type gid) const override {
            return num_targets_.at(gid);
        }
        std::vector<arb::event_generator> event_generators(cell_gid_type gid) const override {
            return event_generators_.at(gid);
>>>>>>> 983f5092
        }
        std::any get_global_properties(cell_kind) const override {
            arb::cable_cell_global_properties a;
            a.default_parameters = arb::neuron_parameter_defaults;
            return a;
        }

    private:
        cell_size_type num_cells_;
        std::vector<cell_size_type> num_sources_, num_targets_;
        std::vector<std::vector<cell_connection>> connections_;
        std::vector<std::vector<gap_junction_connection>> gap_junctions_;
        std::vector<std::vector<arb::event_generator>> event_generators_;
        std::vector<cable_cell> cells_;
    };

    cable_cell custom_cell(cell_size_type num_detectors, cell_size_type num_synapses, cell_size_type num_gj) {
        arb::segment_tree tree;
        tree.append(arb::mnpos, {0,0,0,10}, {0,0,20,10}, 1); // soma
        tree.append(0, {0,0, 20, 2}, {0,0, 320, 2}, 3);  // dendrite

        arb::cable_cell cell(tree);

        arb::decor decorations;

        // Add a num_detectors detectors to the cell.
        for (auto i: util::make_span(num_detectors)) {
            decorations.place(arb::mlocation{0,(double)i/num_detectors}, arb::threshold_detector{10});
        }

        // Add a num_synapses synapses to the cell.
        for (auto i: util::make_span(num_synapses)) {
            decorations.place(arb::mlocation{0,(double)i/num_synapses}, "expsyn");
        }

        // Add a num_gj gap_junctions to the cell.
        for (auto i: util::make_span(num_gj)) {
            decorations.place(arb::mlocation{0,(double)i/num_gj}, arb::gap_junction_site{});
        }

        return arb::cable_cell(tree, {}, decorations);
    }
}

// test assumes one domain
TEST(recipe, num_sources)
{
    arb::proc_allocation resources;
    if (auto nt = arbenv::get_env_num_threads()) {
        resources.num_threads = nt;
    }
    else {
        resources.num_threads = arbenv::thread_concurrency();
    }
    auto context = make_context(resources);
    auto cell = custom_cell(1, 0, 0);

    {
        auto recipe_0 = custom_recipe({cell}, {1}, {0}, {{}}, {{}}, {{}});
        auto decomp_0 = partition_load_balance(recipe_0, context);

        EXPECT_NO_THROW(simulation(recipe_0, decomp_0, context));
    }
    {
        auto recipe_1 = custom_recipe({cell}, {2}, {0}, {{}}, {{}}, {{}});
        auto decomp_1 = partition_load_balance(recipe_1, context);

        EXPECT_THROW(simulation(recipe_1, decomp_1, context), arb::bad_source_description);
    }
}

TEST(recipe, num_targets)
{
    arb::proc_allocation resources;
    if (auto nt = arbenv::get_env_num_threads()) {
        resources.num_threads = nt;
    }
    else {
        resources.num_threads = arbenv::thread_concurrency();
    }
    auto context = make_context(resources);
    auto cell = custom_cell(0, 2, 0);

    {
        auto recipe_0 = custom_recipe({cell}, {0}, {2}, {{}}, {{}}, {{}});
        auto decomp_0 = partition_load_balance(recipe_0, context);

        EXPECT_NO_THROW(simulation(recipe_0, decomp_0, context));
    }
    {
        auto recipe_1 = custom_recipe({cell}, {0}, {3}, {{}}, {{}}, {{}});
        auto decomp_1 = partition_load_balance(recipe_1, context);

        EXPECT_THROW(simulation(recipe_1, decomp_1, context), arb::bad_target_description);
    }
}

TEST(recipe, gap_junctions)
{
    arb::proc_allocation resources;
    if (auto nt = arbenv::get_env_num_threads()) {
        resources.num_threads = nt;
    }
    else {
        resources.num_threads = arbenv::thread_concurrency();
    }
    auto context = make_context(resources);

    auto cell_0 = custom_cell(0, 0, 3);
    auto cell_1 = custom_cell(0, 0, 3);

    {
        std::vector<arb::gap_junction_connection> gjs_0 = {{{1, 1}, 0, 0.1},
                                                           {{1, 2}, 1, 0.1},
                                                           {{1, 0}, 2, 0.1}};

        std::vector<arb::gap_junction_connection> gjs_1 = {{{0, 0}, 1, 0.1},
                                                           {{0, 1}, 2, 0.1},
                                                           {{0, 2}, 0, 0.1}};

        auto recipe_0 = custom_recipe({cell_0, cell_1}, {0, 0}, {0, 0}, {{}, {}}, {gjs_0, gjs_1}, {{}, {}});
        auto decomp_0 = partition_load_balance(recipe_0, context);

        EXPECT_NO_THROW(simulation(recipe_0, decomp_0, context));
    }
    {
        std::vector<arb::gap_junction_connection> gjs_0 = {{{1, 1}, 0, 0.1},
                                                           {{1, 2}, 1, 0.1},
                                                           {{1, 5}, 2, 0.1}};

        std::vector<arb::gap_junction_connection> gjs_1 = {{{0, 0}, 1, 0.1},
                                                           {{0, 1}, 2, 0.1},
                                                           {{0, 2}, 5, 0.1}};

        auto recipe_1 = custom_recipe({cell_0, cell_1}, {0, 0}, {0, 0}, {{}, {}}, {gjs_0, gjs_1}, {{}, {}});
        auto decomp_1 = partition_load_balance(recipe_1, context);

        EXPECT_THROW(simulation(recipe_1, decomp_1, context), arb::bad_gj_connection_lid);

    }
}

TEST(recipe, connections)
{
    arb::proc_allocation resources;
    if (auto nt = arbenv::get_env_num_threads()) {
        resources.num_threads = nt;
    }
    else {
        resources.num_threads = arbenv::thread_concurrency();
    }
    auto context = make_context(resources);

    auto cell_0 = custom_cell(1, 2, 0);
    auto cell_1 = custom_cell(2, 1, 0);
    std::vector<arb::cell_connection> conns_0, conns_1;
    {
        conns_0 = {{{1, 0}, 0, 0.1, 0.1},
                   {{1, 1}, 0, 0.1, 0.1},
                   {{1, 0}, 1, 0.2, 0.4}};

        conns_1 = {{{0, 0}, 0, 0.1, 0.2},
                   {{0, 0}, 0, 0.3, 0.1},
                   {{0, 0}, 0, 0.1, 0.8}};

        auto recipe_0 = custom_recipe({cell_0, cell_1}, {1, 2}, {2, 1}, {conns_0, conns_1}, {{}, {}},  {{}, {}});
        auto decomp_0 = partition_load_balance(recipe_0, context);

        EXPECT_NO_THROW(simulation(recipe_0, decomp_0, context));
    }
    {
        conns_0 = {{{1, 0}, 0, 0.1, 0.1},
                   {{2, 1}, 0, 0.1, 0.1},
                   {{1, 0}, 1, 0.2, 0.4}};

        conns_1 = {{{0, 0}, 0, 0.1, 0.2},
                   {{0, 0}, 0, 0.3, 0.1},
                   {{0, 0}, 0, 0.1, 0.8}};

        auto recipe_1 = custom_recipe({cell_0, cell_1}, {1, 2}, {2, 1}, {conns_0, conns_1}, {{}, {}},  {{}, {}});
        auto decomp_1 = partition_load_balance(recipe_1, context);

        EXPECT_THROW(simulation(recipe_1, decomp_1, context), arb::bad_connection_source_gid);
    }
    {
        conns_0 = {{{1, 0}, 0, 0.1, 0.1},
                   {{1, 1}, 0, 0.1, 0.1},
                   {{1, 3}, 1, 0.2, 0.4}};

        conns_1 = {{{0, 0}, 0, 0.1, 0.2},
                   {{0, 0}, 0, 0.3, 0.1},
                   {{0, 0}, 0, 0.1, 0.8}};

        auto recipe_2 = custom_recipe({cell_0, cell_1}, {1, 2}, {2, 1}, {conns_0, conns_1}, {{}, {}},  {{}, {}});
        auto decomp_2 = partition_load_balance(recipe_2, context);

        EXPECT_THROW(simulation(recipe_2, decomp_2, context), arb::bad_connection_source_lid);
    }
    {
        conns_0 = {{{1, 0}, 0, 0.1, 0.1},
                   {{1, 1}, 0, 0.1, 0.1},
                   {{1, 0}, 1, 0.2, 0.4}};

        conns_1 = {{{0, 0}, 0, 0.1, 0.2},
                   {{0, 0}, 9, 0.3, 0.1},
                   {{0, 0}, 0, 0.1, 0.8}};

        auto recipe_4 = custom_recipe({cell_0, cell_1}, {1, 2}, {2, 1}, {conns_0, conns_1}, {{}, {}},  {{}, {}});
        auto decomp_4 = partition_load_balance(recipe_4, context);

        EXPECT_THROW(simulation(recipe_4, decomp_4, context), arb::bad_connection_target_lid);
    }
}

TEST(recipe, event_generators) {
    arb::proc_allocation resources;
    if (auto nt = arbenv::get_env_num_threads()) {
        resources.num_threads = nt;
    }
    else {
        resources.num_threads = arbenv::thread_concurrency();
    }
    auto context = make_context(resources);

    auto cell_0 = custom_cell(1, 2, 0);
    auto cell_1 = custom_cell(2, 1, 0);
    std::vector<arb::event_generator> gens_0, gens_1;
    {
        gens_0 = {arb::explicit_generator(arb::pse_vector{{0, 1.0, 0.1}, {1, 2.0, 0.1}})};

        gens_1 = {arb::explicit_generator(arb::pse_vector{{0, 1.0, 0.1}})};

        auto recipe_0 = custom_recipe({cell_0, cell_1}, {1, 2}, {2, 1}, {{}, {}}, {{}, {}},  {gens_0, gens_1});
        auto decomp_0 = partition_load_balance(recipe_0, context);

        EXPECT_NO_THROW(simulation(recipe_0, decomp_0, context));
    }
    {
        gens_0 = {arb::explicit_generator(arb::pse_vector{{0, 1.0, 0.1}, {3, 2.0, 0.1}})};
        gens_1.clear();

        auto recipe_0 = custom_recipe({cell_0, cell_1}, {1, 2}, {2, 1}, {{}, {}}, {{}, {}},  {gens_0, gens_1});
        auto decomp_0 = partition_load_balance(recipe_0, context);

        EXPECT_THROW(simulation(recipe_0, decomp_0, context), arb::bad_event_generator_target_lid);
    }
}<|MERGE_RESOLUTION|>--- conflicted
+++ resolved
@@ -46,26 +46,6 @@
             return cell_kind::cable;
         }
         std::vector<gap_junction_connection> gap_junctions_on(cell_gid_type gid) const override {
-<<<<<<< HEAD
-            if (gid >= gap_junctions_.size()) return {};
-            return gap_junctions_[gid];
-        }
-        std::vector<cell_connection> connections_on(cell_gid_type gid) const override {
-            if (gid >= connections_.size()) return {};
-            return connections_[gid];
-        }
-        cell_size_type num_sources(cell_gid_type gid) const override {
-            if (gid >= num_sources_.size()) return 0;
-            return num_sources_[gid];
-        }
-        cell_size_type num_targets(cell_gid_type gid) const override {
-            if (gid >= num_targets_.size()) return 0;
-            return num_targets_[gid];
-        }
-        std::vector<arb::event_generator> event_generators(cell_gid_type gid) const override {
-            if (gid >= event_generators_.size()) return {};
-            return event_generators_[gid];
-=======
             return gap_junctions_.at(gid);
         }
         std::vector<cell_connection> connections_on(cell_gid_type gid) const override {
@@ -79,7 +59,6 @@
         }
         std::vector<arb::event_generator> event_generators(cell_gid_type gid) const override {
             return event_generators_.at(gid);
->>>>>>> 983f5092
         }
         std::any get_global_properties(cell_kind) const override {
             arb::cable_cell_global_properties a;
