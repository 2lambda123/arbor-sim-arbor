#pragma once

// Implementations for fvm_lowered_cell are parameterized
// on the back-end class.
//
// Classes here are exposed in a header only so that
// implementation details may be tested in the unit tests.
// It should otherwise only be used in `fvm_lowered_cell.cpp`.

#include <cmath>
#include <iterator>
#include <memory>
#include <optional>
#include <queue>
#include <stdexcept>
#include <utility>
#include <vector>
#include <unordered_set>

#include <arbor/assert.hpp>
#include <arbor/common_types.hpp>
#include <arbor/cable_cell_param.hpp>
#include <arbor/recipe.hpp>
#include <arbor/util/any_visitor.hpp>

#include "execution_context.hpp"
#include "fvm_layout.hpp"
#include "fvm_lowered_cell.hpp"
#include "label_resolution.hpp"
#include "profile/profiler_macro.hpp"
#include "sampler_map.hpp"
#include "util/maputil.hpp"
#include "util/meta.hpp"
#include "util/range.hpp"
#include "util/rangeutil.hpp"
#include "util/strprintf.hpp"
#include "util/transform.hpp"

namespace arb {

template <class Backend>
class fvm_lowered_cell_impl: public fvm_lowered_cell {
public:
    using backend = Backend;
    using value_type = arb_value_type;
    using index_type = arb_index_type;
    using size_type = arb_size_type;

    fvm_lowered_cell_impl(execution_context ctx, arb_seed_type seed = 0):
        context_(ctx),
        seed_{seed}
    {};

    void reset() override;

    fvm_initialization_data initialize(
        const std::vector<cell_gid_type>& gids,
        const recipe& rec) override;

    fvm_integration_result integrate(
        const timestep_range& dts,
        const event_map& staged_event_map,
        const std::vector<sample_event>& staged_samples) override;

    value_type time() const override { return state_->time; }

    //Exposed for testing purposes
    std::vector<mechanism_ptr>& mechanisms() {
        return mechanisms_;
    }

private:
    // Host or GPU-side back-end dependent storage.
    using array               = typename backend::array;
    using shared_state        = typename backend::shared_state;

    execution_context context_;

    std::unique_ptr<shared_state> state_; // Cell state shared across mechanisms.

<<<<<<< HEAD
    // TODO: Can we move the backend-dependent data structures below into state_?
    sample_event_stream sample_events_;
    array sample_time_;
    array sample_value_;
    threshold_watcher threshold_watcher_;

=======
    value_type tmin_ = 0;
>>>>>>> 43dcf801
    std::vector<mechanism_ptr> mechanisms_; // excludes reversal potential calculators.
    std::vector<mechanism_ptr> revpot_mechanisms_;
    std::vector<mechanism_ptr> voltage_mechanisms_;

    // Optional non-physical voltage check threshold
    std::optional<double> check_voltage_mV_;

    // random number generator seed value
    arb_seed_type seed_;

    // Flag indicating that at least one of the mechanisms implements the post_events procedure
    bool post_events_ = false;

    void update_ion_state();

    // Throw if absolute value of membrane voltage exceeds bounds.
    void assert_voltage_bounded(arb_value_type bound);

    // Sets the GPU used for CUDA calls from the thread that calls it.
    // The GPU will be the one in the execution context context_.
    // If not called, the thread may attempt to launch on a different GPU,
    // leading to crashes.
    void set_gpu() {
        if (context_.gpu->has_gpu()) context_.gpu->set_gpu();
    }

    // Translate cell probe descriptions into probe handles etc.
    void resolve_probe_address(
        std::vector<fvm_probe_data>& probe_data, // out parameter
        const std::vector<cable_cell>& cells,
        std::size_t cell_idx,
        const std::any& paddr,
        const fvm_cv_discretization& D,
        const fvm_mechanism_data& M,
        const std::vector<target_handle>& handles,
        const std::unordered_map<std::string, mechanism*>& mech_instance_by_name);
};


template <typename Backend>
<<<<<<< HEAD
=======
void fvm_lowered_cell_impl<Backend>::assert_tmin() {
    auto time_minmax = state_->time_bounds();
    if (time_minmax.first != time_minmax.second) {
        throw arbor_internal_error("fvm_lowered_cell: inconsistent times across cells");
    }
    if (time_minmax.first != tmin_) {
        throw arbor_internal_error("fvm_lowered_cell: out of synchronization with cell state time");
    }
}

template <typename Backend>
>>>>>>> 43dcf801
void fvm_lowered_cell_impl<Backend>::reset() {
    state_->reset();

    for (auto& m: voltage_mechanisms_) {
        m->set_time(state_->time, state_->dt);
        m->initialize();
    }

    for (auto& m: revpot_mechanisms_) {
        m->set_time(state_->time, state_->dt);
        m->initialize();
    }

    for (auto& m: mechanisms_) {
        m->set_time(state_->time, state_->dt);
        m->initialize();
    }

    update_ion_state();

    state_->zero_currents();

    // Note: mechanisms must be initialized again after the ion state is updated,
    // as mechanisms can read/write the ion_state within the initialize block
    for (auto& m: revpot_mechanisms_) {
        m->initialize();
    }

    for (auto& m: mechanisms_) {
        m->initialize();
    }

    for (auto& m: voltage_mechanisms_) {
        m->initialize();
    }

    // NOTE: Threshold watcher reset must come after the voltage values are set,
    // as voltage is implicitly read by watcher to set initial state.
    state_->reset_thresholds();
}

template <typename Backend>
fvm_integration_result fvm_lowered_cell_impl<Backend>::integrate(
    const timestep_range& dts,
    const event_map& staged_event_map,
    const std::vector<sample_event>& staged_samples)
{
    arb_assert(state_->time == dts.t0());
    set_gpu();

    // Integration setup
    PE(advance:integrate:setup);
<<<<<<< HEAD
    threshold_watcher_.clear_crossings();

    auto n_samples = staged_samples.size();
    if (sample_time_.size() < n_samples) {
        sample_time_ = array(n_samples);
        sample_value_ = array(n_samples);
    }

    // initialize events and samples
    state_->register_events(staged_event_map, dts);
    sample_events_.init(staged_samples, dts);
    PL();

    // loop over timesteps
    for (auto ts : dts) {
        state_->update_time_to(ts);
        arb_assert(state_->time == ts.t0());

        // Update integration step time information visible to mechanisms.
        for (auto& m: mechanisms_) {
            m->set_time(state_->time, state_->dt);
        }
        for (auto& m: revpot_mechanisms_) {
            m->set_time(state_->time, state_->dt);
        }
        for (auto& m: voltage_mechanisms_) {
            m->set_time(state_->time, state_->dt);
        }

        // Update any required reversal potentials based on ionic concentrations
        for (auto& m: revpot_mechanisms_) {
            m->update_current();
        }

        // Deliver events and accumulate mechanism current contributions.

        // Mark all events due before (but not including) the end of this time step (state_->time_to) for delivery
        PE(advance:integrate:events);
        state_->mark_events();
=======
    // Push samples and events down to the state and reset the spike thresholds.
    state_->begin_epoch(std::move(staged_events), std::move(staged_samples));
    arb_assert((assert_tmin(), true));
    unsigned remaining_steps = dt_steps(tmin_, tfinal, dt_max);
    PL();

    while (remaining_steps) {
        // Update any required reversal potentials based on ionic concs.
        PE(advance:integrate:revpot);
        for (auto& m: revpot_mechanisms_) {
            m->update_current();
        }
>>>>>>> 43dcf801
        PL();

        PE(advance:integrate:current:zero);
        state_->zero_currents();
        PL();

<<<<<<< HEAD
        for (auto& m: mechanisms_) {
            // apply the events and drop them afterwards
            state_->deliver_events(*m);
            m->update_current();
        }
=======
        // Deliver events and accumulate mechanism current contributions.

        PE(advance:integrate:events);
        PE(advance:integrate:events:mark);
        auto deliverable_events = state_->mark_deliverable_events();
        PL();
        for (auto& m: mechanisms_) {
            m->deliver_events(deliverable_events);
            m->update_current();
        }
        PL();

        // Update event list and integration step times.
        PE(advance:integrate:update_time);
        state_->update_time_step(dt_max, tfinal);
        PL();
>>>>>>> 43dcf801

        // Add stimulus current contributions.
        // NOTE: performed after dt, time_to calculation, in case we want to
        // use mean current contributions as opposed to point sample.
        PE(advance:integrate:stimuli)
        state_->add_stimulus_current();
        PL();

<<<<<<< HEAD
        // Take samples at cell time if sample time in this step interval (not including the end)

        PE(advance:integrate:samples);
        sample_events_.mark();
        state_->take_samples(sample_events_.marked_events(), sample_time_, sample_value_);
        PL();

        // Integrate voltage / solve cable eq
        PE(advance:integrate:voltage);
        state_->integrate_voltage();
        PL();

        // Compute ionic diffusion effects
        PE(advance:integrate:diffusion);
        state_->integrate_diffusion();
=======
        // Take samples at cell time if sample time in this step interval.
        PE(advance:integrate:samples);
        state_->take_samples();
        PL();

        // Integrate voltage and diffusion
        PE(advance:integrate:cable);
        state_->integrate_cable_state();
>>>>>>> 43dcf801
        PL();

        // Integrate mechanism state for density
        PE(advance:integrate:density_mechs);
        for (auto& m: mechanisms_) {
            state_->update_prng_state(*m);
            m->update_state();
        }
        PL();

        // Update ion concentrations.
        PE(advance:integrate:ionupdate);
        update_ion_state();
        PL();

        // voltage mechs run now; after the cable_solver, but before the
        // threshold test
        PE(advance:integrate:v_mechs);
        for (auto& m: voltage_mechanisms_) {
            m->update_current();
        }
        for (auto& m: voltage_mechanisms_) {
            state_->update_prng_state(*m);
            m->update_state();
        }
        PL();

        // Update time and test for spike threshold crossings.
        PE(advance:integrate:threshold);
<<<<<<< HEAD
        threshold_watcher_.test(&state_->time_since_spike, state_->time, state_->time_to);
=======
        state_->test_thresholds();
>>>>>>> 43dcf801
        PL();

        PE(advance:integrate:post)
        if (post_events_) {
            for (auto& m: mechanisms_) {
                m->post_event();
            }
        }
        PL();

<<<<<<< HEAD
        state_->time = state_->time_to;
=======
        // Advance epoch by swapping current and next time.
        state_->next_time_step();
>>>>>>> 43dcf801

        // Check for non-physical solutions:
        if (check_voltage_mV_) {
            PE(advance:integrate:physicalcheck);
            assert_voltage_bounded(check_voltage_mV_.value());
            PL();
        }
<<<<<<< HEAD
    }

    const auto& crossings = threshold_watcher_.crossings();
    sample_time_host_ = backend::host_view(sample_time_);
    sample_value_host_ = backend::host_view(sample_value_);

    return fvm_integration_result{
        util::range_pointer_view(crossings),
        util::range_pointer_view(sample_time_host_),
        util::range_pointer_view(sample_value_host_)
    };
=======

        // At end of epoch, see whether we need additional steps
        PE(advance:integrate:stepsupdate);
        if (!--remaining_steps) {
            tmin_ = state_->time_bounds().first;
            remaining_steps = dt_steps(tmin_, tfinal, dt_max);
        }
        PL();
    }

    set_tmin(tfinal);

    return state_->get_integration_result();
>>>>>>> 43dcf801
}

template <typename Backend>
void fvm_lowered_cell_impl<Backend>::update_ion_state() {
    state_->ions_init_concentration();
    for (auto& m: mechanisms_) {
        m->update_ions();
    }
}

template <typename Backend>
void fvm_lowered_cell_impl<Backend>::assert_voltage_bounded(arb_value_type bound) {
    auto v_minmax = state_->voltage_bounds();
    if (v_minmax.first>=-bound && v_minmax.second<=bound) {
        return;
    }

    throw range_check_failure(
        util::pprintf("voltage solution out of bounds for at t = {}", state_->time),
        v_minmax.first<-bound? v_minmax.first: v_minmax.second);
}

inline
fvm_detector_info get_detector_info(arb_size_type max,
                                    arb_size_type ncell,
                                    const std::vector<cable_cell>& cells,
                                    const fvm_cv_discretization& D,
                                    execution_context ctx) {
    std::vector<arb_index_type> cv;
    std::vector<arb_value_type> threshold;
    for (auto cell_idx: util::make_span(ncell)) {
        for (auto entry: cells[cell_idx].detectors()) {
            cv.push_back(D.geometry.location_cv(cell_idx, entry.loc, cv_prefer::cv_empty));
            threshold.push_back(entry.item.threshold);
        }
    }
    return { max, std::move(cv), std::move(threshold), ctx };
}

template <typename Backend>
fvm_initialization_data fvm_lowered_cell_impl<Backend>::initialize(
    const std::vector<cell_gid_type>& gids,
    const recipe& rec)
{
    using std::any_cast;
    using util::count_along;
    using util::make_span;
    using util::value_by_key;
    using util::keys;

    fvm_initialization_data fvm_info;

    set_gpu();

    std::vector<cable_cell> cells;
    const std::size_t ncell = gids.size();

    cells.resize(ncell);
    threading::parallel_for::apply(0, gids.size(), context_.thread_pool.get(),
           [&](cell_size_type i) {
               auto gid = gids[i];
               try {
                   cells[i] = any_cast<cable_cell&&>(rec.get_cell_description(gid));
               }
               catch (std::bad_any_cast&) {
                   throw bad_cell_description(rec.get_cell_kind(gid), gid);
               }
           });

    // Populate source, target and gap_junction data vectors.
    for (auto i : util::make_span(ncell)) {
        auto gid = gids[i];
        const auto& c = cells[i];

        fvm_info.source_data.add_cell();
        fvm_info.target_data.add_cell();
        fvm_info.gap_junction_data.add_cell();

        unsigned count = 0;
        for (const auto& [label, range]: c.detector_ranges()) {
            fvm_info.source_data.add_label(label, range);
            count+=(range.end - range.begin);
        }
        fvm_info.num_sources[gid] = count;

        count = 0;
        for (const auto& [label, range]: c.synapse_ranges()) {
            fvm_info.target_data.add_label(label, range);
            count+=(range.end - range.begin);
        }
        fvm_info.num_targets[gid] = count;

        for (const auto& [label, range]: c.junction_ranges()) {
            fvm_info.gap_junction_data.add_label(label, range);
        }
    }

    cable_cell_global_properties global_props;
    try {
        std::any rec_props = rec.get_global_properties(cell_kind::cable);
        if (rec_props.has_value()) {
            global_props = any_cast<cable_cell_global_properties>(rec_props);
        }
    }
    catch (std::bad_any_cast&) {
        throw bad_global_property(cell_kind::cable);
    }

    // Assert that all global default parameters have been set.
    // (Throws cable_cell_error on failure.)
    check_global_properties(global_props);

    const auto& catalogue = global_props.catalogue;

    // Mechanism instantiator helper.
    auto mech_instance = [&catalogue](const std::string& name) {
        return catalogue.instance(backend::kind, name);
    };

    // Check for physically reasonable membrane volages?

    check_voltage_mV_ = global_props.membrane_voltage_limit_mV;

    // Discretize cells, build matrix.

    fvm_cv_discretization D = fvm_cv_discretize(cells, global_props.default_parameters, context_);

    arb_assert(D.n_cell() == ncell);
<<<<<<< HEAD

    sample_events_ = sample_event_stream();
=======
>>>>>>> 43dcf801

    // Discretize and build gap junction info.

    auto gj_cvs = fvm_build_gap_junction_cv_map(cells, gids, D);
    auto gj_conns = fvm_resolve_gj_connections(gids, fvm_info.gap_junction_data, gj_cvs, rec);

    // Discretize mechanism data.

    fvm_mechanism_data mech_data = fvm_build_mechanism_data(global_props, cells, gids, gj_conns, D, context_);

    // Fill src_to_spike and cv_to_cell vectors only if mechanisms with post_events implemented are present.
    post_events_ = mech_data.post_events;
    auto max_detector = 0;
    if (post_events_) {
        auto it = util::max_element_by(fvm_info.num_sources, [](auto elem) {return util::second(elem);});
        max_detector = it->second;
    }
    std::vector<arb_index_type> src_to_spike, cv_to_cell;

    if (post_events_) {
        for (auto cell_idx: make_span(ncell)) {
            for (auto lid: make_span(fvm_info.num_sources[gids[cell_idx]])) {
                src_to_spike.push_back(cell_idx * max_detector + lid);
            }
        }
        src_to_spike.shrink_to_fit();
        cv_to_cell = D.geometry.cv_to_cell;
    }

    // map control volume ids to global cell ids
    std::vector<arb_index_type> cv_to_gid(D.geometry.cv_to_cell.size());
    std::transform(D.geometry.cv_to_cell.begin(), D.geometry.cv_to_cell.end(), cv_to_gid.begin(),
        [&gids](auto i){return gids[i]; });

    // Create shared cell state.
    // Shared state vectors should accommodate each mechanism's data alignment requests.

    unsigned data_alignment = util::max_value(
        util::transform_view(keys(mech_data.mechanisms),
            [&](const std::string& name) { return mech_instance(name).mech->data_alignment(); }));

<<<<<<< HEAD
    const auto ncv = D.size();
    state_ = std::make_unique<shared_state>(
                ncell,
                ncv,
                max_detector,
                std::move(cv_to_cell),
                D.init_membrane_potential,
                D.temperature_K,
                D.diam_um,
                std::move(src_to_spike),
                data_alignment? data_alignment: 1u,
                seed_);

=======
    auto d_info = get_detector_info(max_detector, ncell, cells, D, context_);

    state_ = std::make_unique<shared_state>(nintdom,
                                            ncell,
                                            cv_to_intdom,
                                            std::move(cv_to_cell),
                                            D.init_membrane_potential, D.temperature_K, D.diam_um,
                                            std::move(src_to_spike),
                                            d_info,
                                            data_alignment? data_alignment: 1u,
                                            seed_);
>>>>>>> 43dcf801
    state_->solver =
        {D.geometry.cv_parent, D.geometry.cell_cv_divs, D.cv_capacitance, D.face_conductance, D.cv_area};

    // Instantiate mechanisms, ions, and stimuli.
    auto mk_diff_solver = [&](const auto& fd) {
        // TODO(TH) _all_ solvers should share their RO data, ie everything below D here.
        return std::make_unique<typename backend::ion_state::solver_type>(D.geometry.cv_parent,
                                                                          D.geometry.cell_cv_divs,
                                                                          fd,
                                                                          D.cv_area);
    };

    for (const auto& [ion, data]: mech_data.ions) {
        if (auto charge = value_by_key(global_props.ion_species, ion)) {
            if (data.is_diffusive) {
                state_->add_ion(ion, *charge, data, mk_diff_solver(data.face_diffusivity));
            } else {
                state_->add_ion(ion, *charge, data, nullptr);
            }
        }
        else {
            throw cable_cell_error("unrecognized ion '"+ion+"' in mechanism");
        }
    }

    if (!mech_data.stimuli.cv.empty()) {
        state_->configure_stimulus(mech_data.stimuli);
    }

    fvm_info.target_handles.resize(mech_data.n_target);

    // Keep track of mechanisms by name for probe lookup.
    std::unordered_map<std::string, mechanism*> mechptr_by_name;

    unsigned mech_id = 0;
    for (const auto& [name, config]: mech_data.mechanisms) {
        mechanism_layout layout;
        layout.cv = config.cv;
        layout.multiplicity = config.multiplicity;
        layout.peer_cv = config.peer_cv;
        layout.weight.resize(layout.cv.size());

        std::vector<arb_index_type> multiplicity_divs;
        auto multiplicity_part = util::make_partition(multiplicity_divs, layout.multiplicity);

        // Mechanism weights are F·α where α ∈ [0, 1] is the proportional
        // contribution in the CV, and F is the scaling factor required
        // to convert from the mechanism current contribution units to A/m².

        arb_size_type idx_offset = 0;
        switch (config.kind) {
        case arb_mechanism_kind_point:
            // Point mechanism contributions are in [nA]; CV area A in [µm^2].
            // F = 1/A * [nA/µm²] / [A/m²] = 1000/A.

            layout.gid.resize(config.cv.size());
            layout.idx.resize(layout.gid.size());
            for (auto i: count_along(config.cv)) {
                auto cv = layout.cv[i];
                layout.weight[i] = 1000/D.cv_area[cv];
                layout.gid[i] = cv_to_gid[cv];
                if (i>0 && (layout.gid[i-1] != layout.gid[i])) idx_offset = i;
                layout.idx[i] = i - idx_offset;

                if (config.target.empty()) continue;

                target_handle handle(mech_id, i);
                if (config.multiplicity.empty()) {
                    fvm_info.target_handles[config.target[i]] = handle;
                }
                else {
                    for (auto j: make_span(multiplicity_part[i])) {
                        fvm_info.target_handles[config.target[j]] = handle;
                    }
                }
            }
            break;
        case arb_mechanism_kind_gap_junction:
            // Junction mechanism contributions are in [nA] (µS * mV); CV area A in [µm^2].
            // F = 1/A * [nA/µm²] / [A/m²] = 1000/A.

            for (auto i: count_along(layout.cv)) {
                auto cv = layout.cv[i];
                layout.weight[i] = config.local_weight[i] * 1000/D.cv_area[cv];
            }
            break;
        case arb_mechanism_kind_voltage:
        case arb_mechanism_kind_density:
            // Current density contributions from mechanism are already in [A/m²].

            layout.gid.resize(layout.cv.size());
            layout.idx.resize(layout.gid.size());
            for (auto i: count_along(layout.cv)) {
                layout.weight[i] = config.norm_area[i];
                layout.gid[i] = cv_to_gid[i];
                if (i>0 && (layout.gid[i-1] != layout.gid[i])) idx_offset = i;
                layout.idx[i] = i - idx_offset;
            }
            break;
        case arb_mechanism_kind_reversal_potential:
            // Mechanisms that set reversal potential should not be contributing
            // to any currents, so leave weights as zero.
            break;
        }

        auto [mech, over] = mech_instance(name);
        state_->instantiate(*mech, mech_id, over, layout, config.param_values);
        mechptr_by_name[name] = mech.get();
        ++mech_id;

        switch (config.kind) {
            case arb_mechanism_kind_gap_junction:
            case arb_mechanism_kind_point:
            case arb_mechanism_kind_density: {
                mechanisms_.emplace_back(mech.release());
                break;
            }
            case arb_mechanism_kind_reversal_potential: {
                revpot_mechanisms_.emplace_back(mech.release());
                break;
            }
            case arb_mechanism_kind_voltage: {
                voltage_mechanisms_.emplace_back(mech.release());
                break;
            }
            default:;
                throw invalid_mechanism_kind(config.kind);
        }
    }


    std::vector<fvm_probe_data> probe_data;

    for (auto cell_idx: make_span(ncell)) {
        cell_gid_type gid = gids[cell_idx];
        std::vector<probe_info> rec_probes = rec.get_probes(gid);
        for (cell_lid_type i: count_along(rec_probes)) {
            probe_info& pi = rec_probes[i];
            resolve_probe_address(probe_data, cells, cell_idx, pi.address,
                D, mech_data, fvm_info.target_handles, mechptr_by_name);

            if (!probe_data.empty()) {
                cell_member_type probeset_id{gid, i};
                fvm_info.probe_map.tag[probeset_id] = pi.tag;

                for (auto& data: probe_data) {
                    fvm_info.probe_map.data.insert({probeset_id, std::move(data)});
                }
            }
        }
    }

    reset();
    return fvm_info;
}

// Resolution of probe addresses into a specific fvm_probe_data draws upon data
// from the cable cell, the discretization, the target handle map, and the
// back-end shared state.
//
// `resolve_probe_address` collates this data into a `probe_resolution_data`
// struct which is then passed on to the specific resolution procedure
// determined by the type of the user-supplied probe address.

template <typename Backend>
struct probe_resolution_data {
    std::vector<fvm_probe_data>& result;
    typename Backend::shared_state* state;
    const cable_cell& cell;
    const std::size_t cell_idx;
    const fvm_cv_discretization& D;
    const fvm_mechanism_data& M;
    const std::vector<target_handle>& handles;
    const std::unordered_map<std::string, mechanism*>& mech_instance_by_name;

    // Backend state data for a given mechanism and state variable.
    const arb_value_type* mechanism_state(const std::string& name, const std::string& state_var) const {
        mechanism* m = util::value_by_key(mech_instance_by_name, name).value_or(nullptr);
        if (!m) return nullptr;

        const arb_value_type* data = state->mechanism_state_data(*m, state_var);
        if (!data) throw cable_cell_error("no state variable '"+state_var+"' in mechanism '"+name+"'");

        return data;
    }

    // Extent of density mechanism on cell.
    mextent mechanism_support(const std::string& name) const {
        auto& mech_map = cell.region_assignments().template get<density>();
        auto opt_mm = util::value_by_key(mech_map, name);

        return opt_mm? opt_mm->support(): mextent{};
    };

    // Index into ion data from location.
    std::optional<arb_index_type> ion_location_index(const std::string& ion, mlocation loc) const {
        if (state->ion_data.count(ion)) {
            return util::binary_search_index(M.ions.at(ion).cv,
                arb_index_type(D.geometry.location_cv(cell_idx, loc, cv_prefer::cv_nonempty)));
        }
        return std::nullopt;
    }
};

template <typename Backend>
void fvm_lowered_cell_impl<Backend>::resolve_probe_address(
    std::vector<fvm_probe_data>& probe_data,
    const std::vector<cable_cell>& cells,
    std::size_t cell_idx,
    const std::any& paddr,
    const fvm_cv_discretization& D,
    const fvm_mechanism_data& M,
    const std::vector<target_handle>& handles,
    const std::unordered_map<std::string, mechanism*>& mech_instance_by_name)
{
    probe_data.clear();
    probe_resolution_data<Backend> prd{
        probe_data, state_.get(), cells[cell_idx], cell_idx, D, M, handles, mech_instance_by_name};

    using V = util::any_visitor<
        cable_probe_membrane_voltage,
        cable_probe_membrane_voltage_cell,
        cable_probe_axial_current,
        cable_probe_total_ion_current_density,
        cable_probe_total_ion_current_cell,
        cable_probe_total_current_cell,
        cable_probe_stimulus_current_cell,
        cable_probe_density_state,
        cable_probe_density_state_cell,
        cable_probe_point_state,
        cable_probe_point_state_cell,
        cable_probe_ion_current_density,
        cable_probe_ion_current_cell,
        cable_probe_ion_int_concentration,
        cable_probe_ion_int_concentration_cell,
        cable_probe_ion_diff_concentration,
        cable_probe_ion_diff_concentration_cell,
        cable_probe_ion_ext_concentration,
        cable_probe_ion_ext_concentration_cell>;

    auto visitor = util::overload(
        [&prd](auto& probe_addr) { resolve_probe(probe_addr, prd); },
        [] { throw cable_cell_error("unrecognized probe type"), fvm_probe_data{}; });

    return V::visit(visitor, paddr);
}

template <typename B>
void resolve_probe(const cable_probe_membrane_voltage& p, probe_resolution_data<B>& R) {
    const arb_value_type* data = R.state->voltage.data();

    for (mlocation loc: thingify(p.locations, R.cell.provider())) {
        fvm_voltage_interpolant in = fvm_interpolate_voltage(R.cell, R.D, R.cell_idx, loc);

        R.result.push_back(fvm_probe_interpolated{
            {data+in.proximal_cv, data+in.distal_cv},
            {in.proximal_coef, in.distal_coef},
            loc});
    }
}

template <typename B>
void resolve_probe(const cable_probe_membrane_voltage_cell& p, probe_resolution_data<B>& R) {
    fvm_probe_multi r;
    mcable_list cables;

    for (auto cv: R.D.geometry.cell_cvs(R.cell_idx)) {
        const double* ptr = R.state->voltage.data()+cv;
        for (auto cable: R.D.geometry.cables(cv)) {
            r.raw_handles.push_back(ptr);
            cables.push_back(cable);
        }
    }
    r.metadata = std::move(cables);
    r.shrink_to_fit();

    R.result.push_back(std::move(r));
}

template <typename B>
void resolve_probe(const cable_probe_axial_current& p, probe_resolution_data<B>& R) {
    const arb_value_type* data = R.state->voltage.data();

    for (mlocation loc: thingify(p.locations, R.cell.provider())) {
        fvm_voltage_interpolant in = fvm_axial_current(R.cell, R.D, R.cell_idx, loc);

        R.result.push_back(fvm_probe_interpolated{
            {data+in.proximal_cv, data+in.distal_cv},
            {in.proximal_coef, in.distal_coef},
            loc});
    }
}

template <typename B>
void resolve_probe(const cable_probe_total_ion_current_density& p, probe_resolution_data<B>& R) {
    // Use interpolated probe with coeffs 1, -1 to represent difference between accumulated current density and stimulus.
    for (mlocation loc: thingify(p.locations, R.cell.provider())) {
        arb_index_type cv = R.D.geometry.location_cv(R.cell_idx, loc, cv_prefer::cv_nonempty);
        const double* current_cv_ptr = R.state->current_density.data() + cv;

        auto opt_i = util::binary_search_index(R.M.stimuli.cv_unique, cv);
        const double* stim_cv_ptr = opt_i? R.state->stim_data.accu_stim_.data()+*opt_i: nullptr;

        R.result.push_back(fvm_probe_interpolated{
            {current_cv_ptr, stim_cv_ptr},
            {1., -1.},
            loc});
    }
}

template <typename B>
void resolve_probe(const cable_probe_total_ion_current_cell& p, probe_resolution_data<B>& R) {
    fvm_probe_interpolated_multi r;
    std::vector<const double*> stim_handles;

    for (auto cv: R.D.geometry.cell_cvs(R.cell_idx)) {
        const double* current_cv_ptr = R.state->current_density.data()+cv;
        auto opt_i = util::binary_search_index(R.M.stimuli.cv_unique, cv);
        const double* stim_cv_ptr = opt_i? R.state->stim_data.accu_stim_.data()+*opt_i: nullptr;

        for (auto cable: R.D.geometry.cables(cv)) {
            double area = R.cell.embedding().integrate_area(cable); // [µm²]
            if (area>0) {
                r.raw_handles.push_back(current_cv_ptr);
                stim_handles.push_back(stim_cv_ptr);
                r.coef[0].push_back(0.001*area); // Scale from [µm²·A/m²] to [nA].
                r.coef[1].push_back(-r.coef[0].back());
                r.metadata.push_back(cable);
            }
        }
    }

    util::append(r.raw_handles, stim_handles);
    r.shrink_to_fit();
    R.result.push_back(std::move(r));
}

template <typename B>
void resolve_probe(const cable_probe_total_current_cell& p, probe_resolution_data<B>& R) {
    fvm_probe_membrane_currents r;

    auto cell_cv_ival = R.D.geometry.cell_cv_interval(R.cell_idx);
    auto cv0 = cell_cv_ival.first;

    util::assign(r.cv_parent, util::transform_view(util::subrange_view(R.D.geometry.cv_parent, cell_cv_ival),
        [cv0](auto cv) { return cv+1==0? cv: cv-cv0; }));
    util::assign(r.cv_parent_cond, util::subrange_view(R.D.face_conductance, cell_cv_ival));

    const auto& stim_cvs = R.M.stimuli.cv_unique;
    const arb_value_type* stim_src = R.state->stim_data.accu_stim_.data();

    r.cv_cables_divs = {0};
    for (auto cv: R.D.geometry.cell_cvs(R.cell_idx)) {
        r.raw_handles.push_back(R.state->voltage.data()+cv);
        double oo_cv_area = R.D.cv_area[cv]>0? 1./R.D.cv_area[cv]: 0;

        for (auto cable: R.D.geometry.cables(cv)) {
            double area = R.cell.embedding().integrate_area(cable); // [µm²]
            if (area>0) {
                r.weight.push_back(area*oo_cv_area);
                r.metadata.push_back(cable);
            }
        }
        r.cv_cables_divs.push_back(r.metadata.size());
    }
    for (auto cv: R.D.geometry.cell_cvs(R.cell_idx)) {
        auto opt_i = util::binary_search_index(stim_cvs, cv);
        if (!opt_i) continue;

        r.raw_handles.push_back(stim_src+*opt_i);
        r.stim_cv.push_back(cv-cv0);
        r.stim_scale.push_back(0.001*R.D.cv_area[cv]); // Scale from [µm²·A/m²] to [nA].
    }
    r.shrink_to_fit();
    R.result.push_back(std::move(r));
}

template <typename B>
void resolve_probe(const cable_probe_stimulus_current_cell& p, probe_resolution_data<B>& R) {
    fvm_probe_weighted_multi r;

    const auto& stim_cvs = R.M.stimuli.cv_unique;
    const arb_value_type* src = R.state->stim_data.accu_stim_.data();

    for (auto cv: R.D.geometry.cell_cvs(R.cell_idx)) {
        auto opt_i = util::binary_search_index(stim_cvs, cv);
        const double* ptr = opt_i? src+*opt_i: nullptr;

        for (auto cable: R.D.geometry.cables(cv)) {
            double area = R.cell.embedding().integrate_area(cable); // [µm²]
            if (area>0) {
                r.raw_handles.push_back(ptr);
                r.weight.push_back(0.001*area); // Scale from [µm²·A/m²] to [nA].
                r.metadata.push_back(cable);
            }
        }
    }

    r.shrink_to_fit();
    R.result.push_back(std::move(r));
}

template <typename B>
void resolve_probe(const cable_probe_density_state& p, probe_resolution_data<B>& R) {
    const arb_value_type* data = R.mechanism_state(p.mechanism, p.state);
    if (!data) return;

    auto support = R.mechanism_support(p.mechanism);
    for (mlocation loc: thingify(p.locations, R.cell.provider())) {
        if (!support.intersects(loc)) continue;

        arb_index_type cv = R.D.geometry.location_cv(R.cell_idx, loc, cv_prefer::cv_nonempty);
        auto opt_i = util::binary_search_index(R.M.mechanisms.at(p.mechanism).cv, cv);
        if (!opt_i) continue;

        R.result.push_back(fvm_probe_scalar{{data+*opt_i}, loc});
    }
}

template <typename B>
void resolve_probe(const cable_probe_density_state_cell& p, probe_resolution_data<B>& R) {
    fvm_probe_multi r;

    const arb_value_type* data = R.mechanism_state(p.mechanism, p.state);
    if (!data) return;

    mextent support = R.mechanism_support(p.mechanism);
    auto& mech_cvs = R.M.mechanisms.at(p.mechanism).cv;
    mcable_list cables;

    for (auto i: util::count_along(mech_cvs)) {
        auto cv = mech_cvs[i];
        auto cv_cables = R.D.geometry.cables(cv);
        mextent cv_extent = mcable_list(cv_cables.begin(), cv_cables.end());
        for (auto cable: intersect(cv_extent, support)) {
            if (cable.prox_pos==cable.dist_pos) continue;

            r.raw_handles.push_back(data+i);
            cables.push_back(cable);
        }
    }
    r.metadata = std::move(cables);
    r.shrink_to_fit();
    R.result.push_back(std::move(r));
}

template <typename B>
void resolve_probe(const cable_probe_point_state& p, probe_resolution_data<B>& R) {
    arb_assert(R.handles.size()==R.M.target_divs.back());
    arb_assert(R.handles.size()==R.M.n_target);

    const arb_value_type* data = R.mechanism_state(p.mechanism, p.state);
    if (!data) return;

    // Convert cell-local target number to cellgroup target number.
    auto cg_target = p.target + R.M.target_divs[R.cell_idx];
    if (cg_target>=R.M.target_divs.at(R.cell_idx+1)) return;

    if (R.handles[cg_target].mech_id!=R.mech_instance_by_name.at(p.mechanism)->mechanism_id()) return;
    auto mech_index = R.handles[cg_target].mech_index;

    auto& multiplicity = R.M.mechanisms.at(p.mechanism).multiplicity;
    auto& placed_instances = R.cell.synapses().at(p.mechanism);

    auto opt_i = util::binary_search_index(placed_instances, p.target, [](auto& item) { return item.lid; });
    if (!opt_i) throw arbor_internal_error("inconsistent mechanism state");
    mlocation loc = placed_instances[*opt_i].loc;

    cable_probe_point_info metadata{p.target, multiplicity.empty()? 1u: multiplicity.at(mech_index), loc};

    R.result.push_back(fvm_probe_scalar{{data+mech_index}, metadata});
}

template <typename B>
void resolve_probe(const cable_probe_point_state_cell& p, probe_resolution_data<B>& R) {
    const arb_value_type* data = R.mechanism_state(p.mechanism, p.state);
    if (!data) return;

    unsigned id = R.mech_instance_by_name.at(p.mechanism)->mechanism_id();
    auto& multiplicity = R.M.mechanisms.at(p.mechanism).multiplicity;
    auto& placed_instances = R.cell.synapses().at(p.mechanism);

    std::size_t cell_targets_base = R.M.target_divs[R.cell_idx];
    std::size_t cell_targets_end = R.M.target_divs[R.cell_idx+1];

    fvm_probe_multi r;
    std::vector<cable_probe_point_info> metadata;

    for (auto target: util::make_span(cell_targets_base, cell_targets_end)) {
        if (R.handles[target].mech_id!=id) continue;

        auto mech_index = R.handles[target].mech_index;
        r.raw_handles.push_back(data+mech_index);

        auto cell_target = target-cell_targets_base; // Convert to cell-local target index.

        auto opt_i = util::binary_search_index(placed_instances, cell_target, [](auto& item) { return item.lid; });
        if (!opt_i) throw arbor_internal_error("inconsistent mechanism state");
        mlocation loc = placed_instances[*opt_i].loc;

        metadata.push_back(cable_probe_point_info{
            cell_lid_type(cell_target), multiplicity.empty()? 1u: multiplicity.at(mech_index), loc});
    }

    r.metadata = std::move(metadata);
    r.shrink_to_fit();
    R.result.push_back(std::move(r));
}

template <typename B>
void resolve_probe(const cable_probe_ion_current_density& p, probe_resolution_data<B>& R) {
    for (mlocation loc: thingify(p.locations, R.cell.provider())) {
        auto opt_i = R.ion_location_index(p.ion, loc);
        if (!opt_i) continue;

        R.result.push_back(fvm_probe_scalar{{R.state->ion_data.at(p.ion).iX_.data()+*opt_i}, loc});
    }
}

template <typename B>
void resolve_probe(const cable_probe_ion_current_cell& p, probe_resolution_data<B>& R) {
    if (!R.state->ion_data.count(p.ion)) return;

    auto& ion_cvs = R.M.ions.at(p.ion).cv;
    const arb_value_type* src = R.state->ion_data.at(p.ion).iX_.data();

    fvm_probe_weighted_multi r;
    for (auto cv: R.D.geometry.cell_cvs(R.cell_idx)) {
        auto opt_i = util::binary_search_index(ion_cvs, cv);
        if (!opt_i) continue;

        const double* ptr = src+*opt_i;
        for (auto cable: R.D.geometry.cables(cv)) {
            double area = R.cell.embedding().integrate_area(cable); // [µm²]
            if (area>0) {
                r.raw_handles.push_back(ptr);
                r.weight.push_back(0.001*area); // Scale from [µm²·A/m²] to [nA].
                r.metadata.push_back(cable);
            }
        }
    }
    r.metadata.shrink_to_fit();
    R.result.push_back(std::move(r));
}

template <typename B>
void resolve_probe(const cable_probe_ion_int_concentration& p, probe_resolution_data<B>& R) {
    for (mlocation loc: thingify(p.locations, R.cell.provider())) {
        auto opt_i = R.ion_location_index(p.ion, loc);
        if (!opt_i) continue;

        R.result.push_back(fvm_probe_scalar{{R.state->ion_data.at(p.ion).Xi_.data()+*opt_i}, loc});
    }
}

template <typename B>
void resolve_probe(const cable_probe_ion_ext_concentration& p, probe_resolution_data<B>& R) {
    for (mlocation loc: thingify(p.locations, R.cell.provider())) {
        auto opt_i = R.ion_location_index(p.ion, loc);
        if (!opt_i) continue;

        R.result.push_back(fvm_probe_scalar{{R.state->ion_data.at(p.ion).Xo_.data()+*opt_i}, loc});
    }
}

template <typename B>
void resolve_probe(const cable_probe_ion_diff_concentration& p, probe_resolution_data<B>& R) {
    for (mlocation loc: thingify(p.locations, R.cell.provider())) {
        auto opt_i = R.ion_location_index(p.ion, loc);
        if (!opt_i) continue;

        R.result.push_back(fvm_probe_scalar{{R.state->ion_data.at(p.ion).Xd_.data()+*opt_i}, loc});
    }
}

// Common implementation for int and ext concentrations across whole cell:
template <typename B>
void resolve_ion_conc_common(const std::vector<arb_index_type>& ion_cvs, const arb_value_type* src, probe_resolution_data<B>& R) {
    fvm_probe_multi r;
    mcable_list cables;

    for (auto i: util::count_along(ion_cvs)) {
        for (auto cable: R.D.geometry.cables(ion_cvs[i])) {
            if (cable.prox_pos!=cable.dist_pos) {
                r.raw_handles.push_back(src+i);
                cables.push_back(cable);
            }
        }
    }
    r.metadata = std::move(cables);
    r.shrink_to_fit();
    R.result.push_back(std::move(r));
}

template <typename B>
void resolve_probe(const cable_probe_ion_int_concentration_cell& p, probe_resolution_data<B>& R) {
    if (!R.state->ion_data.count(p.ion)) return;
    resolve_ion_conc_common<B>(R.M.ions.at(p.ion).cv, R.state->ion_data.at(p.ion).Xi_.data(), R);
}

template <typename B>
void resolve_probe(const cable_probe_ion_ext_concentration_cell& p, probe_resolution_data<B>& R) {
    if (!R.state->ion_data.count(p.ion)) return;
    resolve_ion_conc_common<B>(R.M.ions.at(p.ion).cv, R.state->ion_data.at(p.ion).Xo_.data(), R);
}

template <typename B>
void resolve_probe(const cable_probe_ion_diff_concentration_cell& p, probe_resolution_data<B>& R) {
    if (!R.state->ion_data.count(p.ion)) return;
    resolve_ion_conc_common<B>(R.M.ions.at(p.ion).cv, R.state->ion_data.at(p.ion).Xd_.data(), R);
}

} // namespace arb<|MERGE_RESOLUTION|>--- conflicted
+++ resolved
@@ -78,16 +78,6 @@
 
     std::unique_ptr<shared_state> state_; // Cell state shared across mechanisms.
 
-<<<<<<< HEAD
-    // TODO: Can we move the backend-dependent data structures below into state_?
-    sample_event_stream sample_events_;
-    array sample_time_;
-    array sample_value_;
-    threshold_watcher threshold_watcher_;
-
-=======
-    value_type tmin_ = 0;
->>>>>>> 43dcf801
     std::vector<mechanism_ptr> mechanisms_; // excludes reversal potential calculators.
     std::vector<mechanism_ptr> revpot_mechanisms_;
     std::vector<mechanism_ptr> voltage_mechanisms_;
@@ -126,22 +116,7 @@
         const std::unordered_map<std::string, mechanism*>& mech_instance_by_name);
 };
 
-
 template <typename Backend>
-<<<<<<< HEAD
-=======
-void fvm_lowered_cell_impl<Backend>::assert_tmin() {
-    auto time_minmax = state_->time_bounds();
-    if (time_minmax.first != time_minmax.second) {
-        throw arbor_internal_error("fvm_lowered_cell: inconsistent times across cells");
-    }
-    if (time_minmax.first != tmin_) {
-        throw arbor_internal_error("fvm_lowered_cell: out of synchronization with cell state time");
-    }
-}
-
-template <typename Backend>
->>>>>>> 43dcf801
 void fvm_lowered_cell_impl<Backend>::reset() {
     state_->reset();
 
@@ -194,18 +169,8 @@
 
     // Integration setup
     PE(advance:integrate:setup);
-<<<<<<< HEAD
-    threshold_watcher_.clear_crossings();
-
-    auto n_samples = staged_samples.size();
-    if (sample_time_.size() < n_samples) {
-        sample_time_ = array(n_samples);
-        sample_value_ = array(n_samples);
-    }
-
-    // initialize events and samples
-    state_->register_events(staged_event_map, dts);
-    sample_events_.init(staged_samples, dts);
+    // Push samples and events down to the state and reset the spike thresholds.
+    state_->begin_epoch(staged_event_map, staged_samples, dts);
     PL();
 
     // loop over timesteps
@@ -225,59 +190,30 @@
         }
 
         // Update any required reversal potentials based on ionic concentrations
-        for (auto& m: revpot_mechanisms_) {
-            m->update_current();
-        }
-
-        // Deliver events and accumulate mechanism current contributions.
-
-        // Mark all events due before (but not including) the end of this time step (state_->time_to) for delivery
-        PE(advance:integrate:events);
-        state_->mark_events();
-=======
-    // Push samples and events down to the state and reset the spike thresholds.
-    state_->begin_epoch(std::move(staged_events), std::move(staged_samples));
-    arb_assert((assert_tmin(), true));
-    unsigned remaining_steps = dt_steps(tmin_, tfinal, dt_max);
-    PL();
-
-    while (remaining_steps) {
-        // Update any required reversal potentials based on ionic concs.
         PE(advance:integrate:revpot);
         for (auto& m: revpot_mechanisms_) {
             m->update_current();
         }
->>>>>>> 43dcf801
         PL();
 
         PE(advance:integrate:current:zero);
         state_->zero_currents();
         PL();
 
-<<<<<<< HEAD
+        // Deliver events and accumulate mechanism current contributions.
+
+        // Mark all events due before (but not including) the end of this time step (state_->time_to) for delivery
+        PE(advance:integrate:events:mark);
+        state_->mark_events();
+        PL();
+
+        PE(advance:integrate:events:deliver);
         for (auto& m: mechanisms_) {
             // apply the events and drop them afterwards
             state_->deliver_events(*m);
             m->update_current();
         }
-=======
-        // Deliver events and accumulate mechanism current contributions.
-
-        PE(advance:integrate:events);
-        PE(advance:integrate:events:mark);
-        auto deliverable_events = state_->mark_deliverable_events();
-        PL();
-        for (auto& m: mechanisms_) {
-            m->deliver_events(deliverable_events);
-            m->update_current();
-        }
-        PL();
-
-        // Update event list and integration step times.
-        PE(advance:integrate:update_time);
-        state_->update_time_step(dt_max, tfinal);
-        PL();
->>>>>>> 43dcf801
+        PL();
 
         // Add stimulus current contributions.
         // NOTE: performed after dt, time_to calculation, in case we want to
@@ -286,23 +222,6 @@
         state_->add_stimulus_current();
         PL();
 
-<<<<<<< HEAD
-        // Take samples at cell time if sample time in this step interval (not including the end)
-
-        PE(advance:integrate:samples);
-        sample_events_.mark();
-        state_->take_samples(sample_events_.marked_events(), sample_time_, sample_value_);
-        PL();
-
-        // Integrate voltage / solve cable eq
-        PE(advance:integrate:voltage);
-        state_->integrate_voltage();
-        PL();
-
-        // Compute ionic diffusion effects
-        PE(advance:integrate:diffusion);
-        state_->integrate_diffusion();
-=======
         // Take samples at cell time if sample time in this step interval.
         PE(advance:integrate:samples);
         state_->take_samples();
@@ -311,7 +230,6 @@
         // Integrate voltage and diffusion
         PE(advance:integrate:cable);
         state_->integrate_cable_state();
->>>>>>> 43dcf801
         PL();
 
         // Integrate mechanism state for density
@@ -341,11 +259,7 @@
 
         // Update time and test for spike threshold crossings.
         PE(advance:integrate:threshold);
-<<<<<<< HEAD
-        threshold_watcher_.test(&state_->time_since_spike, state_->time, state_->time_to);
-=======
         state_->test_thresholds();
->>>>>>> 43dcf801
         PL();
 
         PE(advance:integrate:post)
@@ -356,12 +270,8 @@
         }
         PL();
 
-<<<<<<< HEAD
-        state_->time = state_->time_to;
-=======
         // Advance epoch by swapping current and next time.
         state_->next_time_step();
->>>>>>> 43dcf801
 
         // Check for non-physical solutions:
         if (check_voltage_mV_) {
@@ -369,33 +279,9 @@
             assert_voltage_bounded(check_voltage_mV_.value());
             PL();
         }
-<<<<<<< HEAD
-    }
-
-    const auto& crossings = threshold_watcher_.crossings();
-    sample_time_host_ = backend::host_view(sample_time_);
-    sample_value_host_ = backend::host_view(sample_value_);
-
-    return fvm_integration_result{
-        util::range_pointer_view(crossings),
-        util::range_pointer_view(sample_time_host_),
-        util::range_pointer_view(sample_value_host_)
-    };
-=======
-
-        // At end of epoch, see whether we need additional steps
-        PE(advance:integrate:stepsupdate);
-        if (!--remaining_steps) {
-            tmin_ = state_->time_bounds().first;
-            remaining_steps = dt_steps(tmin_, tfinal, dt_max);
-        }
-        PL();
-    }
-
-    set_tmin(tfinal);
+    }
 
     return state_->get_integration_result();
->>>>>>> 43dcf801
 }
 
 template <typename Backend>
@@ -524,11 +410,6 @@
     fvm_cv_discretization D = fvm_cv_discretize(cells, global_props.default_parameters, context_);
 
     arb_assert(D.n_cell() == ncell);
-<<<<<<< HEAD
-
-    sample_events_ = sample_event_stream();
-=======
->>>>>>> 43dcf801
 
     // Discretize and build gap junction info.
 
@@ -570,33 +451,18 @@
         util::transform_view(keys(mech_data.mechanisms),
             [&](const std::string& name) { return mech_instance(name).mech->data_alignment(); }));
 
-<<<<<<< HEAD
+    auto d_info = get_detector_info(max_detector, ncell, cells, D, context_);
     const auto ncv = D.size();
-    state_ = std::make_unique<shared_state>(
-                ncell,
-                ncv,
-                max_detector,
-                std::move(cv_to_cell),
-                D.init_membrane_potential,
-                D.temperature_K,
-                D.diam_um,
-                std::move(src_to_spike),
-                data_alignment? data_alignment: 1u,
-                seed_);
-
-=======
-    auto d_info = get_detector_info(max_detector, ncell, cells, D, context_);
-
-    state_ = std::make_unique<shared_state>(nintdom,
-                                            ncell,
-                                            cv_to_intdom,
+    state_ = std::make_unique<shared_state>(ncell,
+                                            ncv,
                                             std::move(cv_to_cell),
-                                            D.init_membrane_potential, D.temperature_K, D.diam_um,
+                                            D.init_membrane_potential,
+                                            D.temperature_K,
+                                            D.diam_um,
                                             std::move(src_to_spike),
                                             d_info,
                                             data_alignment? data_alignment: 1u,
                                             seed_);
->>>>>>> 43dcf801
     state_->solver =
         {D.geometry.cv_parent, D.geometry.cell_cv_divs, D.cv_capacitance, D.face_conductance, D.cv_area};
 
