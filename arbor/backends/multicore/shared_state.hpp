#pragma once

#include <cmath>
#include <iosfwd>
#include <string>
#include <unordered_map>
#include <utility>
#include <vector>

#include <arbor/export.hpp>
#include <arbor/assert.hpp>
#include <arbor/common_types.hpp>
#include <arbor/fvm_types.hpp>
#include <arbor/simd/simd.hpp>

#include "backends/event.hpp"
#include "backends/rand_fwd.hpp"
#include "util/padded_alloc.hpp"
#include "util/rangeutil.hpp"

#include "event_stream.hpp"
#include "threshold_watcher.hpp"
#include "fvm_layout.hpp"
#include "multicore_common.hpp"
#include "partition_by_constraint.hpp"
#include "backends/multicore/cable_solver.hpp"
#include "backends/multicore/diffusion_solver.hpp"

namespace arb {
namespace multicore {

/*
 * Ion state fields correspond to NMODL ion variables, where X
 * is replaced with the name of the ion. E.g. for calcium 'ca':
 *
 *     Field   NMODL variable   Meaning
 *     -------------------------------------------------------
 *     iX_     ica              calcium ion current density
 *     eX_     eca              calcium ion channel reversal potential
 *     Xi_     cai              internal calcium concentration
 *     Xo_     cao              external calcium concentration
 */
struct ARB_ARBOR_API ion_state {
    using solver_type = diffusion_solver;
    using solver_ptr  = std::unique_ptr<solver_type>;

    unsigned alignment = 1; // Alignment and padding multiple.

    bool write_eX_;          // is eX written?
    bool write_Xo_;          // is Xo written?
    bool write_Xi_;          // is Xi written?

    iarray node_index_;     // Instance to CV map.
    array iX_;              // (A/m²)  current density
    array eX_;              // (mV)    reversal potential
    array Xi_;              // (mM)    internal concentration
    array Xd_;              // (mM)    diffusive internal concentration
    array Xo_;              // (mM)    external concentration
    array gX_;              // (kS/m²) per-species conductivity

    array init_Xi_;         // (mM) area-weighted initial internal concentration
    array init_Xo_;         // (mM) area-weighted initial external concentration
    array reset_Xi_;        // (mM) area-weighted user-set internal concentration
    array reset_Xo_;        // (mM) area-weighted user-set internal concentration
    array init_eX_;         // (mV) initial reversal potential

    array charge;           // charge of ionic species (global value, length 1)

    solver_ptr solver = nullptr;

    ion_state() = default;

    ion_state(
        int charge,
        const fvm_ion_config& ion_data,
        unsigned align,
        solver_ptr ptr
    );

    // Set ion concentrations to weighted proportion of default concentrations.
    void init_concentration();

    // Set ionic current density to zero.
    void zero_current();

    // Zero currents, reset concentrations, and reset reversal potential from initial values.
    void reset();
};

struct ARB_ARBOR_API istim_state {
    unsigned alignment = 1; // Alignment and padding multiple.

    // Immutable data (post initialization):
    iarray accu_index_;     // Instance to accumulator index (accu_stim_ index) map.
    iarray accu_to_cv_;     // Accumulator index to CV map.

    array frequency_;       // (kHz) stimulus frequency per instance.
    array phase_;           // (rad) stimulus waveform phase at t=0.
    array envl_amplitudes_; // (A/m²) stimulus envelope amplitudes, partitioned by instance.
    array envl_times_;      // (A/m²) stimulus envelope timepoints, partitioned by instance.
    iarray envl_divs_;      // Partition divisions for envl_ arrays,

    // Mutable data:
    array accu_stim_;       // (A/m²) accumulated stim current / CV area, one per CV with a stimulus.
    iarray envl_index_;     // Per instance index into envl_ arrays, corresponding to last sample time.

    // Zero stim current.
    void zero_current();

    // Zero stim current, reset indices.
    void reset();

    // Contribute to current density:
    void add_current(const fvm_value_type& t, array& current_density);

    // Construct state from i_clamp data:
    istim_state(const fvm_stimulus_config& stim_data, unsigned align);

    istim_state() = default;
};

struct ARB_ARBOR_API shared_state {
    struct mech_storage {
        array data_;
        iarray indices_;
        std::size_t value_width_padded;
        constraint_partition constraints_;
        std::vector<arb_value_type>  globals_;
        std::vector<arb_value_type*> parameters_;
        std::vector<arb_value_type*> state_vars_;
        std::vector<arb_ion_state>   ion_states_;

        std::array<std::vector<arb_value_type*>, cbprng::cache_size()> random_numbers_;
        std::vector<arb_size_type> gid_;
        std::vector<arb_size_type> idx_;
        cbprng::counter_type random_number_update_counter_ = 0u;
    };

    cable_solver solver;

    unsigned alignment = 1;   // Alignment and padding multiple.
    util::padded_allocator<> alloc;  // Allocator with corresponging alignment/padding.

<<<<<<< HEAD
    fvm_size_type n_detector = 0; // Max number of detectors on all cells.
    fvm_size_type n_cv = 0;   // Total number of CVs.
=======
    arb_size_type n_intdom = 0; // Number of integration domains.
    arb_size_type n_detector = 0; // Max number of detectors on all cells.
    arb_size_type n_cv = 0;   // Total number of CVs.
>>>>>>> fb12942b

    iarray cv_to_cell;        // Maps CV index to the first spike
    fvm_value_type time;      // integration start time [ms].
    fvm_value_type time_to;   // integration end time [ms]
    fvm_value_type dt;        // dt [ms].
    array voltage;            // Maps CV index to membrane voltage [mV].
    array current_density;    // Maps CV index to membrane current density contributions [A/m²].
    array conductivity;       // Maps CV index to membrane conductivity [kS/m²].

    array init_voltage;       // Maps CV index to initial membrane voltage [mV].
    array temperature_degC;   // Maps CV to local temperature (read only) [°C].
    array diam_um;            // Maps CV to local diameter (read only) [µm].

    array time_since_spike;   // Stores time since last spike on any detector, organized by cell.
    iarray src_to_spike;      // Maps spike source index to spike index

<<<<<<< HEAD
=======
    arb_seed_type cbprng_seed; // random number generator seed

>>>>>>> fb12942b
    istim_state stim_data;
    std::unordered_map<std::string, ion_state> ion_data;
    deliverable_event_stream deliverable_events;
    std::unordered_map<unsigned, mech_storage> storage;

    shared_state() = default;

    shared_state(
<<<<<<< HEAD
        fvm_size_type n_cell,
        fvm_size_type n_cv,
        fvm_size_type n_detector,
        const std::vector<fvm_index_type>& cv_to_cell_vec,
        const std::vector<fvm_value_type>& init_membrane_potential,
        const std::vector<fvm_value_type>& temperature_K,
        const std::vector<fvm_value_type>& diam,
        const std::vector<fvm_index_type>& src_to_spike,
        unsigned align
=======
        arb_size_type n_intdom,
        arb_size_type n_cell,
        arb_size_type n_detector,
        const std::vector<arb_index_type>& cv_to_intdom_vec,
        const std::vector<arb_index_type>& cv_to_cell_vec,
        const std::vector<arb_value_type>& init_membrane_potential,
        const std::vector<arb_value_type>& temperature_K,
        const std::vector<arb_value_type>& diam,
        const std::vector<arb_index_type>& src_to_spike,
        unsigned align,
        arb_seed_type cbprng_seed_ = 0u
>>>>>>> fb12942b
    );

    void instantiate(mechanism&, unsigned, const mechanism_overrides&, const mechanism_layout&);

    void set_parameter(mechanism&, const std::string&, const std::vector<arb_value_type>&);

    void update_prng_state(mechanism&);

    const arb_value_type* mechanism_state_data(const mechanism&, const std::string&);

    void add_ion(
        const std::string& ion_name,
        int charge,
        const fvm_ion_config& ion_data,
        ion_state::solver_ptr solver=nullptr);

    void configure_stimulus(const fvm_stimulus_config&);

    void zero_currents();

    void ions_init_concentration();

    void ions_nernst_reversal_potential(arb_value_type temperature_K);

<<<<<<< HEAD
    // Set time_to to earliest of time+dt_step and tmax and set dt
    void update_time_to(fvm_value_type dt_step, fvm_value_type tmax);
=======
    // Set time_to to earliest of time+dt_step and tmax.
    void update_time_to(arb_value_type dt_step, arb_value_type tmax);
>>>>>>> fb12942b

    // Update stimulus state and add current contributions.
    void add_stimulus_current();

    // Integrate by matrix solve.
    void integrate_voltage();
    void integrate_diffusion();

<<<<<<< HEAD
=======
    // Return minimum and maximum time value [ms] across cells.
    std::pair<arb_value_type, arb_value_type> time_bounds() const;

>>>>>>> fb12942b
    // Return minimum and maximum voltage value [mV] across cells.
    // (Used for solution bounds checking.)
    std::pair<arb_value_type, arb_value_type> voltage_bounds() const;

    // Take samples according to marked events in a sample_event_stream.
    void take_samples(
        const sample_event_stream::state& s,
        array& sample_time,
        array& sample_value);

    void reset();
};

// For debugging only:
ARB_ARBOR_API std::ostream& operator<<(std::ostream& o, const shared_state& s);


} // namespace multicore
} // namespace arb<|MERGE_RESOLUTION|>--- conflicted
+++ resolved
@@ -111,7 +111,7 @@
     void reset();
 
     // Contribute to current density:
-    void add_current(const fvm_value_type& t, array& current_density);
+    void add_current(const arb_value_type& t, array& current_density);
 
     // Construct state from i_clamp data:
     istim_state(const fvm_stimulus_config& stim_data, unsigned align);
@@ -141,19 +141,13 @@
     unsigned alignment = 1;   // Alignment and padding multiple.
     util::padded_allocator<> alloc;  // Allocator with corresponging alignment/padding.
 
-<<<<<<< HEAD
-    fvm_size_type n_detector = 0; // Max number of detectors on all cells.
-    fvm_size_type n_cv = 0;   // Total number of CVs.
-=======
-    arb_size_type n_intdom = 0; // Number of integration domains.
     arb_size_type n_detector = 0; // Max number of detectors on all cells.
     arb_size_type n_cv = 0;   // Total number of CVs.
->>>>>>> fb12942b
 
     iarray cv_to_cell;        // Maps CV index to the first spike
-    fvm_value_type time;      // integration start time [ms].
-    fvm_value_type time_to;   // integration end time [ms]
-    fvm_value_type dt;        // dt [ms].
+    arb_value_type time;      // integration start time [ms].
+    arb_value_type time_to;   // integration end time [ms]
+    arb_value_type dt;        // dt [ms].
     array voltage;            // Maps CV index to membrane voltage [mV].
     array current_density;    // Maps CV index to membrane current density contributions [A/m²].
     array conductivity;       // Maps CV index to membrane conductivity [kS/m²].
@@ -165,11 +159,8 @@
     array time_since_spike;   // Stores time since last spike on any detector, organized by cell.
     iarray src_to_spike;      // Maps spike source index to spike index
 
-<<<<<<< HEAD
-=======
     arb_seed_type cbprng_seed; // random number generator seed
 
->>>>>>> fb12942b
     istim_state stim_data;
     std::unordered_map<std::string, ion_state> ion_data;
     deliverable_event_stream deliverable_events;
@@ -178,21 +169,9 @@
     shared_state() = default;
 
     shared_state(
-<<<<<<< HEAD
-        fvm_size_type n_cell,
-        fvm_size_type n_cv,
-        fvm_size_type n_detector,
-        const std::vector<fvm_index_type>& cv_to_cell_vec,
-        const std::vector<fvm_value_type>& init_membrane_potential,
-        const std::vector<fvm_value_type>& temperature_K,
-        const std::vector<fvm_value_type>& diam,
-        const std::vector<fvm_index_type>& src_to_spike,
-        unsigned align
-=======
-        arb_size_type n_intdom,
         arb_size_type n_cell,
+        arb_size_type n_cv,
         arb_size_type n_detector,
-        const std::vector<arb_index_type>& cv_to_intdom_vec,
         const std::vector<arb_index_type>& cv_to_cell_vec,
         const std::vector<arb_value_type>& init_membrane_potential,
         const std::vector<arb_value_type>& temperature_K,
@@ -200,7 +179,6 @@
         const std::vector<arb_index_type>& src_to_spike,
         unsigned align,
         arb_seed_type cbprng_seed_ = 0u
->>>>>>> fb12942b
     );
 
     void instantiate(mechanism&, unsigned, const mechanism_overrides&, const mechanism_layout&);
@@ -225,13 +203,8 @@
 
     void ions_nernst_reversal_potential(arb_value_type temperature_K);
 
-<<<<<<< HEAD
     // Set time_to to earliest of time+dt_step and tmax and set dt
-    void update_time_to(fvm_value_type dt_step, fvm_value_type tmax);
-=======
-    // Set time_to to earliest of time+dt_step and tmax.
     void update_time_to(arb_value_type dt_step, arb_value_type tmax);
->>>>>>> fb12942b
 
     // Update stimulus state and add current contributions.
     void add_stimulus_current();
@@ -240,12 +213,6 @@
     void integrate_voltage();
     void integrate_diffusion();
 
-<<<<<<< HEAD
-=======
-    // Return minimum and maximum time value [ms] across cells.
-    std::pair<arb_value_type, arb_value_type> time_bounds() const;
-
->>>>>>> fb12942b
     // Return minimum and maximum voltage value [mV] across cells.
     // (Used for solution bounds checking.)
     std::pair<arb_value_type, arb_value_type> voltage_bounds() const;
