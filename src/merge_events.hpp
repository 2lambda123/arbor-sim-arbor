#pragma once

#include <algorithm>
#include <vector>

#include <event_generator.hpp>
#include <event_queue.hpp>
#include <profiling/profiler.hpp>

namespace arb {

// merge_events generates a sorted list of postsynaptic events that are to be
// delivered after the current epoch ends. It merges events from multiple
// sources:
//  lc : the list of currently enqueued events
//  pending_events : an unsorted list of events from the communicator
//  generators : a set of event_generators
//
// The time intervales are illustrated below, along with the range of times
// for events in each of lc, events and generators
//  * t the start of the current epoch (not required to perform the merge).
//  * t₀ the start of the next epoch
//  * t₁ the end of the next epoch
//
//   t      t₀     t₁
//   |------|------|
//
//   [----------------------] lc
//          [---------------] pending_events
//          [------) generators
//
// The output list, stored in lf, will contain all the following:
//  * all events in pending_events
//  * events in lc with time >= t₀
//  * events from each generator with time < t₁
// All events in lc that are to be delivered before t₀ are discared, along with
// events from generators after t₁. The generators are left in a state where
// the next event in the generator is the first event with deliver time >= t₁.
void merge_events(time_type t0,
                  time_type t1,
                  const pse_vector& lc,
                  pse_vector& pending_events,
                  std::vector<event_generator>& generators,
                  pse_vector& lf);

namespace impl {
    // The tournament tree is used internally by the merge_events method, and
    // it is not intended for use elsewhere. It is exposed here for unit testing
    // of its functionality.
    class tourney_tree {
    public:
        tourney_tree(std::vector<event_generator>& input);
        bool empty() const;
        bool empty(time_type t) const;
        postsynaptic_spike_event head() const;
        void pop();
        void print() const;

    private:
        void setup(unsigned i);
        void merge_children(unsigned i);
        void update_lane(unsigned lane);
        unsigned left(unsigned i) const;
        unsigned leaf(unsigned i) const;
        bool is_leaf(unsigned i) const;
        const unsigned& id(unsigned i) const;
        postsynaptic_spike_event& event(unsigned i);
        const postsynaptic_spike_event& event(unsigned i) const;
        unsigned next_power_2(unsigned x) const;

<<<<<<< HEAD
        std::vector<unsigned> index_tree_;
        pse_vector events_;
=======
        std::vector<key_val> heap_;
>>>>>>> aca84730
        std::vector<event_generator>& input_;
        unsigned leaves_;
        unsigned nodes_;
        unsigned n_lanes_;
    };
}

} // namespace arb<|MERGE_RESOLUTION|>--- conflicted
+++ resolved
@@ -68,12 +68,9 @@
         const postsynaptic_spike_event& event(unsigned i) const;
         unsigned next_power_2(unsigned x) const;
 
-<<<<<<< HEAD
         std::vector<unsigned> index_tree_;
         pse_vector events_;
-=======
-        std::vector<key_val> heap_;
->>>>>>> aca84730
+
         std::vector<event_generator>& input_;
         unsigned leaves_;
         unsigned nodes_;
