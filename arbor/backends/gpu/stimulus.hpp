--- conflicted
+++ resolved
@@ -1,20 +1,10 @@
 #pragma once
 
-<<<<<<< HEAD
-#include <arbor/mechanism_ppack.hpp>
-=======
 #include <arbor/fvm_types.hpp>
->>>>>>> 58ce18a0
 
 namespace arb {
 namespace gpu {
 
-<<<<<<< HEAD
-struct stimulus_pp: mechanism_ppack {
-    fvm_value_type* delay;
-    fvm_value_type* duration;
-    fvm_value_type* amplitude;
-=======
 // Pointer representation of state is passed to GPU kernels.
 
 struct istim_pp {
@@ -32,7 +22,6 @@
     const fvm_value_type* time;
     const fvm_index_type* cv_to_intdom;
     fvm_value_type* current_density;
->>>>>>> 58ce18a0
 };
 
 void istim_add_current_impl(int n, const istim_pp& pp);
