--- conflicted
+++ resolved
@@ -41,35 +41,18 @@
 template <typename backend>
 void run_test(std::string mech_name,
         std::vector<std::string> state_variables,
-<<<<<<< HEAD
-        std::vector<fvm_value_type> t0_values,
-        std::vector<fvm_value_type> t1_values,
-        fvm_value_type dt)
-{
-    // Load an instance of the mechanism from the unit test catalogue.
-=======
         std::vector<arb_value_type> t0_values,
         std::vector<arb_value_type> t1_values,
         arb_value_type dt) {
-
->>>>>>> fb12942b
+    // Load an instance of the mechanism from the unit test catalogue.
     auto cat = make_unit_test_catalogue();
     auto instance = cat.instance(backend::kind, mech_name);
     auto& mech = instance.mech;
 
-<<<<<<< HEAD
     // Create a single compartment cell
-    fvm_size_type ncell = 1;
-    fvm_size_type ncv = 1;
-    std::vector<fvm_index_type> cv_to_cell(ncv, 0);
-=======
     arb_size_type ncell = 1;
     arb_size_type ncv = 1;
-    std::vector<arb_index_type> cv_to_intdom(ncv, 0);
-
-    auto instance = cat.instance(backend::kind, mech_name);
-    auto& test = instance.mech;
->>>>>>> fb12942b
+    std::vector<arb_index_type> cv_to_cell(ncv, 0);
 
     std::vector<arb_value_type> temp(ncv, 300.);
     std::vector<arb_value_type> diam(ncv, 1.);
