#include <vector>
#include <string>

#include <gtest/gtest.h>

#include <arbor/mechanism_abi.h>
#include <arbor/mechanism.hpp>
#include <arbor/version.hpp>

#include "backends/common_types.hpp"
#include "backends/multicore/shared_state.hpp"
#ifdef ARB_GPU_ENABLED
#include "backends/gpu/shared_state.hpp"
#include "memory/gpu_wrappers.hpp"
#endif

using namespace std::string_literals;

TEST(abi, multicore_initialisation) {
    std::vector<arb_field_info> globals = {{ "G0", "kg",  123.0,     0.0, 2000.0},
                                           { "G1", "lb",  456.0,     0.0, 2000.0},
                                           { "G2", "gr",  789.0,     0.0, 2000.0}};
    std::vector<arb_field_info> states  = {{ "S0", "nA",      0.123, 0.0, 2000.0},
                                           { "S1", "mV",      0.456, 0.0, 2000.0}};
    std::vector<arb_field_info> params  = {{ "P0", "lm", -123.0,     0.0, 2000.0}};

    arb_mechanism_type type{};
    type.abi_version = ARB_MECH_ABI_VERSION;
    type.name       = "dummy";
    type.globals    = globals.data(); type.n_globals    = globals.size();
    type.parameters = params.data();  type.n_parameters = params.size();
    type.state_vars = states.data();  type.n_state_vars = states.size();

    arb_mechanism_interface iface { arb_backend_kind_cpu,
                                    1,
                                    1,
                                    nullptr,
                                    nullptr,
                                    nullptr,
                                    nullptr,
                                    nullptr,
                                    nullptr };

    auto mech = arb::mechanism(type, iface);

    arb_size_type ncell = 1;
    arb_size_type ncv = 1;
    arb_size_type ndetector = 0;
    std::vector<arb_index_type> cv_to_cell(ncv, 0);
    std::vector<arb_value_type> temp(ncv, 23);
    std::vector<arb_value_type> diam(ncv, 1.);
    std::vector<arb_value_type> vinit(ncv, -65);
    std::vector<arb_index_type> src_to_spike = {};

<<<<<<< HEAD
    arb::multicore::shared_state shared_state(ncell, ncv, ndetector,
                                              cv_to_cell,
=======
    arb::multicore::shared_state shared_state(ncell, ncell,
                                              cv_to_intdom, cv_to_intdom,
>>>>>>> 43dcf801
                                              vinit, temp, diam, src_to_spike,
                                              arb::fvm_detector_info(),
                                              mech.data_alignment());

    arb::mechanism_layout layout;
    layout.weight.assign(ncv, 1.);
    for (arb_size_type i = 0; i<ncv; ++i) layout.cv.push_back(i);

    EXPECT_NO_THROW(shared_state.instantiate(mech, 42, {}, layout, {}));

    {
        ASSERT_EQ(globals.size(), mech.mech_.n_globals);
        for (auto i = 0ul; i < globals.size(); ++i) {
            EXPECT_EQ(globals[i].default_value, mech.ppack_.globals[i]);
        }
    }

    {
        ASSERT_EQ(states.size(), mech.mech_.n_state_vars);
        for (auto i = 0ul; i < states.size(); ++i) {
            const auto* var_data = mech.ppack_.state_vars[i];

            std::vector<arb_value_type> expected(ncv, states[i].default_value);
            std::vector<arb_value_type> values(var_data, var_data+ncv);

            EXPECT_EQ(expected, values);
        }
    }

    {
        ASSERT_EQ(params.size(), mech.mech_.n_parameters);
        for (auto i = 0ul; i < params.size(); ++i) {
            const auto* param_data = mech.ppack_.parameters[i];

            std::vector<arb_value_type> expected(ncv, params[i].default_value);
            std::vector<arb_value_type> values(param_data, param_data+ncv);

            EXPECT_EQ(expected, values);
        }
    }
}

TEST(abi, multicore_null) {
    std::vector<arb_field_info> globals = {{ "G0", "kg",  123.0,     0.0, 2000.0},
                                           { "G1", "lb",  456.0,     0.0, 2000.0},
                                           { "G2", "gr",  789.0,     0.0, 2000.0}};
    std::vector<arb_field_info> states  = {{ "S0", "nA",      0.123, 0.0, 2000.0},
                                           { "S1", "mV",      0.456, 0.0, 2000.0}};
    std::vector<arb_field_info> params  = {{ "P0", "lm", -123.0,     0.0, 2000.0}};

    arb_mechanism_type type{};
    type.abi_version = ARB_MECH_ABI_VERSION;
    type.name       = "dummy";
    type.globals    = globals.data(); type.n_globals    = globals.size();
    type.parameters = params.data();  type.n_parameters = params.size();
    type.state_vars = states.data();  type.n_state_vars = states.size();

    arb_mechanism_interface iface { arb_backend_kind_cpu,
                                    1,
                                    1,
                                    nullptr,
                                    nullptr,
                                    nullptr,
                                    nullptr,
                                    nullptr,
                                    nullptr };

    auto mech = arb::mechanism(type, iface);

    arb_size_type ncell = 1;
    arb_size_type ncv = 5;
    arb_size_type ndetector = 0;
    std::vector<arb_index_type> cv_to_cell(ncv, 0);
    std::vector<arb_value_type> temp(ncv, 23);
    std::vector<arb_value_type> diam(ncv, 1.);
    std::vector<arb_value_type> vinit(ncv, -65);
    std::vector<arb_index_type> src_to_spike = {};

<<<<<<< HEAD
    arb::multicore::shared_state shared_state(ncell, ncv, ndetector,
                                              cv_to_cell,
=======
    arb::multicore::shared_state shared_state(ncell, ncell,
                                              cv_to_intdom, cv_to_intdom,
>>>>>>> 43dcf801
                                              vinit, temp, diam, src_to_spike,
                                              arb::fvm_detector_info{},
                                              mech.data_alignment());

    arb::mechanism_layout layout;
    layout.weight.assign(ncv, 1.);
    for (arb_size_type i = 0; i<ncv; ++i) layout.cv.push_back(i);

    EXPECT_NO_THROW(shared_state.instantiate(mech, 42, {}, layout, {}));
}

#ifdef ARB_GPU_ENABLED

namespace {
template <typename T>
T deref(const T* device_ptr) {
    T r;
    arb::memory::gpu_memcpy_d2h(&r, device_ptr, sizeof(T));
    return r;
}

template <typename T>
std::vector<T> vec_n(const T* device_ptr, std::size_t n) {
    std::vector<T> r(n);
    arb::memory::gpu_memcpy_d2h(r.data(), device_ptr, n*sizeof(T));
    return r;
}
}

#define ABI_PREABMLE /

TEST(abi, gpu_initialisation) {
    std::vector<arb_field_info> globals = {{ "G0", "kg",  123.0,     0.0, 2000.0},
                                           { "G1", "lb",  456.0,     0.0, 2000.0},
                                           { "G2", "gr",  789.0,     0.0, 2000.0}};
    std::vector<arb_field_info> states  = {{ "S0", "nA",      0.123, 0.0, 2000.0},
                                           { "S1", "mV",      0.456, 0.0, 2000.0}};
    std::vector<arb_field_info> params  = {{ "P0", "lm", -123.0,     0.0, 2000.0}};

    arb_mechanism_type type{};
    type.abi_version = ARB_MECH_ABI_VERSION;
    type.name       = "dummy";
    type.globals    = globals.data(); type.n_globals    = globals.size();
    type.parameters = params.data();  type.n_parameters = params.size();
    type.state_vars = states.data();  type.n_state_vars = states.size();

    arb_mechanism_interface iface { arb_backend_kind_gpu,
                                    1,
                                    1,
                                    nullptr,
                                    nullptr,
                                    nullptr,
                                    nullptr,
                                    nullptr,
                                    nullptr };

    auto mech = arb::mechanism(type, iface);

    arb_size_type ncell = 1;
    arb_size_type ncv = 5;
    arb_size_type ndetector = 0;
    std::vector<arb_index_type> cv_to_cell(ncv, 0);
    std::vector<arb_value_type> temp(ncv, 23);
    std::vector<arb_value_type> diam(ncv, 1.);
    std::vector<arb_value_type> vinit(ncv, -65);
    std::vector<arb_index_type> src_to_spike = {};

<<<<<<< HEAD
    arb::gpu::shared_state shared_state(ncell, ncv, ndetector,
                                        cv_to_cell,
=======
    arb::gpu::shared_state shared_state(ncell, ncell,
                                        cv_to_intdom, cv_to_intdom,
>>>>>>> 43dcf801
                                        vinit, temp, diam, src_to_spike,
                                        arb::fvm_detector_info{},
                                        1);

    arb::mechanism_layout layout;
    layout.weight.assign(ncv, 1.);
    for (arb_size_type i = 0; i<ncv; ++i) layout.cv.push_back(i);

    EXPECT_NO_THROW(shared_state.instantiate(mech, 42, {}, layout, {}));

    {
        ASSERT_EQ(globals.size(), mech.mech_.n_globals);
        for (auto i = 0ul; i < globals.size(); ++i) {
            EXPECT_EQ(globals[i].default_value, deref(mech.ppack_.globals+i));
        }
    }

    {
        ASSERT_EQ(states.size(), mech.mech_.n_state_vars);
        auto state_var_ptrs = vec_n(mech.ppack_.state_vars, states.size());

        for (auto i = 0ul; i < states.size(); ++i) {
            std::vector<arb_value_type> expected(ncv, states[i].default_value);
            std::vector<arb_value_type> values = vec_n(state_var_ptrs[i], ncv);

            EXPECT_EQ(expected, values);
        }
    }

    {
        ASSERT_EQ(params.size(), mech.mech_.n_parameters);
        auto param_ptrs = vec_n(mech.ppack_.parameters, params.size());
        for (auto i = 0ul; i < params.size(); ++i) {
            std::vector<arb_value_type> expected(ncv, params[i].default_value);
            std::vector<arb_value_type> values = vec_n(param_ptrs[i], ncv);

            EXPECT_EQ(expected, values);
        }
    }
}

TEST(abi, gpu_null) {
    std::vector<arb_field_info> globals = {{ "G0", "kg",  123.0,     0.0, 2000.0},
                                           { "G1", "lb",  456.0,     0.0, 2000.0},
                                           { "G2", "gr",  789.0,     0.0, 2000.0}};
    std::vector<arb_field_info> states  = {{ "S0", "nA",      0.123, 0.0, 2000.0},
                                           { "S1", "mV",      0.456, 0.0, 2000.0}};
    std::vector<arb_field_info> params  = {{ "P0", "lm", -123.0,     0.0, 2000.0}};

    arb_mechanism_type type{};
    type.abi_version = ARB_MECH_ABI_VERSION;
    type.name       = "dummy";
    type.globals    = globals.data(); type.n_globals    = globals.size();
    type.parameters = params.data();  type.n_parameters = params.size();
    type.state_vars = states.data();  type.n_state_vars = states.size();

    arb_mechanism_interface iface { arb_backend_kind_gpu,
                                    1,
                                    1,
                                    nullptr,
                                    nullptr,
                                    nullptr,
                                    nullptr,
                                    nullptr,
                                    nullptr };

    auto mech = arb::mechanism(type, iface);

    arb_size_type ncell = 1;
    arb_size_type ncv = 0;
    arb_size_type ndetector = 0;
    std::vector<arb_index_type> cv_to_cell(ncv, 0);
    std::vector<arb_value_type> temp(ncv, 23);
    std::vector<arb_value_type> diam(ncv, 1.);
    std::vector<arb_value_type> vinit(ncv, -65);
    std::vector<arb_index_type> src_to_spike = {};

<<<<<<< HEAD
    arb::gpu::shared_state shared_state(ncell, ncv, ndetector,
                                        cv_to_cell,
=======
    arb::gpu::shared_state shared_state(ncell, ncell,
                                        cv_to_intdom, cv_to_intdom,
>>>>>>> 43dcf801
                                        vinit, temp, diam, src_to_spike,
                                        arb::fvm_detector_info{},
                                        1);

    arb::mechanism_layout layout;
    layout.weight.assign(ncv, 1.);
    for (arb_size_type i = 0; i<ncv; ++i) layout.cv.push_back(i);

    EXPECT_NO_THROW(shared_state.instantiate(mech, 42, {}, layout, {}));
}


#endif<|MERGE_RESOLUTION|>--- conflicted
+++ resolved
@@ -45,22 +45,15 @@
 
     arb_size_type ncell = 1;
     arb_size_type ncv = 1;
-    arb_size_type ndetector = 0;
-    std::vector<arb_index_type> cv_to_cell(ncv, 0);
-    std::vector<arb_value_type> temp(ncv, 23);
-    std::vector<arb_value_type> diam(ncv, 1.);
-    std::vector<arb_value_type> vinit(ncv, -65);
-    std::vector<arb_index_type> src_to_spike = {};
-
-<<<<<<< HEAD
-    arb::multicore::shared_state shared_state(ncell, ncv, ndetector,
-                                              cv_to_cell,
-=======
-    arb::multicore::shared_state shared_state(ncell, ncell,
-                                              cv_to_intdom, cv_to_intdom,
->>>>>>> 43dcf801
+    std::vector<arb_index_type> cv_to_cell(ncv, 0);
+    std::vector<arb_value_type> temp(ncv, 23);
+    std::vector<arb_value_type> diam(ncv, 1.);
+    std::vector<arb_value_type> vinit(ncv, -65);
+    std::vector<arb_index_type> src_to_spike = {};
+
+    arb::multicore::shared_state shared_state(ncell, ncv, cv_to_cell,
                                               vinit, temp, diam, src_to_spike,
-                                              arb::fvm_detector_info(),
+                                              arb::fvm_detector_info{},
                                               mech.data_alignment());
 
     arb::mechanism_layout layout;
@@ -130,20 +123,13 @@
 
     arb_size_type ncell = 1;
     arb_size_type ncv = 5;
-    arb_size_type ndetector = 0;
-    std::vector<arb_index_type> cv_to_cell(ncv, 0);
-    std::vector<arb_value_type> temp(ncv, 23);
-    std::vector<arb_value_type> diam(ncv, 1.);
-    std::vector<arb_value_type> vinit(ncv, -65);
-    std::vector<arb_index_type> src_to_spike = {};
-
-<<<<<<< HEAD
-    arb::multicore::shared_state shared_state(ncell, ncv, ndetector,
-                                              cv_to_cell,
-=======
-    arb::multicore::shared_state shared_state(ncell, ncell,
-                                              cv_to_intdom, cv_to_intdom,
->>>>>>> 43dcf801
+    std::vector<arb_index_type> cv_to_cell(ncv, 0);
+    std::vector<arb_value_type> temp(ncv, 23);
+    std::vector<arb_value_type> diam(ncv, 1.);
+    std::vector<arb_value_type> vinit(ncv, -65);
+    std::vector<arb_index_type> src_to_spike = {};
+
+    arb::multicore::shared_state shared_state(ncell, ncv, cv_to_cell,
                                               vinit, temp, diam, src_to_spike,
                                               arb::fvm_detector_info{},
                                               mech.data_alignment());
@@ -204,20 +190,13 @@
 
     arb_size_type ncell = 1;
     arb_size_type ncv = 5;
-    arb_size_type ndetector = 0;
-    std::vector<arb_index_type> cv_to_cell(ncv, 0);
-    std::vector<arb_value_type> temp(ncv, 23);
-    std::vector<arb_value_type> diam(ncv, 1.);
-    std::vector<arb_value_type> vinit(ncv, -65);
-    std::vector<arb_index_type> src_to_spike = {};
-
-<<<<<<< HEAD
-    arb::gpu::shared_state shared_state(ncell, ncv, ndetector,
-                                        cv_to_cell,
-=======
-    arb::gpu::shared_state shared_state(ncell, ncell,
-                                        cv_to_intdom, cv_to_intdom,
->>>>>>> 43dcf801
+    std::vector<arb_index_type> cv_to_cell(ncv, 0);
+    std::vector<arb_value_type> temp(ncv, 23);
+    std::vector<arb_value_type> diam(ncv, 1.);
+    std::vector<arb_value_type> vinit(ncv, -65);
+    std::vector<arb_index_type> src_to_spike = {};
+
+    arb::gpu::shared_state shared_state(ncell, ncv, cv_to_cell,
                                         vinit, temp, diam, src_to_spike,
                                         arb::fvm_detector_info{},
                                         1);
@@ -288,20 +267,13 @@
 
     arb_size_type ncell = 1;
     arb_size_type ncv = 0;
-    arb_size_type ndetector = 0;
-    std::vector<arb_index_type> cv_to_cell(ncv, 0);
-    std::vector<arb_value_type> temp(ncv, 23);
-    std::vector<arb_value_type> diam(ncv, 1.);
-    std::vector<arb_value_type> vinit(ncv, -65);
-    std::vector<arb_index_type> src_to_spike = {};
-
-<<<<<<< HEAD
-    arb::gpu::shared_state shared_state(ncell, ncv, ndetector,
-                                        cv_to_cell,
-=======
-    arb::gpu::shared_state shared_state(ncell, ncell,
-                                        cv_to_intdom, cv_to_intdom,
->>>>>>> 43dcf801
+    std::vector<arb_index_type> cv_to_cell(ncv, 0);
+    std::vector<arb_value_type> temp(ncv, 23);
+    std::vector<arb_value_type> diam(ncv, 1.);
+    std::vector<arb_value_type> vinit(ncv, -65);
+    std::vector<arb_index_type> src_to_spike = {};
+
+    arb::gpu::shared_state shared_state(ncell, ncv, cv_to_cell,
                                         vinit, temp, diam, src_to_spike,
                                         arb::fvm_detector_info{},
                                         1);
