--- conflicted
+++ resolved
@@ -5,21 +5,12 @@
 #include "scope.hpp"
 #include "visitor.hpp"
 
-<<<<<<< HEAD
-expression_ptr inline_function_calls(BlockExpression* block);
-=======
 expression_ptr inline_function_calls(std::string calling_func, BlockExpression* block);
->>>>>>> fa5ac6c1
 
 class FunctionInliner : public BlockRewriterBase {
 public:
     using BlockRewriterBase::visit;
-
-<<<<<<< HEAD
-    FunctionInliner() : BlockRewriterBase() {};
-=======
     FunctionInliner(std::string calling_func) : BlockRewriterBase(), calling_func_(calling_func) {};
->>>>>>> fa5ac6c1
     FunctionInliner(scope_ptr s): BlockRewriterBase(s) {}
 
     virtual void visit(Expression *e)            override;
@@ -43,49 +34,9 @@
 private:
     std::string inlining_func_, calling_func_;
     expression_ptr lhs_;
-<<<<<<< HEAD
-    std::unordered_map<std::string, expression_ptr> call_arg_map_;
-    std::unordered_map<std::string, expression_ptr> local_arg_map_;
-    scope_ptr scope_;
-
-    // Tracks whether the return value of a function has been set
-    bool return_set_ = true;
-
-    // Tracks whether a function is being inlined
-    bool inlining_in_progress_ = false;
-
-    // Tracks whether a function has been inlined
-    bool inlining_executed_ = false;
-
-    void replace_args(Expression* e);
-
-protected:
-    virtual void reset() override {
-        func_name_.clear();
-        lhs_ = nullptr;
-        call_arg_map_.clear();
-        local_arg_map_.clear();
-        scope_.reset();
-        return_set_ = true;
-        inlining_in_progress_ = false;
-        inlining_executed_ = false;
-        BlockRewriterBase::reset();
-    }
-};
-
-class VariableReplacer : public Visitor {
-
-public:
-
-    VariableReplacer(std::string const& source, std::string const& target)
-    :   source_(source),
-        target_(target)
-    {}
-=======
     std::map<std::string, expression_ptr> call_arg_map_;
     std::map<std::string, expression_ptr> local_arg_map_;
     scope_ptr scope_;
->>>>>>> fa5ac6c1
 
     // Tracks whether the return value of a function has been set
     bool return_set_ = true;
